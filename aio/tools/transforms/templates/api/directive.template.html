--- conflicted
+++ resolved
@@ -8,12 +8,7 @@
   {$ ngModuleHelpers.ngModuleList(doc.ngModules, 'Exported from') $}
   {% include "includes/selectors.html" %}
 
-<<<<<<< HEAD
   {$ memberHelpers.renderDirectiveProperties(doc, '属性') $}
-
-=======
-  {$ memberHelpers.renderDirectiveProperties(doc, 'Properties') $}
->>>>>>> 08caeadd
   {% include "includes/export-as.html" %}
 
   {%- if doc.description or doc.usageNotes %}
