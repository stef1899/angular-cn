--- conflicted
+++ resolved
@@ -10,14 +10,9 @@
   `],
   template: `
     <ul role="navigation">
-<<<<<<< HEAD
-      <li *ngFor="let node of nodes">
+      <li *ngFor="let node of nodes" [ngClass]="{selected: node.url === currentUrl}">
         <a class="nav-link" [class.highlight]="node.highlight" [href]="node.url" [title]="node.tooltip || node.title"
            [target]="node.external?'_blank':'_self'">
-=======
-      <li *ngFor="let node of nodes" [ngClass]="{selected: node.url === currentUrl}">
-        <a class="nav-link" [href]="node.url" [title]="node.tooltip">
->>>>>>> 4f3ac1d9
           <span class="nav-link-inner">{{ node.title }}</span>
         </a>
       </li>
