--- conflicted
+++ resolved
@@ -2,12 +2,9 @@
 import { Inject, Injectable } from '@angular/core';
 import { DomSanitizer, SafeHtml } from '@angular/platform-browser';
 import { ScrollSpyInfo, ScrollSpyService } from 'app/shared/scroll-spy.service';
-<<<<<<< HEAD
 import { ReplaySubject } from 'rxjs';
-=======
 import { unwrapHtmlForSink } from 'safevalues';
 import { fromInnerHTML } from './security';
->>>>>>> 08caeadd
 
 
 export interface TocItem {
