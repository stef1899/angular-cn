import {
  Component,
  ElementRef,
  HostBinding,
  HostListener,
  OnInit,
  QueryList,
  ViewChild,
  ViewChildren,
} from '@angular/core';
import { MatSidenav } from '@angular/material/sidenav';
import { DocumentContents, DocumentService } from 'app/documents/document.service';
import { NotificationComponent } from 'app/layout/notification/notification.component';

import { CurrentNodes, NavigationNode, NavigationService, VersionInfo } from 'app/navigation/navigation.service';
import { SearchResults } from 'app/search/interfaces';
import { SearchBoxComponent } from 'app/search/search-box/search-box.component';
import { SearchService } from 'app/search/search.service';
import { Deployment } from 'app/shared/deployment.service';
import { LocationService } from 'app/shared/location.service';
import { ScrollService } from 'app/shared/scroll.service';
import { TocService } from 'app/shared/toc.service';
<<<<<<< HEAD

=======
import { SwUpdatesService } from 'app/sw-updates/sw-updates.service';
>>>>>>> 08caeadd
import { BehaviorSubject, combineLatest, Observable } from 'rxjs';
import { first, map } from 'rxjs/operators';

const sideNavView = 'SideNav';
export const showTopMenuWidth = 1150;
export const dockSideNavWidth = 992;
export const showFloatingTocWidth = 800;

@Component({
  selector: 'aio-shell',
  templateUrl: './app.component.html',
})
export class AppComponent implements OnInit {

  constructor(
    public deployment: Deployment,
    private documentService: DocumentService,
    private hostElement: ElementRef,
    private locationService: LocationService,
    private navigationService: NavigationService,
    private scrollService: ScrollService,
    private searchService: SearchService,
    private tocService: TocService,
  ) {
  }

  currentDocument: DocumentContents;
  currentDocVersion: NavigationNode;
  currentNodes: CurrentNodes = {};
  currentPath: string;
  docVersions: NavigationNode[];
  dtOn = false;
  footerNodes: NavigationNode[];
  /**
   * An HTML friendly identifier for the currently displayed page.
   * This is computed from the `currentDocument.id` by replacing `/` with `-`
   */
  pageId: string;
  /**
   * An HTML friendly identifer for the "folder" of the currently displayed page.
   * This is computed by taking everything up to the first `/` in the `currentDocument.id`
   */
  folderId: string;
  /**
   * These CSS classes are computed from the current state of the application
   * (e.g. what document is being viewed) to allow for fine grain control over
   * the styling of individual pages.
   * You will get three classes:
   *
   * * `page-...`: computed from the current document id (e.g. events, guide-security, tutorial-toh-pt2)
   * * `folder-...`: computed from the top level folder for an id (e.g. guide, tutorial, etc)
   * * `view-...`: computed from the navigation view (e.g. SideNav, TopBar, etc)
   */
  @HostBinding('class')
  hostClasses = '';
  // Disable all Angular animations for the initial render.
  @HostBinding('@.disabled')
  isStarting = true;
  isTransitioning = true;
  isFetching = false;
  showTopMenu = false;
  dockSideNav = false;
  sideNavNodes: NavigationNode[];
  topMenuNodes: NavigationNode[];
  topMenuNarrowNodes: NavigationNode[];
  hasFloatingToc = false;
  tocMaxHeight: string;
  versionInfo: VersionInfo;
<<<<<<< HEAD
=======

  private currentUrl: string;

  get isOpened() { return this.dockSideNav && this.isSideNavDoc; }
  get mode() { return this.isOpened ? 'side' : 'over'; }

>>>>>>> 08caeadd
  // Search related properties
  showSearchResults = false;
  searchResults: Observable<SearchResults>;
  @ViewChildren('searchBox, searchResultsView', { read: ElementRef })
  searchElements: QueryList<ElementRef>;
  @ViewChild(SearchBoxComponent, { static: true })
  searchBox: SearchBoxComponent;
  @ViewChild(MatSidenav, { static: true })
  sidenav: MatSidenav;
  @ViewChild(NotificationComponent, { static: true })
  notification: NotificationComponent;
  notificationAnimating = false;
  private isFetchingTimeout: any;
  private isSideNavDoc = false;
  private showFloatingToc = new BehaviorSubject(false);
  private tocMaxHeightOffset = 0;
  private currentUrl: string;

<<<<<<< HEAD
  get isOpened() {
    return this.dockSideNav && this.isSideNavDoc;
  }

  get mode() {
    return this.dockSideNav && (this.isSideNavDoc || this.showTopMenu) ? 'side' : 'over';
  }
=======
  constructor(
    public deployment: Deployment,
    private documentService: DocumentService,
    private hostElement: ElementRef,
    private locationService: LocationService,
    private navigationService: NavigationService,
    private scrollService: ScrollService,
    private searchService: SearchService,
    private swUpdatesService: SwUpdatesService,
    private tocService: TocService
  ) { }
>>>>>>> 08caeadd

  ngOnInit() {
    // Do not initialize the search on browsers that lack web worker support
    if ('Worker' in window) {
      // Delay initialization by up to 2 seconds
      this.searchService.initWorker(2000);
    }

    this.onResize(window.innerWidth);

    /* No need to unsubscribe because this root component never dies */

    this.documentService.currentDocument.subscribe(doc => this.currentDocument = doc);

    this.locationService.currentPath.subscribe(path => {
      if (path === this.currentPath) {
        // scroll only if on same page (most likely a change to the hash)
        this.scrollService.scroll();
      } else {
        // don't scroll; leave that to `onDocRendered`
        this.currentPath = path;

        // Start progress bar if doc not rendered within brief time
        clearTimeout(this.isFetchingTimeout);
        this.isFetchingTimeout = setTimeout(() => this.isFetching = true, 200);
      }
    });

    this.navigationService.currentNodes.subscribe(currentNodes => {
      this.currentNodes = currentNodes;

      // Redirect to docs if we are in archive mode and are not hitting a docs page
      // (i.e. we have arrived at a marketing page)
      if (this.deployment.mode === 'archive' && !currentNodes[sideNavView]) {
        this.locationService.replace('docs');
      }
    });

    // Compute the version picker list from the current version and the versions in the navigation map
    combineLatest([
      this.navigationService.versionInfo,
      this.navigationService.navigationViews.pipe(map(views => views.docVersions)),
    ]).subscribe(([versionInfo, versions]) => {
      // TODO(pbd): consider whether we can lookup the stable and next versions from the internet
      const computedVersions: NavigationNode[] = [
        { mode: 'next', title: 'next 版', url: 'https://next.angular.io/' },
        { mode: 'rc', title: 'rc 版', url: 'https://rc.angular.io/' },
        { mode: 'stable', title: '同步翻译版', url: 'https://angular.cn/' },
      ];
      if (this.deployment.mode === 'archive') {
        computedVersions.push({ title: `v${versionInfo.major}` });
      }
      this.docVersions = [...computedVersions, ...versions];

      // Find the current version - either title matches the current deployment mode
      // or its title matches the major version of the current version info
      this.currentDocVersion = this.docVersions.find(version =>
        version.mode === this.deployment.mode || version.title === `v${versionInfo.major}`) as NavigationNode;
      this.currentDocVersion.title += ` (v${versionInfo.raw})`;
    });

    this.navigationService.navigationViews.subscribe(views => {
      this.footerNodes = views.Footer || [];
      this.sideNavNodes = views.SideNav || [];
      this.topMenuNodes = views.TopBar || [];
      this.topMenuNarrowNodes = views.TopBarNarrow || this.topMenuNodes;
    });

    this.navigationService.versionInfo.subscribe(vi => this.versionInfo = vi);

    const hasNonEmptyToc = this.tocService.tocList.pipe(map(tocList => tocList.length > 0));
    combineLatest([hasNonEmptyToc, this.showFloatingToc])
      .subscribe(([hasToc, showFloatingToc]) => this.hasFloatingToc = hasToc && showFloatingToc);

    // Generally, we want to delay updating the shell (e.g. host classes, sidenav state) for the new
    // document, until after the leaving document has been removed (to avoid having the styles for
    // the new document applied prematurely).
    // For the first document, though, (when we know there is no previous document), we want to
    // ensure the styles are applied as soon as possible to avoid flicker.
    combineLatest([
      this.documentService.currentDocument,  // ...needed to determine host classes
      this.navigationService.currentNodes,   // ...needed to determine `sidenav` state
    ]).pipe(first())
      .subscribe(() => this.updateShell());

    this.locationService.currentUrl.subscribe(url => this.currentUrl = url);

    // Start listening for SW version update events.
    this.swUpdatesService.enable();
  }

  onDocReady() {
    // About to transition to new view.
    this.isTransitioning = true;

    // Stop fetching timeout (which, when render is fast, means progress bar never shown)
    clearTimeout(this.isFetchingTimeout);

    // If progress bar has been shown, keep it for at least 500ms (to avoid flashing).
    setTimeout(() => this.isFetching = false, 500);
  }

  onDocRemoved() {
    this.scrollService.removeStoredScrollInfo();
  }

  onDocInserted() {
    // Update the shell (host classes, sidenav state) to match the new document.
    // This may be called as a result of actions initiated by view updates.
    // In order to avoid errors (e.g. `ExpressionChangedAfterItHasBeenChecked`), updating the view
    // (e.g. sidenav, host classes) needs to happen asynchronously.
    setTimeout(() => this.updateShell());

    // Scroll the good position depending on the context
    this.scrollService.scrollAfterRender(500);
  }

  onDocRendered() {
    if (this.isStarting) {
      // In order to ensure that the initial sidenav-content left margin
      // adjustment happens without animation, we need to ensure that
      // `isStarting` remains `true` until the margin change is triggered.
      // (Apparently, this happens with a slight delay.)
      setTimeout(() => this.isStarting = false, 100);
    }

    this.isTransitioning = false;
  }

  onDocVersionChange(versionIndex: number) {
    const version = this.docVersions[versionIndex];
    if (version.url) {
      const versionUrl = version.url + (!version.url.endsWith('/') ? '/' : '');
      this.locationService.go(`${versionUrl}${this.currentUrl}`);
    }
  }

  @HostListener('window:resize', ['$event.target.innerWidth'])
  onResize(width: number) {
    this.showTopMenu = width >= showTopMenuWidth;
    this.dockSideNav = width >= dockSideNavWidth;
    this.showFloatingToc.next(width > showFloatingTocWidth);

    if (this.showTopMenu && !this.isSideNavDoc) {
      // If this is a non-sidenav doc and the screen is wide enough so that we can display menu
      // items in the top-bar, ensure the sidenav is closed.
      // (This condition can only be met when the resize event changes the value of `showTopMenu`
      //  from `false` to `true` while on a non-sidenav doc.)
      this.sidenav.toggle(false);
    }
  }

  @HostListener('click', ['$event.target', '$event.button', '$event.ctrlKey', '$event.metaKey', '$event.altKey'])
  onClick(eventTarget: HTMLElement, button: number, ctrlKey: boolean, metaKey: boolean, altKey: boolean): boolean {
    // Hide the search results if we clicked outside both the "search box" and the "search results"
    if (!this.searchElements.some(element => element.nativeElement.contains(eventTarget))) {
      this.hideSearchResults();
    }

    // Show developer source view if the footer is clicked while holding the meta and alt keys
    if (eventTarget.tagName === 'FOOTER' && metaKey && altKey) {
      this.dtOn = !this.dtOn;
      return false;
    }

    // Deal with anchor clicks; climb DOM tree until anchor found (or null)
    let target: HTMLElement | null = eventTarget;
    while (target && !(target instanceof HTMLAnchorElement)) {
      target = target.parentElement;
    }
    if (target instanceof HTMLAnchorElement) {
      return this.locationService.handleAnchorClick(target, button, ctrlKey, metaKey);
    }

    // Allow the click to pass through
    return true;
  }

  setPageId(id: string) {
    // Special case the home page
    this.pageId = (id === 'index') ? 'home' : id.replace('/', '-');
  }

  setFolderId(id: string) {
    // Special case the home page
    this.folderId = (id === 'index') ? 'home' : id.split('/', 1)[0];
  }

  notificationDismissed() {
    this.notificationAnimating = true;
    // this should be kept in sync with the animation durations in:
    // - aio/src/styles/2-modules/_notification.scss
    // - aio/src/app/layout/notification/notification.component.ts
    setTimeout(() => this.notificationAnimating = false, 250);
    this.updateHostClasses();
  }

  updateHostClasses() {
    const mode = `mode-${this.deployment.mode}`;
    const sideNavOpen = `sidenav-${this.sidenav.opened ? 'open' : 'closed'}`;
    const pageClass = `page-${this.pageId}`;
    const folderClass = `folder-${this.folderId}`;
    const viewClasses = Object.keys(this.currentNodes).map(view => `view-${view}`).join(' ');
    const notificationClass = `aio-notification-${this.notification.showNotification}`;
    const notificationAnimatingClass = this.notificationAnimating ? 'aio-notification-animating' : '';

    this.hostClasses = [
      mode,
      sideNavOpen,
      pageClass,
      folderClass,
      viewClasses,
      notificationClass,
      notificationAnimatingClass,
    ].join(' ');
  }

  updateShell() {
    // Update the SideNav state (if necessary).
    this.updateSideNav();

    // Update the host classes.
    this.setPageId(this.currentDocument.id);
    this.setFolderId(this.currentDocument.id);
    this.updateHostClasses();
  }

  updateSideNav() {
    // Preserve current sidenav open state by default.
    let openSideNav = this.sidenav.opened;
    const isSideNavDoc = !!this.currentNodes[sideNavView];

    if (this.isSideNavDoc !== isSideNavDoc) {
      // View type changed. Is it now a sidenav view (e.g, guide or tutorial)?
      // Open if changed to a sidenav doc; close if changed to a marketing doc.
      openSideNav = this.isSideNavDoc = isSideNavDoc;
    }

    // May be open or closed when wide; always closed when narrow.
    this.sidenav.toggle(this.dockSideNav && openSideNav);
  }

  // Dynamically change height of table of contents container
  @HostListener('window:scroll')
  onScroll() {
    if (!this.tocMaxHeightOffset) {
      // Must wait until `mat-toolbar` is measurable.
      const el = this.hostElement.nativeElement as Element;
      const headerEl = el.querySelector('.app-toolbar');
      const footerEl = el.querySelector('footer');

      if (headerEl && footerEl) {
        this.tocMaxHeightOffset =
          headerEl.clientHeight +
          footerEl.clientHeight +
          24; //  fudge margin
      }
    }

    this.tocMaxHeight = (document.body.scrollHeight - window.pageYOffset - this.tocMaxHeightOffset).toFixed(2);
  }

  // Restrain scrolling inside an element, when the cursor is over it
  restrainScrolling(evt: WheelEvent) {
    const elem = evt.currentTarget as Element;
    const scrollTop = elem.scrollTop;

    if (evt.deltaY < 0) {
      // Trying to scroll up: Prevent scrolling if already at the top.
      if (scrollTop < 1) {
        evt.preventDefault();
      }
    } else {
      // Trying to scroll down: Prevent scrolling if already at the bottom.
      const maxScrollTop = elem.scrollHeight - elem.clientHeight;
      if (maxScrollTop - scrollTop < 1) {
        evt.preventDefault();
      }
    }
  }


  // Search related methods and handlers

  hideSearchResults() {
    this.showSearchResults = false;
    const oldSearch = this.locationService.search();
    if (oldSearch.search !== undefined) {
      this.locationService.setSearch('', { ...oldSearch, search: undefined });
    }
  }

  focusSearchBox() {
    if (this.searchBox) {
      this.searchBox.focus();
    }
  }

  doSearch(query: string) {
    this.searchResults = this.searchService.search(query);
    this.showSearchResults = !!query;
  }

  @HostListener('document:keyup', ['$event.key', '$event.which'])
  onKeyUp(key: string, keyCode: number) {
    // forward slash "/"
    if (key === '/' || keyCode === 191) {
      this.focusSearchBox();
    }
    if (key === 'Escape' || keyCode === 27) {
      // escape key
      if (this.showSearchResults) {
        this.hideSearchResults();
        this.focusSearchBox();
      }
    }
  }
}<|MERGE_RESOLUTION|>--- conflicted
+++ resolved
@@ -11,7 +11,6 @@
 import { MatSidenav } from '@angular/material/sidenav';
 import { DocumentContents, DocumentService } from 'app/documents/document.service';
 import { NotificationComponent } from 'app/layout/notification/notification.component';
-
 import { CurrentNodes, NavigationNode, NavigationService, VersionInfo } from 'app/navigation/navigation.service';
 import { SearchResults } from 'app/search/interfaces';
 import { SearchBoxComponent } from 'app/search/search-box/search-box.component';
@@ -20,11 +19,7 @@
 import { LocationService } from 'app/shared/location.service';
 import { ScrollService } from 'app/shared/scroll.service';
 import { TocService } from 'app/shared/toc.service';
-<<<<<<< HEAD
-
-=======
 import { SwUpdatesService } from 'app/sw-updates/sw-updates.service';
->>>>>>> 08caeadd
 import { BehaviorSubject, combineLatest, Observable } from 'rxjs';
 import { first, map } from 'rxjs/operators';
 
@@ -38,18 +33,6 @@
   templateUrl: './app.component.html',
 })
 export class AppComponent implements OnInit {
-
-  constructor(
-    public deployment: Deployment,
-    private documentService: DocumentService,
-    private hostElement: ElementRef,
-    private locationService: LocationService,
-    private navigationService: NavigationService,
-    private scrollService: ScrollService,
-    private searchService: SearchService,
-    private tocService: TocService,
-  ) {
-  }
 
   currentDocument: DocumentContents;
   currentDocVersion: NavigationNode;
@@ -58,6 +41,7 @@
   docVersions: NavigationNode[];
   dtOn = false;
   footerNodes: NavigationNode[];
+
   /**
    * An HTML friendly identifier for the currently displayed page.
    * This is computed from the `currentDocument.id` by replacing `/` with `-`
@@ -80,6 +64,7 @@
    */
   @HostBinding('class')
   hostClasses = '';
+
   // Disable all Angular animations for the initial render.
   @HostBinding('@.disabled')
   isStarting = true;
@@ -87,21 +72,25 @@
   isFetching = false;
   showTopMenu = false;
   dockSideNav = false;
+  private isFetchingTimeout: any;
+  private isSideNavDoc = false;
+
   sideNavNodes: NavigationNode[];
   topMenuNodes: NavigationNode[];
   topMenuNarrowNodes: NavigationNode[];
+
   hasFloatingToc = false;
+  private showFloatingToc = new BehaviorSubject(false);
   tocMaxHeight: string;
+  private tocMaxHeightOffset = 0;
+
   versionInfo: VersionInfo;
-<<<<<<< HEAD
-=======
 
   private currentUrl: string;
 
   get isOpened() { return this.dockSideNav && this.isSideNavDoc; }
   get mode() { return this.isOpened ? 'side' : 'over'; }
 
->>>>>>> 08caeadd
   // Search related properties
   showSearchResults = false;
   searchResults: Observable<SearchResults>;
@@ -109,26 +98,14 @@
   searchElements: QueryList<ElementRef>;
   @ViewChild(SearchBoxComponent, { static: true })
   searchBox: SearchBoxComponent;
+
   @ViewChild(MatSidenav, { static: true })
   sidenav: MatSidenav;
+
   @ViewChild(NotificationComponent, { static: true })
   notification: NotificationComponent;
   notificationAnimating = false;
-  private isFetchingTimeout: any;
-  private isSideNavDoc = false;
-  private showFloatingToc = new BehaviorSubject(false);
-  private tocMaxHeightOffset = 0;
-  private currentUrl: string;
-
-<<<<<<< HEAD
-  get isOpened() {
-    return this.dockSideNav && this.isSideNavDoc;
-  }
-
-  get mode() {
-    return this.dockSideNav && (this.isSideNavDoc || this.showTopMenu) ? 'side' : 'over';
-  }
-=======
+
   constructor(
     public deployment: Deployment,
     private documentService: DocumentService,
@@ -140,7 +117,6 @@
     private swUpdatesService: SwUpdatesService,
     private tocService: TocService
   ) { }
->>>>>>> 08caeadd
 
   ngOnInit() {
     // Do not initialize the search on browsers that lack web worker support
@@ -186,9 +162,9 @@
     ]).subscribe(([versionInfo, versions]) => {
       // TODO(pbd): consider whether we can lookup the stable and next versions from the internet
       const computedVersions: NavigationNode[] = [
-        { mode: 'next', title: 'next 版', url: 'https://next.angular.io/' },
-        { mode: 'rc', title: 'rc 版', url: 'https://rc.angular.io/' },
-        { mode: 'stable', title: '同步翻译版', url: 'https://angular.cn/' },
+        { title: 'next', url: 'https://next.angular.io/' },
+        { title: 'rc', url: 'https://rc.angular.io/' },
+        { title: 'stable', url: 'https://angular.io/' },
       ];
       if (this.deployment.mode === 'archive') {
         computedVersions.push({ title: `v${versionInfo.major}` });
@@ -198,7 +174,7 @@
       // Find the current version - either title matches the current deployment mode
       // or its title matches the major version of the current version info
       this.currentDocVersion = this.docVersions.find(version =>
-        version.mode === this.deployment.mode || version.title === `v${versionInfo.major}`) as NavigationNode;
+        version.title === this.deployment.mode || version.title === `v${versionInfo.major}`) as NavigationNode;
       this.currentDocVersion.title += ` (v${versionInfo.raw})`;
     });
 
@@ -213,7 +189,7 @@
 
     const hasNonEmptyToc = this.tocService.tocList.pipe(map(tocList => tocList.length > 0));
     combineLatest([hasNonEmptyToc, this.showFloatingToc])
-      .subscribe(([hasToc, showFloatingToc]) => this.hasFloatingToc = hasToc && showFloatingToc);
+        .subscribe(([hasToc, showFloatingToc]) => this.hasFloatingToc = hasToc && showFloatingToc);
 
     // Generally, we want to delay updating the shell (e.g. host classes, sidenav state) for the new
     // document, until after the leaving document has been removed (to avoid having the styles for
@@ -273,7 +249,7 @@
   onDocVersionChange(versionIndex: number) {
     const version = this.docVersions[versionIndex];
     if (version.url) {
-      const versionUrl = version.url + (!version.url.endsWith('/') ? '/' : '');
+      const versionUrl = version.url  + (!version.url.endsWith('/') ? '/' : '');
       this.locationService.go(`${versionUrl}${this.currentUrl}`);
     }
   }
@@ -354,7 +330,7 @@
       folderClass,
       viewClasses,
       notificationClass,
-      notificationAnimatingClass,
+      notificationAnimatingClass
     ].join(' ');
   }
 
@@ -394,9 +370,9 @@
 
       if (headerEl && footerEl) {
         this.tocMaxHeightOffset =
-          headerEl.clientHeight +
-          footerEl.clientHeight +
-          24; //  fudge margin
+            headerEl.clientHeight +
+            footerEl.clientHeight +
+            24; //  fudge margin
       }
     }
 
