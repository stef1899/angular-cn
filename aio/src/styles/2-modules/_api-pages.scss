--- conflicted
+++ resolved
@@ -105,12 +105,7 @@
   .material-icons {
     border-radius: 4px;
     padding: 4px;
-<<<<<<< HEAD
-    font-size: 20px;
-=======
     @include font-size(20);
->>>>>>> 6d28a209
-
     &:hover {
       background-color: $mist;
     }
@@ -131,11 +126,7 @@
   .list-table {
     td > code {
       background-color: inherit;
-<<<<<<< HEAD
-      white-space: normal;
-=======
       white-space: pre-wrap;
->>>>>>> 6d28a209
     }
 
     .with-github-links {
@@ -175,12 +166,7 @@
 
   .parameters-table {
     margin-top: 0;
-<<<<<<< HEAD
-    font-size: 14px;
-
-=======
     @include font-size(14);
->>>>>>> 6d28a209
     td:nth-child(1) {
       width: 20%;
     }
