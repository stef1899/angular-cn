// import global themes
@import '~@angular/material/theming';
@import './ng-io-theme';

// import global variables
@import './constants';

// import global mixins
@import './mixins';

// import directories
@import './0-base/base-dir';
@import './1-layouts/layouts-dir';
<<<<<<< HEAD
@import'./2-modules/modules-dir';

@import 'translator';

// import additional scss

// ********************************************************* //

[md-button], [md-raised-button], [mat-button], [mat-raised-button] {
  text-transform: uppercase;
}

.docs-primary-header {
  padding-left: 20px;
}

h1.docs-primary-header, h1 .docs-primary-header{
    font-size: 30px;
    font-weight: 300;
    margin: 0;
    padding: 30px;
}
=======
@import './2-modules/modules-dir';
>>>>>>> d71ae278
<|MERGE_RESOLUTION|>--- conflicted
+++ resolved
@@ -11,29 +11,6 @@
 // import directories
 @import './0-base/base-dir';
 @import './1-layouts/layouts-dir';
-<<<<<<< HEAD
-@import'./2-modules/modules-dir';
+@import './2-modules/modules-dir';
 
-@import 'translator';
-
-// import additional scss
-
-// ********************************************************* //
-
-[md-button], [md-raised-button], [mat-button], [mat-raised-button] {
-  text-transform: uppercase;
-}
-
-.docs-primary-header {
-  padding-left: 20px;
-}
-
-h1.docs-primary-header, h1 .docs-primary-header{
-    font-size: 30px;
-    font-weight: 300;
-    margin: 0;
-    padding: 30px;
-}
-=======
-@import './2-modules/modules-dir';
->>>>>>> d71ae278
+@import './translator';