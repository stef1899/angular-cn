--- conflicted
+++ resolved
@@ -10,16 +10,12 @@
 making some of them public, through the `exports` property, so that external components can use them.
 `@NgModule` can also add service providers to the application dependency injectors.
 
-<<<<<<< HEAD
 NgModule 是一个带有 `@NgModule` 装饰器的类。
 `@NgModule` 的参数是一个元数据对象，用于描述如何编译组件的模板，以及如何在运行时创建注入器。
 它会标出该模块自己的组件、指令和管道，通过 `exports` 属性公开其中的一部分，以便外部组件使用它们。
 `NgModule` 还能把一些服务提供者添加到应用的依赖注入器中。
 
-For an example app showcasing all the techniques that NgModules related pages
-=======
 For an example application showcasing all the techniques that NgModules related pages
->>>>>>> 08caeadd
 cover, see the <live-example></live-example>. For explanations on the individual techniques, visit the relevant NgModule pages under the NgModules
 section.
 
@@ -79,24 +75,16 @@
 
 * Provides services that other application components can use.
 
-<<<<<<< HEAD
    提供一些供应用中的其它组件使用的服务。
 
-Every Angular app has at least one module, the root module.
+Every Angular application has at least one module, the root module.
 You [bootstrap](guide/bootstrapping) that module to launch the application.
 
 每个 Angular 应用都至少有一个模块，也就是根模块。
 你可以[引导](guide/bootstrapping)那个模块，以启动该应用。
 
-The root module is all you need in a simple application with a few components.
-As the app grows, you refactor the root module into [feature modules](guide/feature-modules)
-=======
-Every Angular application has at least one module, the root module.
-You [bootstrap](guide/bootstrapping) that module to launch the application.
-
 The root module is all you need in an application with few components.
 As the application grows, you refactor the root module into [feature modules](guide/feature-modules)
->>>>>>> 08caeadd
 that represent collections of related functionality.
 You then import these modules into the root module.
 
@@ -106,13 +94,9 @@
 
 ## The basic NgModule
 
-<<<<<<< HEAD
 ## 基本的模块
 
-The [Angular CLI](cli) generates the following basic `AppModule` when creating a new app.
-=======
 The [Angular CLI](cli) generates the following basic `AppModule` when creating a new application.
->>>>>>> 08caeadd
 
 [Angular CLI](cli) 在创建新应用时会生成如下基本模块 `AppModule`。
 
