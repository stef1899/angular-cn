# Angular CLI builders

# Angular CLI 构建器（Builder）

A number of Angular CLI commands run a complex process on your code, such as linting, building, or testing.
The commands use an internal tool called Architect to run *CLI builders*, which apply another tool to accomplish the desired task.

很多 Angular CLI 命令都要在你的代码上执行一些复杂的处理，比如风格检查（lint）构建或测试。这些命令会通过一个叫做建筑师（Architect）的内部工具来运行 *CLI 构建器*，而这些构建器会运用一些第三方工具来完成目标任务。

With Angular version 8, the CLI Builder API is stable and available to developers who want to customize the Angular CLI by adding or modifying commands. For example, you could supply a builder to perform an entirely new task, or to change which third-party tool is used by an existing command.

在 Angular 的版本 8 中，CLI 构建器的 API 是稳定的，想要通过添加或修改命令来自定义 Angular CLI 的开发人员可以使用它。例如，你可以提供一个构建器来执行全新的任务，或者更改一个现有命令所使用的第三方工具。

This document explains how CLI builders integrate with the workspace configuration file, and shows how you can create your own builder.

本文档介绍了 CLI 构建器是如何与工作区配置文件集成的，还展示了如何创建你自己的构建器。

<div class="alert is-helpful">

   You can find the code from the examples used here in [this GitHub repository](https://github.com/mgechev/cli-builders-demo).

   你可以在[这个 GitHub 仓库](https://github.com/mgechev/cli-builders-demo)中的例子中找到代码。

</div>

## CLI builders

## CLI 构建器

The internal Architect tool delegates work to handler functions called [*builders*](guide/glossary#builder).
A builder handler function receives two arguments; a set of input `options` (a JSON object), and a `context` (a `BuilderContext` object).

内部建筑师工具会把工作委托给名叫[*构建器*](guide/glossary#builder)的处理器函数。处理器函数接收两个参数：一组 `options` 输入（JSON 对象）和一个 `context`（`BuilderContext` 对象）。

The separation of concerns here is the same as with [schematics](guide/glossary#schematic), which are used for other CLI commands that touch your code (such as `ng generate`).

这里对关注点的分离和[原理图](guide/glossary#schematic)中是一样的，它也适用于其它要接触（touch）代码的 CLI 命令（例如 `ng generate`）。

* Options are given by the CLI user, context is provided by and provides access to the CLI Builder API, and the developer provides the behavior.

  选项由 CLI 用户提供，上下文由 CLI 构建器提供，并提供对 CLI 构建器 API 的访问，而开发人员提供了处理函数的行为。

* The `BuilderContext` object provides access to the scheduling method, `BuilderContext.scheduleTarget()`. The scheduler executes the builder handler function with a given [target configuration](guide/glossary#target).

  `BuilderContext` 对象提供了访问调度方法 `BuilderContext.scheduleTarget()` 的途径。调度器会用指定的[目标配置](guide/glossary#target)来执行构建器处理函数。

The builder handler function can be synchronous (return a value) or asynchronous (return a Promise), or it can watch and return multiple values (return an Observable).
The return value or values must always be of type `BuilderOutput`.
This object contains a Boolean `success` field and an optional `error` field that can contain an error message.

这个构建器处理函数可以是同步的（返回一个值）或异步的（返回一个 Promise），也可以监视并返回多个值（返回一个 Observable）。最终返回的值全都是 `BuilderOutput` 类型的。该对象包含一个逻辑字段 `success` 和一个可以包含错误信息的可选字段 `error`。

Angular provides some builders that are used by the CLI for commands such as `ng build`, `ng test`, and `ng lint`.
Default target configurations for these and other built-in CLI builders can be found (and customized) in the "architect" section of the [workspace configuration file](guide/workspace-config), `angular.json`.
You can also extend and customize Angular by creating your own builders, which you can run using the [`ng run` CLI command](cli/run).

Angular 提供了一些构建器，供 CLI 命令使用，如 `ng build`、`ng test` 和 `ng lint` 等。这些内置 CLI 构建器的默认目标配置可以在[工作空间配置文件](guide/workspace-config) `angular.json` 的 `architect` 部分找到（并进行自定义）。可以通过创建自己的构建器来扩展和自定义 Angular，你可以使用 [`ng run` CLI 命令](cli/run)来运行你自己的构建器。

### Builder project structure

### 构建器的项目结构

A builder resides in a "project" folder that is similar in structure to an Angular workspace, with global configuration files at the top level, and more specific configuration in a source folder with the code files that define the behavior.
For example, your `myBuilder` folder could contain the following files.

构建器位于一个 `project` 文件夹中，该文件夹的结构类似于 Angular 工作区，包括位于顶级的全局配置文件，以及位于工作代码所在源文件夹中的更具体的配置。例如，`myBuilder` 文件夹中可能包含如下文件。

| FILES                    | PURPOSE                                                                                      |
| :----------------------- | :------------------------------------------------------------------------------------------- |
| 文件                     | 目的                                                                                         |
| `src/my-builder.ts`      | Main source file for the builder definition.                                                 |
| `src/my-builder.ts`      | 这个构建器定义的主要源码。                                                                 |
| `src/my-builder.spec.ts` | Source file for tests.                                                                       |
| `src/my-builder.spec.ts` | 测试的源码。                                                                               |
| `src/schema.json`        | Definition of builder input options.                                                         |
| `src/schema.json`        | 构建器输入选项的定义。                                                                      |
| `builders.json`          | Testing configuration.                                                                       |
| `builders.json`          | 测试配置。                                                                                   |
| `package.json`           | Dependencies. See <https://docs.npmjs.com/files/package.json>.                               |
| `package.json`           | 依赖包。参见<https://docs.npmjs.com/files/package.json> 。                                   |
| `tsconfig.json`          | [TypeScript configuration](https://www.typescriptlang.org/docs/handbook/tsconfig-json.html). |
| `tsconfig.json`          | [TypeScript 配置文件](https://www.typescriptlang.org/docs/handbook/tsconfig-json.html)        |

You can publish the builder to `npm` (see [Publishing your Library](https://angular.io/guide/creating-libraries#publishing-your-library)). If you publish it as `@example/my-builder`, you can install it using the following command.

你可以把构建器发布到 `npm`（请参阅[发布你的库](https://angular.io/guide/creating-libraries#publishing-your-library)）。如果把它发布成了 `@example/my-builder`，就可以使用下面的命令来安装它。

<code-example language="sh">

npm install @example/my-builder

</code-example>

## Creating a builder

## 创建一个构建器

As an example, let’s create a builder that executes a shell command.
To create a builder, use the `createBuilder()` CLI Builder function, and return a `BuilderOutput` object.

<<<<<<< HEAD
举个例子，让我们创建一个用来执行 shell 命令的构建器。要创建构建器，请使用 CLI 构建器函数 `createBuilder()`，并返回一个 `BuilderOutput` 对象。

```

=======
<code-example language="typescript" header="/command/index.ts">
>>>>>>> 6d28a209
import { BuilderOutput, createBuilder } from '@angular-devkit/architect';

export default createBuilder(_commandBuilder);

function _commandBuilder(
  options: JsonObject,
  context: BuilderContext,
  ): Promise<BuilderOutput> {
  ...
}

</code-example>

Now let’s add some logic to it.
The following code retrieves the command and arguments from the user options, spawns the new process, and waits for the process to finish.
If the process is successful (returns a code of 0), it resolves the return value.

<<<<<<< HEAD
现在，让我们为它添加一些逻辑。下列代码会从用户选项中检索命令和参数、生成新进程，并等待该进程完成。如果进程成功（返回代码为 0），就会解析成返回的值。

```
=======
<code-example language="typescript" header="/command/index.ts">
>>>>>>> 6d28a209
import { BuilderOutput, createBuilder } from '@angular-devkit/architect';
import * as childProcess from 'child_process';

export default createBuilder(_commandBuilder);

function _commandBuilder(
  options: JsonObject,
  context: BuilderContext,
): Promise<BuilderOutput> {
  const child = childProcess.spawn(options.command, options.args);
  return new Promise<BuilderOutput>(resolve => {
    child.on('close', code => {
      resolve({success: code === 0});
    });
  });
}

</code-example>

### Handling output

### 处理输出

By default, the `spawn()` method outputs everything to the process standard output and error.
To make it easier to test and debug, we can forward the output to the CLI Builder logger instead.
This also allows the builder itself to be executed in a separate process, even if the standard output and error are deactivated (as in an [Electron app](https://electronjs.org/)).

默认情况下，`spawn()` 方法会把所有内容输出到进程标准输出（stdout）和标准错误（stderr）中。为了便于测试和调试，我们可以把输出转发给 CLI 构建器的 Logger。这样还能让构建器本身可以在一个单独的进程中执行，即使其标准输出和标准错误被停用了也无所谓（就像在 [Electron 应用中一样](https://electronjs.org/)）。

We can retrieve a Logger instance from the context.

<<<<<<< HEAD
我们可以从上下文中检索一个 Logger 实例。

```
=======
<code-example language="typescript" header="/command/index.ts">
>>>>>>> 6d28a209
import { BuilderOutput, createBuilder, BuilderContext } from '@angular-devkit/architect';
import * as childProcess from 'child_process';

export default createBuilder(_commandBuilder);

function _commandBuilder(
  options: JsonObject,
  context: BuilderContext,
): Promise<BuilderOutput> {
  const child = childProcess.spawn(options.command, options.args, {stdio: 'pipe'});
  child.stdout.on('data', (data) => {
    context.logger.info(data.toString());
  });
  child.stderr.on('data', (data) => {
    context.logger.error(data.toString());
  });

  return new Promise<BuilderOutput>(resolve => {
    child.on('close', code => {
      resolve({success: code === 0});
    });
  });
}

</code-example>

### Progress and status reporting

### 进度和状态报告

The CLI Builder API includes progress and status reporting tools, which can provide hints for certain functions and interfaces.

CLI 构建器 API 包含一些进度报告和状态报告工具，可以为某些函数和接口提供提示信息。

To report progress, use the `BuilderContext.reportProgress()` method, which takes a current value, (optional) total, and status string as arguments.
The total can be any number; for example, if you know how many files you have to process, the total could be the number of files, and current should be the number processed so far.
The status string is unmodified unless you pass in a new string value.

要报告进度，请使用 `BuilderContext.reportProgress()` 方法，它接受一个当前值（value）、一个（可选的）总值（total）和状态（status）字符串作为参数。总值可以是任意数字，例如，如果你知道有多少个文件需要处理，那么总值可能是这些文件的数量，而当前值是已处理过的数量。除非传入了新的字符串，否则这个状态字符串不会改变。

You can see an [example](https://github.com/angular/angular-cli/blob/ba21c855c0c8b778005df01d4851b5a2176edc6f/packages/angular_devkit/build_angular/src/tslint/index.ts#L107) of how the `tslint` builder reports progress.

你可以看看 `tslint` 构建器如何报告进度的[例子](https://github.com/angular/angular-cli/blob/ba21c855c0c8b778005df01d4851b5a2176edc6f/packages/angular_devkit/build_angular/src/tslint/index.ts#L107) 。

In our example, the shell command either finishes or is still executing, so there’s no need for a progress report, but we can report status so that a parent builder that called our builder would know what’s going on.
Use the `BuilderContext.reportStatus()` method to generate a status string of any length.
(Note that there’s no guarantee that a long string will be shown entirely; it could be cut to fit the UI that displays it.)
Pass an empty string to remove the status.

<<<<<<< HEAD
在我们的例子中，shell 命令或者已完成或者正在执行，所以不需要进度报告，但是可以报告状态，以便调用此构建器的父构建器知道发生了什么。可以用 `BuilderContext.reportStatus()` 方法生成一个任意长度的状态字符串。（注意，无法保证长字符串会完全显示出来，可以裁剪它以适应界面显示。）传入一个空字符串可以移除状态。

```
=======
<code-example language="typescript" header="/command/index.ts">
>>>>>>> 6d28a209
import { BuilderOutput, createBuilder, BuilderContext } from '@angular-devkit/architect';
import * as childProcess from 'child_process';

export default createBuilder(_commandBuilder);

function _commandBuilder(
  options: JsonObject,
  context: BuilderContext,
): Promise<BuilderOutput> {
  context.reportStatus(`Executing "${options.command}"...`);
  const child = childProcess.spawn(options.command, options.args, {stdio: 'pipe'});

  child.stdout.on('data', (data) => {
    context.logger.info(data.toString());
  });
  child.stderr.on('data', (data) => {
    context.logger.error(data.toString());
  });

  return new Promise<BuilderOutput>(resolve => {
    context.reportStatus(`Done.`);
    child.on('close', code => {
      resolve({success: code === 0});
    });
  });
}

</code-example>

## Builder input

## 构建器的输入

You can invoke a builder indirectly through a CLI command, or directly with the Angular CLI `ng run` command.
In either case, you must provide required inputs, but can allow other inputs to default to values that are pre-configured for a specific [*target*](guide/glossary#target), provide a pre-defined, named override configuration, and provide further override option values on the command line.

你可以通过 CLI 命令间接调用一个构建器，也可以直接用 Angular CLI 的 `ng run` 命令来调用它。无论哪种情况，你都必须提供所需的输入，但是可以用特定[*目标*](guide/glossary#target)中预配置的值作为其默认值，然后指定一个预定义的、指定的配置进行覆盖，最后在命令行中进一步覆盖这些选项的值。

### Input validation

### 对输入的验证

You define builder inputs in a JSON schema associated with that builder.
The Architect tool collects the resolved input values into an `options` object, and validates their types against the schema before passing them to the builder function.
(The Schematics library does the same kind of validation of user input).

你可以在该构建器的相关 JSON 模式中定义构建器都有哪些输入。 建筑师工具会把解析后的输入值收集到一个 `options` 对象中，并在将其传给构建器函数之前先根据这个模式验证它们的类型。（Schematics 库也对用户输入做了同样的验证）。

For our example builder, we expect the `options` value to be a `JsonObject` with two keys: a `command` that is a string, and an `args` array of string values.

对于这个示例构建器，我们希望 `options` 值是带有两个键的 `JsonObject`：一个是字符串型的 `command` ，一个是字符串数组型的 `args`。

We can provide the following schema for type validation of these values.

<<<<<<< HEAD
我们可以提供如下模式来对这些值的类型进行验证。

<code-example format="." language="json" linenums="false">

=======
<code-example language="json" header="command/schema.json">
>>>>>>> 6d28a209
{
  "$schema": "http://json-schema.org/schema",
  "type": "object",
  "properties": {
    "command": {
      "type": "string"
    },
    "args": {
      "type": "array",
      "items": {
        "type": "string"
      }
    }
  }
}

</code-example>

<div class="alert is-helpful">

This is a very simple example, but the use of a schema for validation can be very powerful.
For more information, see the [JSON schemas website](http://json-schema.org/).

这是一个非常简单的例子，但这种模式验证也可以非常强大。要了解更多信息，请参阅 [JSON 模式网站](http://json-schema.org/) 。

</div>

To link our builder implementation with its schema and name, we need to create a *builder definition* file, which we can point to in `package.json`.

要把构建器的实现与它的模式和名称关联起来，我们需要创建一个*构建器定义*文件，可以在 `package.json` 中指向该文件。

Create a file named `builders.json` file that looks like this.

<<<<<<< HEAD
创建一个名为 `builders.json` 文件，它看起来像这样。

<code-example format="." language="json" linenums="false">
=======
<code-example language="json" header="builders.json">
>>>>>>> 6d28a209

{
  "builders": {
    "command": {
      "implementation": "./command",
      "schema": "./command/schema.json",
      "description": "Runs any command line in the operating system."
    }
  }
}

</code-example>

In the `package.json` file, add a `builders` key that tells the Architect tool where to find our builder definition file.

<<<<<<< HEAD
在 `package.json` 文件中，添加一个 `builders` 键，告诉建筑师工具可以在哪里找到这个构建器定义文件。

<code-example format="." language="json" linenums="false">
=======
<code-example language="json" header="package.json">
>>>>>>> 6d28a209

{
  "name": "@example/command-runner",
  "version": "1.0.0",
  "description": "Builder for Command Runner",
  "builders": "builders.json",
  "devDependencies": {
    "@angular-devkit/architect": "^1.0.0"
  }
}

</code-example>

The official name of our builder is now ` @example/command-runner:command`.
The first part of this is the package name (resolved using node resolution), and the second part is the builder name (resolved using the `builders.json` file).

现在，这个构建器的正式名字是 `@example/command-runner:command`。第一部分是包名（使用 node 方案进行解析），第二部分是构建器名称（使用 `builder.json` 文件进行解析）。

Using one of our `options` is very straightforward, we did this in the previous section when we accessed `options.command`.

<<<<<<< HEAD
使用某个 `options` 是非常简单的。在上一节，我们就曾访问过 `options.command`。

<code-example format="." language="typescript" linenums="false">
=======
<code-example language="typescript" header="/command/index.ts">
>>>>>>> 6d28a209
    context.reportStatus(`Executing "${options.command}"...`);
    const child = childProcess.spawn(options.command, options.args, { stdio: 'pipe' });

</code-example>

### Target configuration

### 目标配置

A builder must have a defined target that associates it with a specific input configuration and [project](guide/glossary#project).

<<<<<<< HEAD
构建器必须有一个已定义的目标，此目标会把构建器与特定的输入配置和[项目](guide/glossary#project)关联起来。

Targets are defined in the `angular.json` [workspace configuration file](guide/workspace-config).
=======
Targets are defined in the `angular.json` [CLI configuration file](guide/workspace-config).
>>>>>>> 6d28a209
A target specifies the builder to use, its default options configuration, and named alternative configurations.
The Architect tool uses the target definition to resolve input options for a given run.

目标是在[工作空间配置文件](guide/workspace-config) `angular.json` 中定义的。目标用于指定要使用的构建器、默认的选项配置，以及指定的备用配置。建筑师工具使用目标定义来为一次特定的执行解析输入选项。

The  `angular.json` file has a section for each project, and the "architect" section of each project configures targets for builders used by CLI commands such as 'build', 'test', and 'lint'.
By default, for example, the `build` command runs the builder  `@angular-devkit/build-angular:browser` to perform the build task, and passes in default option values as specified for the `build` target in   `angular.json`.

<<<<<<< HEAD
`angular.json` 文件中为每个项目都有一节配置，每个项目的 `architect` 部分都会为 CLI 命令（例如 `build`、`test` 和 `lint`）配置构建器目标。默认情况下，`build` 命令会运行 `@angular-devkit/build-angular:browser` 构建器来执行 `build` 任务，并传入 `angular.json` 中为 `build` 目标指定的默认选项值。

<code-example format="." language="json" linenums="false">
=======
<code-example language="json" header="angular.json">
>>>>>>> 6d28a209
{
  "myApp": {
    ...
    "architect": {
      "build": {
        "builder": "@angular-devkit/build-angular:browser",
        "options": {
          "outputPath": "dist/myApp",
          "index": "src/index.html",
          ...
        },
        "configurations": {
          "production": {
            "fileReplacements": [
              {
                "replace": "src/environments/environment.ts",
                "with": "src/environments/environment.prod.ts"
              }
            ],
            "optimization": true,
            "outputHashing": "all",
            ...
          }
        }
      },
      ...

</code-example>

The command passes the builder the set of default options specified in the "options" section.
If you pass the `--configuration=production` flag, it uses the override values specified in the `production` alternative configuration.
You can specify further option overrides individually on the command line.
You might also add more alternative configurations to the `build` target, to define other environments such as `stage` or `qa`.

该命令会给构建器传递 `options` 节中指定的一组默认选项。如果你传入了 `--configuration=production` 标志，它就会使用 `production` 备用配置中指定的值进行覆盖。你可以在命令行中单独指定其它选项进行覆盖，还可以为 `build` 目标添加更多备用配置，以定义其它环境，比如 `stage` 或 `qa`。

#### Target strings

<<<<<<< HEAD
#### 目标字符串

The  generic `ng run` CLI command takes as its first argument a target string of the form *project:target[:configuration]*.
=======
The generic `ng run` CLI command takes as its first argument a target string of the form *project:target[:configuration]*.
>>>>>>> 6d28a209

通用的 `ng run` CLI 命令的第一个参数是形如 *project:target[:configuration]* 的目标字符串。

* *project*: The name of the Angular CLI project that the target is associated with.

  *project*：与此目标关联的 Angular CLI 项目的名称。

* *target*: A named builder configuration from the `architect` section of the `angular.json` file.

  *target*：`angular.json` 文件 `architect` 下的指定构建器配置。

* *configuration*: (optional) The name of a specific configuration override for the given target, as defined in the `angular.json` file.

  *configuration*：（可选）用于覆盖指定目标的具体配置名称，如 `angular.json` 文件中的定义。

If your builder calls another builder, it may need to read a passed target string.
You can parse this string into an object by using the `targetFromTargetString()` utility function from `@angular-devkit/architect`.

如果你的构建器调用另一个构建器，它可能需要读取一个传入的目标字符串。你可以使用 `@angular-devkit/architect` 中的工具函数 `targetFromTargetString()` 把这个字符串解析成一个对象。

## Schedule and run

## 调度并运行

Architect runs builders asynchronously.
To invoke a builder, you schedule a task to be run when all configuration resolution is complete.

建筑师会异步运行构建器。要调用某个构建器，就要在所有配置解析完成之后安排一个要运行的任务。

The builder function is not executed until the scheduler returns a `BuilderRun` control object.
The CLI typically schedules tasks by calling the `BuilderContext.scheduleTarget()` function, and then resolves input options using the target definition in the `angular.json` file.

在调度器返回 `BuilderRun` 控件对象之前，不会执行该构建器函数。 CLI 通常会通过调用 `BuilderContext.scheduleTarget()` 函数来调度任务，然后使用 `angular.json` 文件中的目标定义来解析输入选项。

Architect resolves input options for a given target by taking the default options object, then overwriting values from the configuration used (if any), then further overwriting values from the overrides object passed to `BuilderContext.scheduleTarget()`.
For the Angular CLI, the overrides object is built from command line arguments.

建筑师会接受默认的选项对象来解析指定目标的输入选项，然后覆盖所用配置中的值（如果有的话），然后再从传给 `BuilderContext.scheduleTarget()` 的覆盖对象中覆盖这些值。对于 Angular CLI，覆盖对象是从命令行参数中构建的。

Architect validates the resulting options values against the schema of the builder.
If inputs are valid, Architect creates the context and executes the builder.

建筑师会根据构建器的模式对生成的选项值进行验证。如果输入有效，建筑师会创建上下文并执行该构建器。

For more information see [Workspace Configuration](guide/workspace-config).

欲知详情，请参阅[工作空间配置](guide/workspace-config)。

<div class="alert is-helpful">

   You can also invoke a builder directly from another builder or test by calling `BuilderContext.scheduleBuilder()`.
   You pass an `options` object directly to the method, and those option values are validated against the schema of the builder without further adjustment.

   你还可以通过调用 `BuilderContext.scheduleBuilder()` 从另一个构建器或测试中调用某个构建器。你可以直接把 `options` 对象传递给该方法，并且这些选项值会根据这个构建器的模式进行验证，而无需进一步调整。

   Only the  `BuilderContext.scheduleTarget()` method resolves the configuration and overrides through the `angular.json` file.

   只有 `BuilderContext.scheduleTarget()` 方法来解析这些配置和并通过 `angular.json` 文件进行覆盖。

</div>

### Default architect configuration

### 默认建筑师配置

Let’s create a simple `angular.json` file that puts target configurations into context.

让我们创建一个简单的 `angular.json` 文件，它会把目标配置放到上下文中。

We can publish the builder to npm (see [Publishing your Library](https://angular.io/guide/creating-libraries#publishing-your-library)), and install it using the following command:

我们可以把这个构建器发布到 npm（请参阅[发布你的库](https://angular.io/guide/creating-libraries#publishing-your-library)），并使用如下命令来安装它：

<code-example language="sh">

npm install @example/command-runner

</code-example>

If we create a new project with `ng new builder-test`, the generated `angular.json` file looks something like this, with only default builder configurations.

<<<<<<< HEAD
如果我们使用 `ng new builder-test` 创建一个新项目，那么生成的 `angular.json` 文件就是这样的，它只有默认的构建器参数。

<code-example format="." language="json" linenums="false">
=======
<code-example language="json" header="angular.json">
>>>>>>> 6d28a209

{
  // ...
  "projects": {
    // ...
    "builder-test": {
      // ...
      "architect": {
        // ...
        "build": {
          "builder": "@angular-devkit/build-angular:browser",
          "options": {
            // ... more options...
            "outputPath": "dist/builder-test",
            "index": "src/index.html",
            "main": "src/main.ts",
            "polyfills": "src/polyfills.ts",
            "tsConfig": "src/tsconfig.app.json"
          },
          "configurations": {
            "production": {
              // ... more options...
              "optimization": true,
              "aot": true,
              "buildOptimizer": true
            }
          }
        }
      }
    }
  }
  // ...
}

</code-example>

### Adding a target

### 添加一个目标

Let's add a new target that will run our builder to execute a particular command.
This target will tell the builder to run `touch` on a file, in order to update its modified date.

让我们添加一个新的目标来运行我们的构建器执行一个特定的命令。这个目标会告诉构建器在文件上运行 `touch`，以便更新修改过的日期。

We need to update the `angular.json` file to add a target for this builder to the "architect" section of our new project.

我们需要更新 `angular.json` 文件，把这个构建器的目标添加到新项目的 `architect` 部分。

* We'll add a new target section to the "architect" object for our project.

  我们会为项目的 `architect` 对象添加一个新的目标小节。

* The target named "touch" uses our builder, which we published to `@example/command-runner`. (See [Publishing your Library](https://angular.io/guide/creating-libraries#publishing-your-library))

  名为 `touch` 的目标使用了我们的构建器，它发布到了 `@example/command-runner`。 （参见[发布你的库](https://angular.io/guide/creating-libraries#publishing-your-library) ）

* The options object provides default values for the two inputs that we defined; `command`, which is the Unix command to execute, and `args`, an array that contains the file to operate on.

  这个配置对象为我们定义的两个输入提供了默认值：`command`（要执行的 Unix 命令）和 `args` （包含要操作的文件的数组）。

* The configurations key is optional, we'll leave it out for now.

<<<<<<< HEAD
  这些配置键都是可选的，但我们先不展开。

<code-example format="." language="json" linenums="false">
=======
<code-example language="json" header="angular.json">
>>>>>>> 6d28a209

{
  "projects": {
    "builder-test": {
      "architect": {
        "touch": {
          "builder": "@example/command-runner:command",
          "options": {
            "command": "touch",
            "args": [
              "src/main.ts"
            ]
          }
        },
        "build": {
          "builder": "@angular-devkit/build-angular:browser",
          "options": {
            "outputPath": "dist/builder-test",
            "index": "src/index.html",
            "main": "src/main.ts",
            "polyfills": "src/polyfills.ts",
            "tsConfig": "src/tsconfig.app.json"
          },
          "configurations": {
            "production": {
              "fileReplacements": [
                {
                  "replace": "src/environments/environment.ts",
                  "with": "src/environments/environment.prod.ts"
                }
              ],
              "optimization": true,
              "aot": true,
              "buildOptimizer": true
            }
          }
        }
      }
    }
  }
}

</code-example>

### Running the builder

### 运行这个构建器

To run our builder with the new target's default configuration, use the following CLI command in a Linux shell.

要想使用这个新目标的默认配置运行我们的构建器，请在 Linux shell 中使用以下 CLI 命令。

<code-example language="sh">

   ng run builder-test:touch

</code-example>

This will run the `touch` command on the `src/main.ts` file.

这将在 `src/main.ts` 文件上运行 `touch` 命令。

You can use command-line arguments to override the configured defaults.
For example, to run with a different `command` value, use the following CLI command.

你可以使用命令行参数来覆盖已配置的默认值。例如，要改用其它 `command` 值运行，请使用以下 CLI 命令。

<code-example language="sh">

ng run builder-test:touch --command=ls

</code-example>

This will call the `ls` command instead of the `touch` command.
Because we did not override the *args* option, it will list information about the `src/main.ts` file (the default value provided for the target).

这将调用 `ls` 命令而不是 `touch` 命令。因为我们没有覆盖 *args* 选项，所以它会列出 `src/main.ts` 文件的信息（提供给该目标的默认值）。

## Testing a builder

## 测试一个构建器

Use integration testing for your builder, so that you can use the Architect scheduler to create a context, as in this [example](https://github.com/mgechev/cli-builders-demo).

对构建器进行集成测试，以便你可以使用建筑师的调度器来创建一个上下文，就像这个[例子](https://github.com/mgechev/cli-builders-demo)中一样。

* In the builder source directory, we have created a new test file `index.spec.ts`. The code creates new instances of `JsonSchemaRegistry` (for schema validation), `TestingArchitectHost` (an in-memory implementation of `ArchitectHost`), and `Architect`.

  在构建器的源码目录下，我们创建了一个新的测试文件 `index.spec.ts`。该代码创建了 `JsonSchemaRegistry`（用于模式验证）、`TestingArchitectHost`（对 `ArchitectHost` 的内存实现）和 `Architect` 的新实例。

* We've added a `builders.json` file next to the builder's [`package.json` file](https://github.com/mgechev/cli-builders-demo/blob/master/command-builder/builders.json), and modified the package file to point to it.

  我们紧挨着这个构建器的 [`package.json`](https://github.com/mgechev/cli-builders-demo/blob/master/command-builder/builders.json) 文件添加了一个 `builders.json` 文件，并修改了 `package.json` 文件以指向它。

Here’s an example of a test that runs the command builder.
The test uses the builder to run the `ls` command, then validates that it ran successfully and listed the proper files.

<<<<<<< HEAD
下面是运行该命令构建器的测试范例。该测试使用该构建器来运行 `ls` 命令，然后验证它是否成功运行并列出了正确的文件。

<code-example format="." language="typescript" linenums="false">
=======
<code-example language="typescript" header="command/index_spec.ts">
>>>>>>> 6d28a209

import { Architect } from '@angular-devkit/architect';
import { TestingArchitectHost } from '@angular-devkit/architect/testing';
// Our builder forwards the STDOUT of the command to the logger.
import { logging, schema } from '@angular-devkit/core';

describe('Command Runner Builder', () => {
  let architect: Architect;
  let architectHost: TestingArchitectHost;

  beforeEach(async () => {
    const registry = new schema.CoreSchemaRegistry();
    registry.addPostTransform(schema.transforms.addUndefinedDefaults);

    // TestingArchitectHost() takes workspace and current directories.
    // Since we don't use those, both are the same in this case.
    architectHost = new TestingArchitectHost(__dirname, __dirname);
    architect = new Architect(architectHost, registry);

    // This will either take a Node package name, or a path to the directory
    // for the package.json file.
    await architectHost.addBuilderFromPackage('..');
  });

  // This might not work in Windows.
  it('can run ls', async () => {
    // Create a logger that keeps an array of all messages that were logged.
    const logger = new logging.Logger('');
    const logs = [];
    logger.subscribe(ev => logs.push(ev.message));

    // A "run" can have multiple outputs, and contains progress information.
    const run = await architect.scheduleBuilder('@example/command-runner:command', {
      command: 'ls',
      args: [__dirname],
    }, { logger });  // We pass the logger for checking later.

    // The "result" member (of type BuilderOutput) is the next output.
    const output = await run.result;

    // Stop the builder from running. This stops Architect from keeping
    // the builder-associated states in memory, since builders keep waiting
    // to be scheduled.
    await run.stop();

    // Expect that it succeeded.
    expect(output.success).toBe(true);

    // Expect that this file was listed. It should be since we're running
    // `ls $__dirname`.
    expect(logs).toContain('index.spec.ts');
  });
});

</code-example>

<div class="alert is-helpful">

   When running this test in your repo, you need the [`ts-node`](https://github.com/TypeStrong/ts-node) package. You can avoid this by renaming `index.spec.ts` to `index.spec.js`.

   在你的仓库中运行这个测试时，需要使用 [`ts-node`](https://github.com/TypeStrong/ts-node) 包。你可以把 `index.spec.ts` 重命名为 `index.spec.js` 来回避它。

</div>

### Watch mode

### 监视（watch）模式

Architect expects builders to run once (by default) and return.
This behavior is not entirely compatible with a builder that watches for changes (like Webpack, for example).
Architect can support watch mode, but there are some things to look out for.

建筑师希望构建器运行一次（默认情况下）并返回。这种行为与那些需要监视文件更改的构建器（例如 Webpack）并不完全兼容。 建筑师可以支持监视模式，但要注意一些问题。

* To be used with watch mode, a builder handler function should return an Observable. Architect subscribes to the Observable until it completes and might reuse it if the builder is scheduled again with the same arguments.

  要在监视模式下使用，构建器处理函数应返回一个 Observable。建筑师会订阅这个 Observable，直到这个 Observable 完成（complete）为止。此外，如果使用相同的参数再次调度这个构建器，建筑师还能重用这个 Observable。

* The builder should always emit a `BuilderOutput` object after each execution. Once it’s been executed, it can enter a watch mode, to be triggered by an external event. If an event triggers it to restart, the builder should execute the `BuilderContext.reportRunning()` function to tell Architect that it is running again. This prevents Architect from stopping the builder if another run is scheduled.

  这个构建器应该总是在每次执行后发出一个 `BuilderOutput` 对象。一旦它被执行，就会进入一个由外部事件触发的监视模式。如果一个事件导致它重启，那么此构建器应该执行 `BuilderContext.reportRunning()` 函数来告诉建筑师再次运行它。如果调度器还计划了另一次运行，就会阻止建筑师停掉这个构建器。

When your builder calls `BuilderRun.stop()` to exit watch mode, Architect unsubscribes from the builder’s Observable and calls the builder’s teardown logic to clean up.
(This behavior also allows for long running builds to be stopped and cleaned up.)

当你的构建器通过调用 `BuilderRun.stop()` 来退出监视模式时，建筑师会从构建器的 Observable 中取消订阅，并调用构建器的退出逻辑进行清理。（这种行为也允许停止和清理运行时间过长的构建。）

In general, if your builder is watching an external event, you should separate your run into three phases.

一般来说，如果你的构建器正在监视一个外部事件，你应该把你的运行分成三个阶段。

1. **Running**
   For example, webpack compiles. This ends when webpack finishes and your builder emits a `BuilderOutput` object.

   **运行**，例如 webpack 编译。这会在 webpack 完成并且你的构建器发出 `BuilderOutput` 对象时结束。

1. **Watching**
   Between two runs, watch an external event stream. For example, webpack watches the file system for any changes. This ends when webpack restarts building, and `BuilderContext.reportRunning()` is called. This goes back to step 1.

   **监视**，在两次运行之间监视外部事件流。例如，webpack 会监视文件系统是否发生了任何变化。这会在 webpack 重启构建时结束，并调用 `BuilderContext.reportRunning()`。这样就会再回到第 1 步。

1. **Completion**
   Either the task is fully completed (for example, webpack was supposed to run a number of times), or the builder run was stopped (using `BuilderRun.stop()`). Your teardown logic is executed, and Architect unsubscribes from your builder’s Observable.

   **完成**，任务完全完成（例如，webpack 应运行多次），或者构建器停止运行（使用 `BuilderRun.stop()`）。你的退出逻辑被调用了，建筑师也从你的构建器的 Observable 中取消了订阅。

## Summary

## 总结

The CLI Builder API provides a new way of changing the behavior of the Angular CLI by using builders to execute custom logic.

CLI 构建器 API 提供了一种通过构建器执行自定义逻辑，以改变 Angular CLI 行为的新方式。

* Builders can be synchronous or asynchronous, execute once or watch for external events, and can schedule other builders or targets.

  构建器既可以是同步的，也可以是异步的，它可以只执行一次也可以监视外部事件，还可以调度其它构建器或目标。

* Builders have option defaults specified in the `angular.json` configuration file, which can be overwritten by an alternate configuration for the target, and further overwritten by command line flags.

  构建器在 `angular.json` 配置文件中指定了选项的默认值，它可以被目标的备用配置覆盖，还可以进一步被命令行标志所覆盖。

* We recommend that you use integration tests to test Architect builders. You can use unit tests to validate the logic that the builder executes.

  我们建议你使用集成测试来测试建筑师的构建器。你还可以使用单元测试来验证这个构建器的执行逻辑。

* If your builder returns an Observable, it should clean up in the teardown logic of that Observable.

  如果你的构建器返回一个 Observable，你应该在那个 Observable 的退出逻辑中进行清理。<|MERGE_RESOLUTION|>--- conflicted
+++ resolved
@@ -98,14 +98,9 @@
 As an example, let’s create a builder that executes a shell command.
 To create a builder, use the `createBuilder()` CLI Builder function, and return a `BuilderOutput` object.
 
-<<<<<<< HEAD
 举个例子，让我们创建一个用来执行 shell 命令的构建器。要创建构建器，请使用 CLI 构建器函数 `createBuilder()`，并返回一个 `BuilderOutput` 对象。
 
-```
-
-=======
 <code-example language="typescript" header="/command/index.ts">
->>>>>>> 6d28a209
 import { BuilderOutput, createBuilder } from '@angular-devkit/architect';
 
 export default createBuilder(_commandBuilder);
@@ -116,20 +111,15 @@
   ): Promise<BuilderOutput> {
   ...
 }
-
 </code-example>
 
 Now let’s add some logic to it.
 The following code retrieves the command and arguments from the user options, spawns the new process, and waits for the process to finish.
 If the process is successful (returns a code of 0), it resolves the return value.
 
-<<<<<<< HEAD
 现在，让我们为它添加一些逻辑。下列代码会从用户选项中检索命令和参数、生成新进程，并等待该进程完成。如果进程成功（返回代码为 0），就会解析成返回的值。
 
-```
-=======
 <code-example language="typescript" header="/command/index.ts">
->>>>>>> 6d28a209
 import { BuilderOutput, createBuilder } from '@angular-devkit/architect';
 import * as childProcess from 'child_process';
 
@@ -161,13 +151,9 @@
 
 We can retrieve a Logger instance from the context.
 
-<<<<<<< HEAD
 我们可以从上下文中检索一个 Logger 实例。
 
-```
-=======
 <code-example language="typescript" header="/command/index.ts">
->>>>>>> 6d28a209
 import { BuilderOutput, createBuilder, BuilderContext } from '@angular-devkit/architect';
 import * as childProcess from 'child_process';
 
@@ -217,13 +203,9 @@
 (Note that there’s no guarantee that a long string will be shown entirely; it could be cut to fit the UI that displays it.)
 Pass an empty string to remove the status.
 
-<<<<<<< HEAD
 在我们的例子中，shell 命令或者已完成或者正在执行，所以不需要进度报告，但是可以报告状态，以便调用此构建器的父构建器知道发生了什么。可以用 `BuilderContext.reportStatus()` 方法生成一个任意长度的状态字符串。（注意，无法保证长字符串会完全显示出来，可以裁剪它以适应界面显示。）传入一个空字符串可以移除状态。
 
-```
-=======
 <code-example language="typescript" header="/command/index.ts">
->>>>>>> 6d28a209
 import { BuilderOutput, createBuilder, BuilderContext } from '@angular-devkit/architect';
 import * as childProcess from 'child_process';
 
@@ -278,14 +260,9 @@
 
 We can provide the following schema for type validation of these values.
 
-<<<<<<< HEAD
 我们可以提供如下模式来对这些值的类型进行验证。
 
-<code-example format="." language="json" linenums="false">
-
-=======
 <code-example language="json" header="command/schema.json">
->>>>>>> 6d28a209
 {
   "$schema": "http://json-schema.org/schema",
   "type": "object",
@@ -319,13 +296,9 @@
 
 Create a file named `builders.json` file that looks like this.
 
-<<<<<<< HEAD
 创建一个名为 `builders.json` 文件，它看起来像这样。
 
-<code-example format="." language="json" linenums="false">
-=======
 <code-example language="json" header="builders.json">
->>>>>>> 6d28a209
 
 {
   "builders": {
@@ -341,13 +314,9 @@
 
 In the `package.json` file, add a `builders` key that tells the Architect tool where to find our builder definition file.
 
-<<<<<<< HEAD
 在 `package.json` 文件中，添加一个 `builders` 键，告诉建筑师工具可以在哪里找到这个构建器定义文件。
 
-<code-example format="." language="json" linenums="false">
-=======
 <code-example language="json" header="package.json">
->>>>>>> 6d28a209
 
 {
   "name": "@example/command-runner",
@@ -364,17 +333,13 @@
 The official name of our builder is now ` @example/command-runner:command`.
 The first part of this is the package name (resolved using node resolution), and the second part is the builder name (resolved using the `builders.json` file).
 
-现在，这个构建器的正式名字是 `@example/command-runner:command`。第一部分是包名（使用 node 方案进行解析），第二部分是构建器名称（使用 `builder.json` 文件进行解析）。
+现在，这个构建器的正式名字是 `@example/command-runner:command`。第一部分是包名（使用 node 方案进行解析），第二部分是构建器名称（使用 `builders.json` 文件进行解析）。
 
 Using one of our `options` is very straightforward, we did this in the previous section when we accessed `options.command`.
 
-<<<<<<< HEAD
 使用某个 `options` 是非常简单的。在上一节，我们就曾访问过 `options.command`。
 
-<code-example format="." language="typescript" linenums="false">
-=======
 <code-example language="typescript" header="/command/index.ts">
->>>>>>> 6d28a209
     context.reportStatus(`Executing "${options.command}"...`);
     const child = childProcess.spawn(options.command, options.args, { stdio: 'pipe' });
 
@@ -386,28 +351,20 @@
 
 A builder must have a defined target that associates it with a specific input configuration and [project](guide/glossary#project).
 
-<<<<<<< HEAD
 构建器必须有一个已定义的目标，此目标会把构建器与特定的输入配置和[项目](guide/glossary#project)关联起来。
 
-Targets are defined in the `angular.json` [workspace configuration file](guide/workspace-config).
-=======
 Targets are defined in the `angular.json` [CLI configuration file](guide/workspace-config).
->>>>>>> 6d28a209
 A target specifies the builder to use, its default options configuration, and named alternative configurations.
 The Architect tool uses the target definition to resolve input options for a given run.
 
-目标是在[工作空间配置文件](guide/workspace-config) `angular.json` 中定义的。目标用于指定要使用的构建器、默认的选项配置，以及指定的备用配置。建筑师工具使用目标定义来为一次特定的执行解析输入选项。
+目标是在 [CLI 配置文件](guide/workspace-config) `angular.json` 中定义的。目标用于指定要使用的构建器、默认的选项配置，以及指定的备用配置。建筑师工具使用目标定义来为一次特定的执行解析输入选项。
 
 The  `angular.json` file has a section for each project, and the "architect" section of each project configures targets for builders used by CLI commands such as 'build', 'test', and 'lint'.
 By default, for example, the `build` command runs the builder  `@angular-devkit/build-angular:browser` to perform the build task, and passes in default option values as specified for the `build` target in   `angular.json`.
 
-<<<<<<< HEAD
 `angular.json` 文件中为每个项目都有一节配置，每个项目的 `architect` 部分都会为 CLI 命令（例如 `build`、`test` 和 `lint`）配置构建器目标。默认情况下，`build` 命令会运行 `@angular-devkit/build-angular:browser` 构建器来执行 `build` 任务，并传入 `angular.json` 中为 `build` 目标指定的默认选项值。
 
-<code-example format="." language="json" linenums="false">
-=======
 <code-example language="json" header="angular.json">
->>>>>>> 6d28a209
 {
   "myApp": {
     ...
@@ -446,13 +403,9 @@
 
 #### Target strings
 
-<<<<<<< HEAD
 #### 目标字符串
 
-The  generic `ng run` CLI command takes as its first argument a target string of the form *project:target[:configuration]*.
-=======
 The generic `ng run` CLI command takes as its first argument a target string of the form *project:target[:configuration]*.
->>>>>>> 6d28a209
 
 通用的 `ng run` CLI 命令的第一个参数是形如 *project:target[:configuration]* 的目标字符串。
 
@@ -506,7 +459,7 @@
    You can also invoke a builder directly from another builder or test by calling `BuilderContext.scheduleBuilder()`.
    You pass an `options` object directly to the method, and those option values are validated against the schema of the builder without further adjustment.
 
-   你还可以通过调用 `BuilderContext.scheduleBuilder()` 从另一个构建器或测试中调用某个构建器。你可以直接把 `options` 对象传递给该方法，并且这些选项值会根据这个构建器的模式进行验证，而无需进一步调整。
+   你还可以通过调用 `BuilderContext.scheduleBuilder()` 从另一个构建器或测试中调用某个构建器。你可以直接把 `options` 对象传给该方法，并且这些选项值会根据这个构建器的模式进行验证，而无需进一步调整。
 
    Only the  `BuilderContext.scheduleTarget()` method resolves the configuration and overrides through the `angular.json` file.
 
@@ -534,13 +487,9 @@
 
 If we create a new project with `ng new builder-test`, the generated `angular.json` file looks something like this, with only default builder configurations.
 
-<<<<<<< HEAD
 如果我们使用 `ng new builder-test` 创建一个新项目，那么生成的 `angular.json` 文件就是这样的，它只有默认的构建器参数。
 
-<code-example format="." language="json" linenums="false">
-=======
 <code-example language="json" header="angular.json">
->>>>>>> 6d28a209
 
 {
   // ...
@@ -604,13 +553,9 @@
 
 * The configurations key is optional, we'll leave it out for now.
 
-<<<<<<< HEAD
   这些配置键都是可选的，但我们先不展开。
 
-<code-example format="." language="json" linenums="false">
-=======
 <code-example language="json" header="angular.json">
->>>>>>> 6d28a209
 
 {
   "projects": {
@@ -708,13 +653,9 @@
 Here’s an example of a test that runs the command builder.
 The test uses the builder to run the `ls` command, then validates that it ran successfully and listed the proper files.
 
-<<<<<<< HEAD
 下面是运行该命令构建器的测试范例。该测试使用该构建器来运行 `ls` 命令，然后验证它是否成功运行并列出了正确的文件。
 
-<code-example format="." language="typescript" linenums="false">
-=======
 <code-example language="typescript" header="command/index_spec.ts">
->>>>>>> 6d28a209
 
 import { Architect } from '@angular-devkit/architect';
 import { TestingArchitectHost } from '@angular-devkit/architect/testing';
