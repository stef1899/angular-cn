--- conflicted
+++ resolved
@@ -34,21 +34,15 @@
 
 The separation of concerns here is the same as with [schematics](guide/glossary#schematic), which are used for other CLI commands that touch your code (such as `ng generate`).
 
-<<<<<<< HEAD
 这里对关注点的分离和[原理图](guide/glossary#schematic)中是一样的，它也适用于其它要接触（touch）代码的 CLI 命令（例如 `ng generate`）。
 
-* Options are given by the CLI user, context is provided by and provides access to the CLI Builder API, and the developer provides the behavior.
-
-  选项由 CLI 用户提供，上下文由 CLI 构建器提供，并提供对 CLI 构建器 API 的访问，而开发人员提供了处理函数的行为。
-
-* The `BuilderContext` object provides access to the scheduling method, `BuilderContext.scheduleTarget()`. The scheduler executes the builder handler function with a given [target configuration](guide/glossary#target).
-=======
 * The `options` object is provided by the CLI user, while the `context` object is provided by the CLI Builder API.
 
+  此 `options` 对象是由本 CLI 的用户提供的，而 `context` 对象则由 CLI 构建器的 API 提供。
+
 * In addition to the contextual information, the `context` object, which is an instance of the `BuilderContext`, also provides access to a scheduling method, `BuilderContext.scheduleTarget()`. The scheduler executes the builder handler function with a given [target configuration](guide/glossary#target).
->>>>>>> a371646a
-
-  `BuilderContext` 对象提供了访问调度方法 `BuilderContext.scheduleTarget()` 的途径。调度器会用指定的[目标配置](guide/glossary#target)来执行构建器处理函数。
+
+  除了上下文信息之外，此 `context` 对象（它是 `BuilderContext` 的实例）还允许你访问调度方法 `BuilderContext.scheduleTarget()`。调度器会用指定的[目标配置](guide/glossary#target)来执行构建器处理函数。
 
 The builder handler function can be synchronous (return a value) or asynchronous (return a Promise), or it can watch and return multiple values (return an Observable).
 The return value or values must always be of type `BuilderOutput`.
@@ -83,7 +77,7 @@
 | `builders.json`          | Builders definition.                                                                       |
 | `builders.json`          | 测试配置。                                                                                  |
 | `package.json`           | Dependencies. See <https://docs.npmjs.com/files/package.json>.                               |
-| `package.json`           | 依赖包。参阅<https://docs.npmjs.com/files/package.json>。                                  |
+| `package.json`           | 依赖包。参阅 <https://docs.npmjs.com/files/package.json>。                                  |
 | `tsconfig.json`          | [TypeScript configuration](https://www.typescriptlang.org/docs/handbook/tsconfig-json.html). |
 | `tsconfig.json`          | [TypeScript 配置文件](https://www.typescriptlang.org/docs/handbook/tsconfig-json.html)        |
 
