--- conflicted
+++ resolved
@@ -96,9 +96,8 @@
 When `true`, use [Tsickle](https://github.com/angular/tsickle) to annotate the emitted JavaScript with [JSDoc](https://jsdoc.app/) comments needed by the
 [Closure Compiler](https://github.com/google/closure-compiler). Default is `false`.
 
-<<<<<<< HEAD
 如果为 `true`，则使用 [Tsickle](https://github.com/angular/tsickle) 来用 [JSDoc](http://usejsdoc.org/) 对生成的 JavaScript 代码进行注解，这些注释是供 [Closure 编译器](https://github.com/google/closure-compiler) 使用的。默认值为 `false`。
-=======
+
 ### `compilationMode`
 
 Specifies the compilation mode to use. The following modes are available:
@@ -107,7 +106,6 @@
 - `'partial'`: generates code in a stable, but intermediate form suitable for a published library.
 
 The default value is `'full'`.
->>>>>>> d7454a16
 
 ### `disableExpressionLowering`
 
