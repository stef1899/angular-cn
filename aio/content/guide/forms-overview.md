--- conflicted
+++ resolved
@@ -1,19 +1,13 @@
 # Introduction to forms in Angular
 
-<<<<<<< HEAD
 # Angular 表单简介
 
-Handling user input with forms is the cornerstone of many common applications. Applications use forms to enable users to log in, to update a profile, to enter sensitive information, and to perform many other data-entry tasks. 
+Handling user input with forms is the cornerstone of many common applications. Applications use forms to enable users to log in, to update a profile, to enter sensitive information, and to perform many other data-entry tasks.
 
 用表单处理用户输入是许多常见应用的基础功能。
 应用通过表单来让用户登录、修改个人档案、输入敏感信息以及执行各种数据输入任务。
 
-Angular provides two different approaches to handling user input through forms: reactive and template-driven. Both capture user input events from the view, validate the user input, create a form model and data model to update, and provide a way to track changes. 
-=======
-Handling user input with forms is the cornerstone of many common applications. Applications use forms to enable users to log in, to update a profile, to enter sensitive information, and to perform many other data-entry tasks.
-
 Angular provides two different approaches to handling user input through forms: reactive and template-driven. Both capture user input events from the view, validate the user input, create a form model and data model to update, and provide a way to track changes.
->>>>>>> 6d28a209
 
 Angular 提供了两种不同的方法来通过表单处理用户输入：响应式表单和模板驱动表单。
 两者都从视图中捕获用户输入事件、验证用户输入、创建表单模型、修改数据模型，并提供跟踪这些更改的途径。
@@ -78,13 +72,9 @@
 
 ## Common foundation
 
-<<<<<<< HEAD
 ## 共同基础
 
-Both reactive and template-driven forms share underlying building blocks. 
-=======
 Both reactive and template-driven forms share underlying building blocks.
->>>>>>> 6d28a209
 
 响应式表单和模板驱动表单共享了一些底层构造块。
 
@@ -131,13 +121,9 @@
 
 The source of truth provides the value and status of the form element at a given point in time. In reactive forms, the form model is the source of truth. In the example above, the form model is the `FormControl` instance.
 
-<<<<<<< HEAD
 权威数据源负责提供在指定时间点上表单元素的值和状态。在响应式表单中，表单模式充当权威数据源。上例中的表单模型就是 `FormControl` 的实例。
 
-<figure>
-=======
 <div class="lightbox">
->>>>>>> 6d28a209
   <img src="generated/images/guide/forms-overview/key-diff-reactive-forms.png" alt="Reactive forms key differences">
 </div>
 
@@ -158,13 +144,9 @@
 
 In template-driven forms, the source of truth is the template.
 
-<<<<<<< HEAD
 在模板驱动表单中，权威数据源是模板。
 
-<figure>
-=======
 <div class="lightbox">
->>>>>>> 6d28a209
   <img src="generated/images/guide/forms-overview/key-diff-td-forms.png" alt="Template-driven forms key differences">
 </div>
 
@@ -189,14 +171,10 @@
 
 As described above, in reactive forms each form element in the view is directly linked to a form model (`FormControl` instance). Updates from the view to the model and from the model to the view are synchronous and aren't dependent on the UI rendered. The diagrams below use the same favorite color example to demonstrate how data flows when an input field's value is changed from the view and then from the model.
 
-<<<<<<< HEAD
 如前所述，在响应式表单中，视图中的每个表单元素都直接链接到一个表单模型（`FormControl` 实例）。
 从视图到模型的修改以及从模型到视图的修改都是同步的，不依赖于所呈现的 UI。下面的图示使用了同一个 "喜欢的颜色" 范例，来演示当输入字段的值的变更来自视图和来自模型时，数据如何流动。
 
-<figure>
-=======
 <div class="lightbox">
->>>>>>> 6d28a209
   <img src="generated/images/guide/forms-overview/dataflow-reactive-forms-vtm.png" alt="Reactive forms data flow - view to model" width="100%">
 </div>
 
@@ -221,13 +199,9 @@
 
 1. Any subscribers to the `valueChanges` observable receive the new value.
 
-<<<<<<< HEAD
    `valueChanges` 的任何一个订阅者都会收到这个新值。
 
-<figure>
-=======
 <div class="lightbox">
->>>>>>> 6d28a209
   <img src="generated/images/guide/forms-overview/dataflow-reactive-forms-mtv.png" alt="Reactive forms data flow - model to view" width="100%">
 </div>
 
@@ -257,13 +231,9 @@
 
 In template-driven forms, each form element is linked to a directive that manages the form model internally. The diagrams below use the same favorite color example to demonstrate how data flows when an input field's value is changed from the view and then from the model.
 
-<<<<<<< HEAD
 在模板驱动表单中，每个表单元素都链接到一个指令上，该指令负责管理其内部表单模型。下图使用相同的 "喜欢的颜色" 示例来演示当输入字段的值的变更来自视图和来自模板时，数据如何流动。
 
-<figure>
-=======
 <div class="lightbox">
->>>>>>> 6d28a209
   <img src="generated/images/guide/forms-overview/dataflow-td-forms-vtm.png" alt="Template-driven forms data flow - view to model" width="100%">
 </div>
 
@@ -291,22 +261,15 @@
    `valueChanges` 的任何订阅者都会收到新值。
 
 1. The control value accessor also calls the `NgModel.viewToModelUpdate()` method which emits an `ngModelChange` event.
-<<<<<<< HEAD
 
    控件值访问器 `ControlValueAccessory` 还会调用 `NgModel.viewToModelUpdate()` 方法，它会发出一个 `ngModelChange` 事件。
 
-1. Because the component template uses two-way data binding for the `favoriteColor` property, the `favoriteColor` property in the component 
-is updated to the value emitted  by the `ngModelChange` event (*Blue*).
-
-   由于该组件模板双向数据绑定到了 `favoriteColor`，组件中的 `favoriteColor` 属性就会修改为 `ngModelChange` 事件所发出的值（"Blue"）。
-
-<figure>
-=======
 1. Because the component template uses two-way data binding for the `favoriteColor` property, the `favoriteColor` property in the component
 is updated to the value emitted by the `ngModelChange` event (*Blue*).
 
+   由于该组件模板双向数据绑定到了 `favoriteColor`，组件中的 `favoriteColor` 属性就会修改为 `ngModelChange` 事件所发出的值（"Blue"）。
+
 <div class="lightbox">
->>>>>>> 6d28a209
   <img src="generated/images/guide/forms-overview/dataflow-td-forms-mtv.png" alt="Template-driven forms data flow - model to view" width="100%">
 </div>
 
@@ -369,13 +332,9 @@
 
 For more information, see [Form Validation](guide/form-validation).
 
-<<<<<<< HEAD
 要了解验证器的更多知识，参见[表单验证](guide/form-validation)。
 
-## Testing 
-=======
 ## Testing
->>>>>>> 6d28a209
 
 ## 测试
 
@@ -522,13 +481,9 @@
 
 * **Template-driven** forms rely on mutability with two-way data binding to update the data model in the component as changes are made in the template. Because there are no unique changes to track on the data model when using two-way data binding, change detection is less efficient at determining when updates are required.
 
-<<<<<<< HEAD
   **模板驱动表单**依赖于可变性，它使用双向数据绑定，以便在模板中发生变更时修改数据模型。因为在使用双向数据绑定时无法在数据模型中跟踪具有唯一性的变更，因此变更检测机制在要确定何时需要更新时效率较低。
 
-The difference is demonstrated in the examples above using the **favorite color** input element. 
-=======
 The difference is demonstrated in the examples above using the **favorite color** input element.
->>>>>>> 6d28a209
 
 以 "喜欢的颜色" 输入框元素为例来看看两者有什么不同：
 
@@ -559,13 +514,9 @@
 
 ## Final thoughts
 
-<<<<<<< HEAD
 ## 最后的思考
 
-Choosing a strategy begins with understanding the strengths and weaknesses of the options presented. Low-level API and form model access, predictability, mutability, straightforward validation and testing strategies, and scalability are all important considerations in choosing the infrastructure you use to build your forms in Angular. Template-driven forms are similar to patterns in AngularJS, but they have limitations given the criteria of many modern, large-scale Angular apps. Reactive forms minimize these limitations. Reactive forms integrate with reactive patterns already present in other areas of the Angular architecture, and complement those requirements well. 
-=======
 Choosing a strategy begins with understanding the strengths and weaknesses of the options presented. Low-level API and form model access, predictability, mutability, straightforward validation and testing strategies, and scalability are all important considerations in choosing the infrastructure you use to build your forms in Angular. Template-driven forms are similar to patterns in AngularJS, but they have limitations given the criteria of many modern, large-scale Angular apps. Reactive forms minimize these limitations. Reactive forms integrate with reactive patterns already present in other areas of the Angular architecture, and complement those requirements well.
->>>>>>> 6d28a209
 
 要选择一项策略就要先了解所提供选项的优缺点。当决定在 Angular 中构建表单要选择哪种基础设施时，底层 API 访问、表单模型访问、可预测性、可变性、直观的验证方式和测试策略以及可伸缩性都是重要的考虑因素。
 模板驱动表单和 AngularJS 中的传统模式相似，但它们具有局限性。响应式表单已经和 Angular 架构的其它部分存在的响应式模式相整合，并很好地弥补了这些需求。
@@ -595,13 +546,9 @@
 要进一步了解模板驱动表单，参见下列章节：
 
 * [Template-driven Forms](guide/forms#template-driven-forms)
-<<<<<<< HEAD
 
   [模板驱动表单](guide/forms)
   
 * [Form Validation](guide/form-validation#template-driven-validation)
 
-  [表单验证](guide/form-validation#template-driven-validation)
-=======
-* [Form Validation](guide/form-validation#template-driven-validation)
->>>>>>> 6d28a209
+  [表单验证](guide/form-validation#template-driven-validation)