# Upgrading from AngularJS

# 从 AngularJS 升级

_Angular_ is the name for the Angular of today and tomorrow.
_AngularJS_ is the name for all v1.x versions of Angular.

*Angular*这个名字专指现在和未来的Angular版本，而*AngularJS*专指Angular的所有v1.x版本。

AngularJS apps are great.
Always consider the business case before moving to Angular.
An important part of that case is the time and effort to get there.
This guide describes the built-in tools for efficiently migrating AngularJS projects over to the
Angular platform, a piece at a time.

有很多大型AngularJS应用。
在决定迁移到Angular之前，首先要深入思考业务案例。
在这些案例中，最重要的部分之一是时间和需要付出的努力。
本章描述用于把AngularJS应用高效迁移到Angular平台的内置工具，每次讲一点点。

Some applications will be easier to upgrade than others, and there are
many ways to make it easier for yourself. It is possible to
prepare and align AngularJS applications with Angular even before beginning
the upgrade process. These preparation steps are all about making the code
more decoupled, more maintainable, and better aligned with modern development
tools. That means in addition to making the upgrade easier,
you will also improve the existing AngularJS applications.

有些应用可能比其它的升级起来简单，还有一些方法能让把这项工作变得更简单。
即使在正式开始升级过程之前，我们可以准备AngularJS的程序，让它向Angular看齐。
这些准备步骤几乎都是关于如何让代码更加松耦合、更有可维护性，以及用现代开发工具提高速度的。
这意味着，这种准备工作不仅能让最终的升级变得更简单，而且还能提升AngularJS程序的质量。

One of the keys to a successful upgrade is to do it incrementally,
by running the two frameworks side by side in the same application, and
porting AngularJS components to Angular one by one. This makes it possible
to upgrade even large and complex applications without disrupting other
business, because the work can be done collaboratively and spread over
a period of time. The `upgrade` module in Angular has been designed to
make incremental upgrading seamless.

成功升级的关键之一是增量式的实现它，通过在同一个应用中一起运行这两个框架，并且逐个把AngularJS的组件迁移到Angular中。
这意味着可以在不必打断其它业务的前提下，升级更大、更复杂的应用程序，因为这项工作可以多人协作完成，在一段时间内逐渐铺开。
Angular `upgrade`模块的设计目标就是让你渐进、无缝的完成升级。

## Preparation

## 准备工作

There are many ways to structure AngularJS applications. When you begin
to upgrade these applications to Angular, some will turn out to be
much more easy to work with than others. There are a few key techniques
and patterns that you can apply to future proof apps even before you
begin the migration.

AngularJS应用程序的组织方式有很多种。当我们想把它们升级到Angular的时候，
有些做起来会比其它的更容易些。即使在我们开始升级之前，也有一些关键的技术和模式可以让我们将来升级时更轻松。

{@a follow-the-angular-styleguide}

### Follow the AngularJS Style Guide

### 遵循AngularJS风格指南

The [AngularJS Style Guide](https://github.com/johnpapa/angular-styleguide/blob/master/a1/README.md)
collects patterns and practices that have been proven to result in
cleaner and more maintainable AngularJS applications. It contains a wealth
of information about how to write and organize AngularJS code - and equally
importantly - how **not** to write and organize AngularJS code.

[AngularJS风格指南](https://github.com/johnpapa/angular-styleguide/blob/master/a1/README.md)收集了一些已证明能写出干净且可维护的AngularJS程序的模式与实践。
它包含了很多关于如何书写和组织AngularJS代码的有价值信息，同样重要的是，**不应该**采用的书写和组织AngularJS代码的方式。

Angular is a reimagined version of the best parts of AngularJS. In that
sense, its goals are the same as the AngularJS Style Guide's: To preserve
the good parts of AngularJS, and to avoid the bad parts. There's a lot
more to Angular than just that of course, but this does mean that
*following the style guide helps make your AngularJS app more closely
aligned with Angular*.

Angular是一个基于AngularJS中最好的部分构思出来的版本。在这种意义上，它的目标和AngularJS风格指南是一样的：
保留AngularJS中好的部分，去掉坏的部分。当然，Angular还做了更多。
说这些的意思是：*遵循这个风格指南可以让你写出更接近Angular程序的AngularJS程序*。

There are a few rules in particular that will make it much easier to do *an incremental upgrade* using the Angular `upgrade/static` module:

有一些特别的规则可以让使用Angular的`upgrade/static`模块进行*增量升级*变得更简单：

* The [Rule of 1](https://github.com/johnpapa/angular-styleguide/blob/master/a1/README.md#single-responsibility)
  states that there should be one component per file. This not only makes
  components easy to navigate and find, but will also allow us to migrate
  them between languages and frameworks one at a time. In this example application,
  each controller, component, service, and filter is in its own source file.

  [单一规则](https://github.com/johnpapa/angular-styleguide/blob/master/a1/README.md#single-responsibility)
  规定每个文件应该只放一个组件。这不仅让组件更容易浏览和查找，而且还让我们能逐个迁移它们的语言和框架。
  在这个范例程序中，每个控制器、工厂和过滤器都位于各自的源文件中。

* The [Folders-by-Feature Structure](https://github.com/johnpapa/angular-styleguide/blob/master/a1/README.md#folders-by-feature-structure)
  and [Modularity](https://github.com/johnpapa/angular-styleguide/blob/master/a1/README.md#modularity)
  rules define similar principles on a higher level of abstraction: Different parts of the
  application should reside in different directories and NgModules.

  [按特性分目录的结构](https://github.com/johnpapa/angular-styleguide/blob/master/a1/README.md#folders-by-feature-structure)和[模块化](https://github.com/johnpapa/angular-styleguide/blob/master/a1/README.md#modularity)规则在较高的抽象层定义了一些相似的原则：应用程序中的不同部分应该被分到不同的目录和Angular模块中。

When an application is laid out feature per feature in this way, it can also be
migrated one feature at a time. For applications that don't already look like
this, applying the rules in the AngularJS style guide is a highly recommended
preparation step. And this is not just for the sake of the upgrade - it is just
solid advice in general!

如果应用程序能用这种方式把每个特性分到一个独立目录中，它也就能每次迁移一个特性。
对于那些还没有这么做的程序，强烈建议把应用这条规则作为准备步骤。而且这也不仅仅对升级有价值，
它还是一个通用的规则，可以让你的程序更“坚实”。

### Using a Module Loader

### 使用模块加载器

When you break application code down into one component per file, you often end
up with a project structure with a large number of relatively small files. This is
a much neater way to organize things than a small number of large files, but it
doesn't work that well if you have to load all those files to the HTML page with
&lt;script&gt; tags. Especially when you also have to maintain those tags in the correct
order. That's why it's a good idea to start using a *module loader*.

当我们把应用代码分解到每个文件中只放一个组件的粒度后，我们通常会得到一个由大量相对较小的文件组成的项目结构。
这比组织成少量大文件要整洁得多，但如果你不得不通过`<script>`标签在HTML页面中加载所有这些文件，那就不好玩了。
尤其是当你不得不自己按正确的顺序维护这些标签时更是如此，那我们就要开始使用*模块加载器*了。

Using a module loader such as [SystemJS](https://github.com/systemjs/systemjs),
[Webpack](http://webpack.github.io/), or [Browserify](http://browserify.org/)
allows us to use the built-in module systems of TypeScript or ES2015.
You can use the `import` and `export` features that explicitly specify what code can
and will be shared between different parts of the application. For ES5 applications
you can use CommonJS style `require` and `module.exports` features. In both cases,
the module loader will then take care of loading all the code the application needs
in the correct order.

使用模块加载器，比如[SystemJS](https://github.com/systemjs/systemjs)、
[Webpack](http://webpack.github.io/)或[Browserify](http://browserify.org/)，
可以让我们在程序中使用TypeScript或ES2015语言内置的模块系统。
我们可以使用`import`和`export`特性来明确指定哪些代码应该以及将会被在程序的不同部分之间共享。
对于ES5程序来说，我们可以改用CommonJS风格的`require`和`module.exports`特性代替。
无是论哪种情况，模块加载器都会按正确的顺序加载程序中用到的所有代码。

When moving applications into production, module loaders also make it easier
to package them all up into production bundles with batteries included.

当我们的应用程序投入生产环境时，模块加载器也会让把所有这些文件打成完整的产品包变得容易一些。


### Migrating to TypeScript

### 迁移到TypeScript

If part of the Angular upgrade plan is to also take TypeScript into use, it makes
sense to bring in the TypeScript compiler even before the upgrade itself begins.
This means there's one less thing to learn and think about during the actual upgrade.
It also means you can start using TypeScript features in your AngularJS code.

Angular升级计划的一部分是引入TypeScript，即使在开始升级之前，引入TypeScript编译器也是有意义的。
这意味着等真正升级的时候需要学习和思考的东西会更少，并且我们可以在AngularJS代码中开始使用TypeScript的特性。

Since TypeScript is a superset of ECMAScript 2015, which in turn is a superset
of ECMAScript 5, "switching" to TypeScript doesn't necessarily require anything
more than installing the TypeScript compiler and renaming files from
`*.js` to `*.ts`. But just doing that is not hugely useful or exciting, of course.
Additional steps like the following can give us much more bang for the buck:

TypeScript是ECMAScript 2015的超集，而ES2015又是ECMAScript 5的超集。
这意味着除了安装一个TypeScript编译器，并把文件名都从`*.js`改成`*.ts`之外，其实什么都不用做。
当然，如果仅仅这样做也没什么大用，也没什么有意思的地方。
下面这些额外的步骤可以让我们打起精神：

* For applications that use a module loader, TypeScript imports and exports
  (which are really ECMAScript 2015 imports and exports) can be used to organize
  code into modules.

  对那些使用了模块加载器的程序，TypeScript的导入和导出语法(实际上是ECMAScript 2015的导入和导出)可以把代码组织成模块。

* Type annotations can be gradually added to existing functions and variables
  to pin down their types and get benefits like build-time error checking,
  great autocompletion support and inline documentation.

  可以逐步把类型注解添加到现有函数和变量上，以固定它们的类型，并获得其优点：比如编译期错误检查、更好的支持自动完成，以及内联式文档等。

* JavaScript features new to ES2015, like arrow functions, `let`s and `const`s,
  default function parameters, and destructuring assignments can also be gradually
  added to make the code more expressive.

  那些ES2015中新增的特性，比如箭头函数、`let`、`const`、默认函数参数、解构赋值等也可以逐渐添加进来，让代码更有表现力。

* Services and controllers can be turned into *classes*. That way they'll be a step
  closer to becoming Angular service and component classes, which will make
  life easier after the upgrade.

  服务和控制器可以转成*类*。这样我们就能一步步接近Angular的服务和组件类了，这样等到我们开始升级时，也会更简单。

#### Using Component Directives

#### 使用组件型指令

In Angular, components are the main primitive from which user interfaces
are built. You define the different portions of the UI as components and
compose them into a full user experience.

在Angular中，组件是用来构建用户界面的主要元素。我们把UI中的不同部分定义成组件，然后在模板中使用这些组件合成出最终的UI。

You can also do this in AngularJS, using *component directives*. These are
directives that define their own templates, controllers, and input/output bindings -
the same things that Angular components define. Applications built with
component directives are much easier to migrate to Angular than applications
built with lower-level features like `ng-controller`,  `ng-include`, and scope
inheritance.

我们在AngularJS中也能这么做。那就是一种定义了自己的模板、控制器和输入/输出绑定的指令 —— 跟Angular中对组件的定义是一样的。
要迁移到Angular，通过组件型指令构建的应用程序会比直接用`ng-controller`、`ng-include`和作用域继承等底层特性构建的要容易得多。

To be Angular compatible, an AngularJS component directive should configure
these attributes:

要与Angular兼容，AngularJS的组件型指令应该配置下列属性：

* `restrict: 'E'`. Components are usually used as elements.

  `restrict: 'E'`。组件通常会以元素的方式使用。

* `scope: {}` - an isolate scope. In Angular, components are always isolated
  from their surroundings, and you should do this in AngularJS too.

  `scope: {}` - 一个独立作用域。在Angular中，组件永远是从它们的环境中被隔离出来的，在AngularJS中也同样如此。
  
* `bindToController: {}`. Component inputs and outputs should be bound
  to the controller instead of using the `$scope`.

  `bindToController: {}`。组件的输入和输出应该绑定到控制器，而不是`$scope`。

* `controller` and `controllerAs`. Components have their own controllers.

  `controller`和`controllerAs`。组件要有自己的控制器。

* `template` or `templateUrl`. Components have their own templates.

  `template`或`templateUrl`。组件要有自己的模板。

Component directives may also use the following attributes:

组件型指令还可能使用下列属性：

* `transclude: true/{}`, if the component needs to transclude content from elsewhere.

  `transclude: true`：如果组件需要从其它地方透传内容，就设置它。
  
* `require`, if the component needs to communicate with some parent component's
  controller.

  `require`：如果组件需要和父组件的控制器通讯，就设置它。

Component directives **should not** use the following attributes:

组件型指令**不能**使用下列属性：

* `compile`. This will not be supported in Angular.

  `compile`。Angular不再支持它。

* `replace: true`. Angular never replaces a component element with the
  component template. This attribute is also deprecated in AngularJS.

  `replace: true`。Angular永远不会用组件模板替换一个组件元素。这个特性在AngularJS中也同样不建议使用了。

* `priority` and `terminal`. While AngularJS components may use these,
  they are not used in Angular and it is better not to write code
  that relies on them.

  `priority`和`terminal`。虽然AngularJS的组件可能使用这些，但它们在Angular中已经没用了，并且最好不要再写依赖它们的代码。

An AngularJS component directive that is fully aligned with the Angular
architecture may look something like this:


AngularJS中一个完全向Angular架构对齐过的组件型指令是这样的：

<code-example path="upgrade-module/src/app/hero-detail.directive.ts" title="hero-detail.directive.ts">
</code-example>

AngularJS 1.5 introduces the [component API](https://docs.angularjs.org/api/ng/type/angular.Module#component)
that makes it easier to define component directives like these. It is a good idea to use
this API for component directives for several reasons:

AngularJS 1.5引入了[组件API](https://docs.angularjs.org/api/ng/type/angular.Module)，它让定义指令变得更简单了。
为组件型指令使用这个API是一个好主意，因为：

* It requires less boilerplate code.

  它需要更少的样板代码。

* It enforces the use of component best practices like `controllerAs`.

  它强制你遵循组件的最佳实践，比如`controllerAs`。

* It has good default values for directive attributes like `scope` and `restrict`.

  指令中像`scope`和`restrict`这样的属性应该有良好的默认值。

The component directive example from above looks like this when expressed
using the component API:


如果使用这个组件API进行快捷定义，那么上面看到的组件型指令就变成了这样：

<code-example path="upgrade-module/src/app/upgrade-io/hero-detail.component.ts" region="hero-detail-io" title="hero-detail.component.ts">
</code-example>

Controller lifecycle hook methods `$onInit()`, `$onDestroy()`, and `$onChanges()`
are another convenient feature that AngularJS 1.5 introduces. They all have nearly
exact [equivalents in Angular](guide/lifecycle-hooks), so organizing component lifecycle
logic around them will ease the eventual Angular upgrade process.

控制器的生命周期钩子`$onInit()`、`$onDestroy()`和`$onChanges()`是AngularJS 1.5引入的另一些便利特性。
它们都很像[Angular中的等价物](guide/lifecycle-hooks)，所以，围绕它们组织组件生命周期的逻辑会更容易升级。



## Upgrading with ngUpgrade

## 使用升级适配器进行升级

The ngUpgrade library in Angular is a very useful tool for upgrading
anything but the smallest of applications. With it you can mix and match
AngularJS and Angular components in the same application and have them interoperate
seamlessly. That means you don't have to do the upgrade work all at once,
since there's a natural coexistence between the two frameworks during the
transition period.

不管要升级什么，Angular中的`ngUpgrade`库都会是一个非常有用的工具 —— 除非是小到没功能的应用。
借助它，我们可以在同一个应用程序中混用并匹配AngularJS和Angular的组件，并让它们实现无缝的互操作。
这意味着我们不用被迫一次性做完所有的升级工作，因为在整个演进过程中，这两个框架可以很自然的和睦相处。

### How ngUpgrade Works

### 升级模块工作原理

The primary tool provided by ngUpgrade is called the `UpgradeModule`.
This is a module that contains utilities for bootstrapping and managing hybrid
applications that support both Angular and AngularJS code.

`upgrade`模块提供的主要工具叫做`UpgradeModule`。这是一个服务，它可以启动并管理一个能同时支持Angular和AngularJS的混合式应用。

When you use ngUpgrade, what you're really doing is *running both AngularJS and
Angular at the same time*. All Angular code is running in the Angular
framework, and AngularJS code in the AngularJS framework. Both of these are the
actual, fully featured versions of the frameworks. There is no emulation going on,
so you can expect to have all the features and natural behavior of both frameworks.

当使用`UpgradeModule`时，我们实际上在*同时运行两个版本的Angular*。所有Angular的代码运行在Angular框架中，而AngularJS的代码运行在AngularJS框架中。所有这些都是真实的、全功能的框架版本。
没有进行任何仿真，所以我们可以认为同时存在着这两个框架的所有特性和自然行为。

What happens on top of this is that components and services managed by one
framework can interoperate with those from the other framework. This happens
in three main areas: Dependency injection, the DOM, and change detection.

所有这些事情的背后，本质上是一个框架中管理的组件和服务能和来自另一个框架的进行互操作。
这些主要体现在三个方面：依赖注入、DOM和变更检测。

#### Dependency Injection

#### 依赖注入

Dependency injection is front and center in both AngularJS and
Angular, but there are some key differences between the two
frameworks in how it actually works.

无论是在AngularJS中还是在Angular中，依赖注入都位于前沿和中心的位置，但在两个框架的工作原理上，却存在着一些关键的不同之处。


<table>
  <tr>
    <th>
      AngularJS
    </th>
    <th>
      Angular
    </th>
  </tr>
  <tr>
    <td>

      Dependency injection tokens are always strings

      依赖注入的令牌(Token)永远是字符串(译注：指服务名称)。
      
    </td>
    <td>

      Tokens [can have different types](guide/dependency-injection).
      They are often classes. They may also be strings.

      令牌[可能有不同的类型](guide/dependency-injection)。
      通常是类，也可能是字符串。
      
    </td>
  </tr>
  <tr>
    <td>

      There is exactly one injector. Even in multi-module applications,
      everything is poured into one big namespace.

      只有一个注入器。即使在多模块的应用程序中，每样东西也都会被装入一个巨大的命名空间中。
      
    </td>
    <td>

      There is a [tree hierarchy of injectors](guide/hierarchical-dependency-injection),
      with a root injector and an additional injector for each component.

      这是一个[树状多层注入器](guide/hierarchical-dependency-injection)：有一个根注入器，而且每个组件也有一个自己的注入器。

    </td>
  </tr>
</table>

Even accounting for these differences you can still have dependency injection
interoperability. The `UpgradeModule` resolves the differences and makes
everything work seamlessly:

就算有这么多不同点，也并不妨碍我们在依赖注入时进行互操作。`UpgradeModule`解决了这些差异，并让它们无缝的对接：

* You can make AngularJS services available for injection to Angular code
  by *upgrading* them. The same singleton instance of each service is shared
  between the frameworks. In Angular these services will always be in the
  *root injector* and available to all components.

  通过升级它们，我们就能让那些在AngularJS中能被注入的服务在Angular的代码中可用。
  在框架之间共享的是服务的同一个单例对象。在Angular中，这些外来服务总是被放在*根注入器*中，并可用于所有组件。
  它们总是具有*字符串令牌* —— 跟它们在AngularJS中的令牌相同。

* You can also make Angular services available for injection to AngularJS code
  by *downgrading* them. Only services from the Angular root injector can
  be downgraded. Again, the same singleton instances are shared between the frameworks.
  When you register a downgraded service, you must explicitly specify a *string token* that you want to
  use in AngularJS.

  通过降级它们，我们也能让那些在Angular中能被注入的服务在AngularJS的代码中可用。
  只有那些来自Angular根注入器的服务才能被降级。同样的，在框架之间共享的是同一个单例对象。
  当我们注册一个要降级的服务时，要明确指定一个打算在AngularJS中使用的*字符串令牌*。
  
  <figure >
    <img src="generated/images/guide/upgrade/injectors.png" alt="The two injectors in a hybrid application" >
  </figure>

#### Components and the DOM

#### 组件与DOM

In the DOM of a hybrid ngUpgrade application are components and
directives from both AngularJS and Angular. These components
communicate with each other by using the input and output bindings
of their respective frameworks, which ngUpgrade bridges together. They may also
communicate through shared injected dependencies, as described above.

在混合式应用中，我们能同时发现那些来自AngularJS和Angular中组件和指令的DOM。
这些组件通过它们各自框架中的输入和输出绑定来互相通讯，它们由`UpgradeModule`桥接在一起。
它们也能通过共享被注入的依赖彼此通讯，就像前面所说的那样。

The key thing to understand about a hybrid application is that every element in the DOM is owned by exactly one of the two frameworks.
The other framework ignores it. If an element is
owned by AngularJS, Angular treats it as if it didn't exist,
and vice versa.

理解混合式应用的关键在于，DOM中的每一个元素都只能属于这两个框架之一，而另一个框架则会忽略它。如果一个元素属于 AngularJS ，那么 Angular 就会当它不存在，反之亦然。

So normally a hybrid application begins life as an AngularJS application,
and it is AngularJS that processes the root template, e.g. the index.html.
Angular then steps into the picture when an Angular component is used somewhere
in an AngularJS template. That component's template will then be managed
by Angular, and it may contain any number of Angular components and
directives.

所以，混合式应用总是像AngularJS程序那样启动，处理根模板的也是AngularJS.
然后，当这个应用的模板中使用到了Angular的组件时，Angular才开始参与。
这个组件的视图由Angular进行管理，而且它还可以使用一系列的Angular组件和指令。

Beyond that, you may interleave the two frameworks.
You always cross the boundary between the two frameworks by one of two
ways:

更进一步说，我们可以按照需要，任意穿插使用这两个框架。
使用下面的两种方式之一，我们可以自由穿梭于这两个框架的边界：

1. By using a component from the other framework: An AngularJS template
   using an Angular component, or an Angular template using an
   AngularJS component.

   通过使用来自另一个框架的组件：AngularJS的模板中用到了Angular的组件，或者Angular的模板中使用了AngularJS的组件。
   
2. By transcluding or projecting content from the other framework. ngUpgrade
    bridges the related concepts of AngularJS transclusion and Angular content
    projection together.

    通过透传(transclude)或投影(project)来自另一个框架的内容。`UpgradeModule`牵线搭桥，把AngularJS的透传概念和Angular的内容投影概念关联起来。

<figure >
  <img src="generated/images/guide/upgrade/dom.png" alt="DOM element ownership in a hybrid application" >
</figure>

Whenever you use a component that belongs to the other framework, a
switch between framework boundaries occurs. However, that switch only
happens to the elements in the template of thatcomponent . Consider a situation
where you use an Angular component from AngularJS like this:

当我们使用一个属于另一个框架的组件时，就会发生一个跨框架边界的切换。不过，这种切换只发生在该组件元素的*子节点*上。
考虑一个场景，我们从AngularJS中使用一个Angular组件，就像这样：

<code-example language="html" escape="html">
  &lt;a-component&gt;&lt;/a-component&gt;
</code-example>

The DOM element `<a-component>` will remain to be an AngularJS managed
element, because it's defined in an AngularJS template. That also
means you can apply additional AngularJS directives to it, but *not*
Angular directives. It is only in the template of the `<a-component>`
where Angular steps in. This same rule also applies when you
use AngularJS component directives from Angular.

此时，`<a-component>`这个DOM元素仍然由AngularJS管理，因为它是在AngularJS的模板中定义的。
这也意味着你可以往它上面添加别的AngularJS指令，却*不能*添加Angular的指令。
只有在`<a-component>`组件的模板中才是Angular的天下。同样的规则也适用于在Angular中使用AngularJS组件型指令的情况。


#### Change Detection

#### 变更检测

The `scope.$apply()` is how AngularJS detects changes and updates data bindings.
After every event that occurs, `scope.$apply()` gets called. This is done either
automatically by the framework, or manually by you.

AngularJS中的变更检测全是关于`scope.$apply()`的。在每个事件发生之后，`scope.$apply()`就会被调用。
这或者由框架自动调用，或者在某些情况下由我们自己的代码手动调用。它是发生变更检测以及更新数据绑定的时间点。

In Angular things are different. While change detection still
occurs after every event, no one needs to call `scope.$apply()` for
that to happen. This is because all Angular code runs inside something
called the [Angular zone](api/core/NgZone). Angular always
knows when the code finishes, so it also knows when it should kick off
change detection. The code itself doesn't have to call `scope.$apply()`
or anything like it.

在Angular中，事情有点不一样。虽然变更检测仍然会在每一个事件之后发生，却不再需要每次调用`scope.$apply()`了。
这是因为所有Angular代码都运行在一个叫做[Angular zone](api/core/NgZone)的地方。
Angular总是知道什么时候代码执行完了，也就知道了它什么时候应该触发变更检测。代码本身并不需要调用`scope.$apply()`或其它类似的东西。

In the case of hybrid applications, the `UpgradeModule` bridges the
AngularJS and Angular approaches. Here's what happens:

在这种混合式应用的案例中，`UpgradeModule`在AngularJS的方法和Angular的方法之间建立了桥梁。发生了什么呢？

* Everything that happens in the application runs inside the Angular zone.
  This is true whether the event originated in AngularJS or Angular code.
  The zone triggers Angular change detection after every event.

  应用中发生的每件事都运行在Angular的zone里。
  无论事件发生在AngularJS还是Angular的代码中，都是如此。

* The `UpgradeModule` will invoke the AngularJS `$rootScope.$apply()` after
  every turn of the Angular zone. This also triggers AngularJS change
  detection after every event.

  `UpgradeModule`将在每一次离开Angular zone时调用AngularJS的`$rootScope.$apply()`。这样也就同样会在每个事件之后触发AngularJS的变更检测。

  <figure >
    <img src="generated/images/guide/upgrade/change_detection.png" alt="Change detection in a hybrid application" >
  </figure>

In practice, you do not need to call `$apply()`,
regardless of whether it is in AngularJS on Angular. The
`UpgradeModule` does it for us. You *can* still call `$apply()` so there
is no need to remove such calls from existing code. Those calls just trigger
additional AngularJS change detection checks in a hybrid application.


在实践中，我们不用在自己的代码中调用`$apply()`，而不用管这段代码是在AngularJS还是Angular中。
`UpgradeModule`都替我们做了。我们仍然*可以*调用`$apply()`，也就是说我们不必从现有代码中移除此调用。
在混合式应用中，这些调用只会触发一次额外的 AngularJS 变更检测。


When you downgrade an Angular component and then use it from AngularJS,
the component's inputs will be watched using AngularJS change detection.
When those inputs change, the corresponding properties in the component
are set. You can also hook into the changes by implementing the
[OnChanges](api/core/OnChanges) interface in the component,
just like you could if it hadn't been downgraded.

当我们降级一个Angular组件，然后把它用于AngularJS中时，组件的输入属性就会被AngularJS的变更检测体系监视起来。
当那些输入属性发生变化时，组件中相应的属性就会被设置。我们也能通过实现[OnChanges](api/core/OnChanges)
接口来挂钩到这些更改，就像它未被降级时一样。

Correspondingly, when you upgrade an AngularJS component and use it from Angular,
all the bindings defined for the component directive's `scope` (or `bindToController`)
will be hooked into Angular change detection. They will be treated
as regular Angular inputs. Their values will be written to the upgraded component's
scope (or controller) when they change.

相应的，当我们把AngularJS的组件升级给Angular使用时，在这个组件型指令的`scope`(或`bindToController`)中定义的所有绑定，
都将被挂钩到Angular的变更检测体系中。它们将和标准的Angular输入属性被同等对待，并当它们发生变化时设置回scope(或控制器)上。

### Using UpgradeModule with Angular _NgModules_

### 通过Angular的*NgModule*来使用UpgradeModule

Both AngularJS and Angular have their own concept of modules
to help organize an application into cohesive blocks of functionality.

AngularJS还是Angular都有自己的模块概念，来帮你我们把应用组织成一些紧密相关的功能块。

Their details are quite different in architecture and implementation.
In AngularJS, you add Angular assets to the `angular.module` property.
In Angular, you create one or more classes adorned with an `NgModule` decorator
that describes Angular assets in metadata. The differences blossom from there.

它们在架构和实现的细节上有着显著的不同。
在AngularJS中，我们会把AngularJS的资源添加到`angular.module`属性上。
在Angular中，我们会创建一个或多个带有`NgModule`装饰器的类，这些装饰器用来在元数据中描述Angular资源。差异主要来自这里。

In a hybrid application you run both versions of Angular at the same time.
That means that you need at least one module each from both AngularJS and Angular.
You will import `UpgradeModule` inside the NgModule, and then use it for
bootstrapping the AngularJS module.

在混合式应用中，我们同时运行了两个版本的Angular。
这意味着我们至少需要AngularJS和Angular各提供一个模块。
当我们使用AngularJS的模块进行引导时，就得把Anuglar 2的模块传给`UpgradeModule`。我们来看看怎么做。

<div class="l-sub-section">

<<<<<<< HEAD


Read more about [NgModules](guide/ngmodule).
=======
For more information, see [NgModules](guide/ngmodules).
>>>>>>> 8d34364f

要了解Angular模块的更多信息，请参阅[Angular模块](guide/ngmodule)页。

</div>

### Bootstrapping hybrid applications

### 引导混合式应用程序

To bootstrap a hybrid application, you must bootstrap each of the Angular and
AngularJS parts of the application. You must bootstrap the Angular bits first and
then ask the `UpgradeModule` to bootstrap the AngularJS bits next.

要想引导混合式应用，我们在应用中必须同时引导 Angular 和 AngularJS。要先引导 Angular ，然后再调用 `UpgradeModule` 来引导 AngularJS。

In an AngularJS application you have a root AngularJS module, which will also
be used to bootstrap the AngularJS application.

在 AngularJS 应用中有一个 AngularJS 的根模块，我们用它来引导 AngularJS 应用。

<code-example path="upgrade-module/src/app/ajs-bootstrap/app.module.ts" region="ng1module" title="app.module.ts">
</code-example>

Pure AngularJS applications can be automatically bootstrapped by using an `ng-app`
directive somewhere on the HTML page. But for hybrid applications, you manually bootstrap via the
`UpgradeModule`. Therefore, it is a good preliminary step to switch AngularJS applications to use the
manual JavaScript [`angular.bootstrap`](https://docs.angularjs.org/api/ng/function/angular.bootstrap)
method even before switching them to hybrid mode.

单纯的 AngularJS 应用可以在 HTML 页面中使用 `ng-app` 指令进行引导，但对于混合式应用我们要通过 `UpgradeModule` 模块进行手动引导。因此，在切换成混合式应用之前，最好先把 AngularJS 改写成使用 [`angular.bootstrap`](https://docs.angularjs.org/api/ng/function/angular.bootstrap) 进行手动引导的方式。

Say you have an `ng-app` driven bootstrap such as this one:

比如我们现在有这样一个通过 `ng-app` 进行引导的应用：

<code-example path="upgrade-module/src/index-ng-app.html">
</code-example>

You can remove the `ng-app` and `ng-strict-di` directives from the HTML
and instead switch to calling `angular.bootstrap` from JavaScript, which
will result in the same thing:

我们可以从HTML中移除`ng-app`和`ng-strict-di`指令，改为从JavaScript中调用`angular.bootstrap`，它能达到同样效果：

<code-example path="upgrade-module/src/app/ajs-bootstrap/app.module.ts" region="bootstrap" title="app.module.ts">
</code-example>

To begin converting your AngularJS application to a hybrid, you need to load the Angular framework.
You can see how this can be done with SystemJS by following the instructions in [Setup](guide/setup),
selectively copying code from the [QuickStart github repository](https://github.com/angular/quickstart).

要想把 AngularJS 应用变成 Hybrid 应用，就要先加载 Angular 框架。
根据 [搭建本地开发环境](guide/setup)中给出的步骤，选择性的把<a href="https://github.com/angular/quickstart" target="_blank">“快速上手”的Github仓库</a>中的代码复制过来。

You also need to install the `@angular/upgrade` package via `npm install @angular/upgrade --save`
and add a mapping for the `@angular/upgrade/static` package:

也可以通过 `npm install @angular/upgrade --save` 命令来安装 `@angular/upgrade` 包，并给它添加一个到 `@angular/upgrade/static` 包的映射。

<code-example path="upgrade-module/src/systemjs.config.1.js" region="upgrade-static-umd" title="systemjs.config.js (map)">
</code-example>

Next, create an `app.module.ts` file and add the following `NgModule` class:


接下来，创建一个`app.module.ts`文件，并添加下列`NgModule`类：

<code-example path="upgrade-module/src/app/ajs-a-hybrid-bootstrap/app.module.ts" region="ngmodule" title="app.module.ts">
</code-example>

This bare minimum `NgModule` imports `BrowserModule`, the module every Angular browser-based app must have.
It also imports `UpgradeModule` from `@angular/upgrade/static`, which exports providers that will be used
for upgrading and downgrading services and components.

最小化的`NgModule`导入了`BrowserModule`，它是每个基于浏览器的 Angular 应用必备的。
它还从`@angular/upgrade/static`中导入了`UpgradeModule`，它导出了一些服务提供商，这些提供商会用于升级、降级服务和组件。

In the constructor of the `AppModule`, use dependency injection to get a hold of the `UpgradeModule` instance,
and use it to bootstrap the AngularJS app in the `AppModule.ngDoBootstrap` method.
The `upgrade.bootstrap` method takes the exact same arguments as [angular.bootstrap](https://docs.angularjs.org/api/ng/function/angular.bootstrap):

在 `AppModule` 的构造函数中，使用依赖注入技术获取了一个 `UpgradeModule` 实例，并用它在`AppModule.ngDoBootstrap`方法中启动 AngularJS 应用。
`upgrade.bootstrap` 方法接受和 [angular.bootstrap](https://docs.angularjs.org/api/ng/function/angular.bootstrap) 完全相同的参数。

<div class="l-sub-section">

Note that you do not add a `bootstrap` declaration to the `@NgModule` decorator, since
AngularJS will own the root template of the application.

注意，我们不需要在 `@NgModule` 中加入 `bootstrap` 声明，因为 AngularJS 控制着该应用的根模板。

</div>

Now you can bootstrap `AppModule` using the `platformBrowserDynamic.bootstrapModule` method.

现在，我们就可以使用 `platformBrowserDynamic.bootstrapModule` 方法来启动 `AppModule` 了。

<code-example path="upgrade-module/src/app/ajs-a-hybrid-bootstrap/app.module.ts" region="bootstrap" title="app.module.ts'">
</code-example>

Congratulations! You're running a hybrid application! The
existing AngularJS code works as before _and_ you're ready to start adding Angular code.

恭喜！我们就要开始运行AngularJS+2的混合式应用程序了！所有现存的AngularJS代码会像以前一样正常工作，但是我们现在也同样可以运行Angular代码了。

### Using Angular Components from AngularJS Code

### 在AngularJS的代码中使用Angular的组件


<img src="generated/images/guide/upgrade/ajs-to-a.png" alt="Using an Angular component from AngularJS code" class="left">

Once you're running a hybrid app, you can start the gradual process of upgrading
code. One of the more common patterns for doing that is to use an Angular component
in an AngularJS context. This could be a completely new component or one that was
previously AngularJS but has been rewritten for Angular.

一旦我们开始运行混合式应用，我们就可以开始逐渐升级代码了。做这件事的一种更常见的模式就是在AngularJS的上下文中使用Angular的组件。
该组件可能是全新的，也可能是把原本AngularJS的组件用Angular重写而成的。

Say you have a simple Angular component that shows information about a hero:

假设我们有一个简单的用来显示英雄信息的Angular组件：

<code-example path="upgrade-module/src/app/downgrade-static/hero-detail.component.ts" title="hero-detail.component.ts">
</code-example>

If you want to use this component from AngularJS, you need to *downgrade* it
using the `downgradeComponent()` method. The result is an AngularJS
*directive*, which you can then register in the AngularJS module:

如果我们想在AngularJS中使用这个组件，我们就得用`downgradeComponent()`方法把它*降级*。
如果我们这么做，就会得到一个AngularJS的*指令*，我们可以把它注册到AngularJS的模块中：

<code-example path="upgrade-module/src/app/downgrade-static/app.module.ts" region="downgradecomponent" title="app.module.ts">
</code-example>



Because `HeroDetailComponent` is an Angular component, you must also add it to the 
`declarations` in the `AppModule`.

由于`HeroDetailComponent`是一个Angular组件，所以我们必须同时把它加入`AppModule`的`declarations`字段中。

And because this component is being used from the AngularJS module, and is an entry point into 
the Angular application, you must add it to the `entryComponents` for the 
NgModule.


并且由于这个组件在AngularJS模块中使用，也是我们Angular应用的一个入口点，我们还需要
将它加入到Angular模块的`entryComponents`列表中。

<code-example path="upgrade-module/src/app/downgrade-static/app.module.ts" region="ngmodule" title="app.module.ts">
</code-example>

<div class="l-sub-section">

All Angular components, directives and pipes must be declared in an NgModule.

所有Angular组件、指令和管道都必须声明在NgModule中。


</div>

The net result is an AngularJS directive called `heroDetail`, that you can
use like any other directive in AngularJS templates.

这里我们得到的是一个叫做`heroDetail`的AngularJS指令，我们可以像用其它指令一样把它用在AngularJS模板中。

<code-example path="upgrade-module/src/index-downgrade-static.html" region="usecomponent">
</code-example>

<div class="alert is-helpful">

Note that this AngularJS is an element directive (`restrict: 'E'`) called `heroDetail`.
An AngularJS element directive is matched based on its _name_.
*The `selector` metadata of the downgraded Angular component is ignored.*

注意，它在AngularJS中是一个名叫`heroDetail`的元素型指令（`restrict: 'E'`）。
AngularJS的元素型指令是基于它的*名字*匹配的。
*Angular组件中的`selector`元数据，在降级后的版本中会被忽略。*


</div>

Most components are not quite this simple, of course. Many of them
have *inputs and outputs* that connect them to the outside world. An
Angular hero detail component with inputs and outputs might look
like this:

当然，大多数组件都不像这个这么简单。它们中很多都有*输入属性和输出属性*，来把它们连接到外部世界。
Angular的英雄详情组件带有像这样的输入属性与输出属性：


<code-example path="upgrade-module/src/app/downgrade-io/hero-detail.component.ts" title="hero-detail.component.ts">
</code-example>

These inputs and outputs can be supplied from the AngularJS template, and the
`downgradeComponent()` method takes care of wiring them up:


这些输入属性和输出属性的值来自于AngularJS的模板，而`downgradeComponent()`方法负责桥接它们：

<code-example path="upgrade-module/src/index-downgrade-io.html" region="usecomponent">
</code-example>

Note that even though you are in an AngularJS template, **you're using Angular
attribute syntax to bind the inputs and outputs**. This is a requirement for downgraded
components. The expressions themselves are still regular AngularJS expressions.

注意，虽然我们正在AngularJS的模板中，**但却在使用Angular的属性(Attribute)语法来绑定到输入属性与输出属性**。
这是降级的组件本身要求的。而表达式本身仍然是标准的AngularJS表达式。


<div class="callout is-important">

<header>
  Use kebab-case for downgraded component attributes
</header>



<header>
  在降级过的组件属性中使用中线命名法
</header>



There's one notable exception to the rule of using Angular attribute syntax
for downgraded components. It has to do with input or output names that consist
of multiple words. In Angular, you would bind these attributes using camelCase:

为降级过的组件使用Angular的属性(Attribute)语法规则时有一个值得注意的例外。
它适用于由多个单词组成的输入或输出属性。在Angular中，我们要使用小驼峰命名法绑定这些属性：


<code-example format="">
  [myHero]="hero"

</code-example>

But when using them from AngularJS templates, you must use kebab-case:

但是从AngularJS的模板中使用它们时，我们得使用中线命名法：


<code-example format="">
  [my-hero]="hero"
</code-example>

</div>

The `$event` variable can be used in outputs to gain access to the
object that was emitted. In this case it will be the `Hero` object, because
that is what was passed to `this.deleted.emit()`.

`$event`变量能被用在输出属性里，以访问这个事件所发出的对象。这个案例中它是`Hero`对象，因为`this.deleted.emit()`函数曾把它传了出来。

Since this is an AngularJS template, you can still use other AngularJS
directives on the element, even though it has Angular binding attributes on it.
For example, you can easily make multiple copies of the component using `ng-repeat`:


由于这是一个AngularJS模板，虽然它已经有了Angular中绑定的属性(Attribute)，我们仍可以在这个元素上使用其它AngularJS指令。
例如，我们可以用`ng-repeat`简单的制作该组件的多份拷贝：

<code-example path="upgrade-module/src/index-downgrade-io.html" region="userepeatedcomponent" >
</code-example>

### Using AngularJS Component Directives from Angular Code

### 从Angular代码中使用AngularJS组件型指令


<img src="generated/images/guide/upgrade/a-to-ajs.png" alt="Using an AngularJS component from Angular code" class="left">

So, you can write an Angular component and then use it from AngularJS
code. This is useful when you start to migrate from lower-level
components and work your way up. But in some cases it is more convenient
to do things in the opposite order: To start with higher-level components
and work your way down. This too can be done using the `UpgradeModule`.
You can *upgrade* AngularJS component directives and then use them from
Angular.

现在，我们已经能在Angular中写一个组件，并把它用于AngularJS代码中了。
当我们从低级组件开始移植，并往上走时，这非常有用。但在另外一些情况下，从相反的方向进行移植会更加方便：
从高级组件开始，然后往下走。这也同样能用`UpgradeModule`完成。
我们可以*升级*AngularJS组件型指令，然后从Angular中用它们。

Not all kinds of AngularJS directives can be upgraded. The directive
really has to be a *component directive*, with the characteristics
[described in the preparation guide above](guide/upgrade#using-component-directives).
The safest bet for ensuring compatibility is using the
[component API](https://docs.angularjs.org/api/ng/type/angular.Module)
introduced in AngularJS 1.5.

不是所有种类的AngularJS指令都能升级。该指令必须是一个严格的*组件型指令*，具有[上面的准备指南中描述的](guide/upgrade#using-component-directives)那些特征。
确保兼容性的最安全的方式是AngularJS 1.5中引入的[组件API](https://docs.angularjs.org/api/ng/type/angular.Module)。

A simple example of an upgradable component is one that just has a template
and a controller:

可升级组件的简单例子是只有一个模板和一个控制器的指令：


<code-example path="upgrade-module/src/app/upgrade-static/hero-detail.component.ts" region="hero-detail" title="hero-detail.component.ts">
</code-example>

<<<<<<< HEAD
You can *upgrade* this component to Angular  using the `UpgradeComponent` class.
By creating a new Angular  **directive** that extends `UpgradeComponent` and doing a `super` call
inside it's constructor, you have a fully upgraded AngularJS component to be used inside Angular .
=======
You can *upgrade* this component to Angular using the `UpgradeComponent` class.
By creating a new Angular **directive** that extends `UpgradeComponent` and doing a `super` call
inside its constructor, you have a fully upgraded AngularJS component to be used inside Angular.
>>>>>>> 8d34364f
All that is left is to add it to `AppModule`'s `declarations` array.

我们可以使用`UpgradeComponent`方法来把这个组件*升级*到Angular。
具体方法是创建一个Angular**指令**，继承`UpgradeComponent`，在其构造函数中进行`super`调用，
这样我们就得到一个完全升级的AngularJS组件，并且可以Angular中使用。
剩下是工作就是把它加入到`AppModule`的`declarations`数组。


<code-example path="upgrade-module/src/app/upgrade-static/hero-detail.component.ts" region="hero-detail-upgrade" title="hero-detail.component.ts">
</code-example>

<code-example path="upgrade-module/src/app/upgrade-static/app.module.ts" region="hero-detail-upgrade" title="app.module.ts">
</code-example>

<div class="alert is-helpful">

Upgraded components are Angular **directives**, instead of **components**, because Angular
is unaware that AngularJS will create elements under it. As far as Angular knows, the upgraded
component is just a directive - a tag - and Angular doesn't have to concern itself with
its children.

升级后的组件是Angular的**指令**，而不是**组件**，因为Angular不知道AngularJS将在它下面创建元素。
Angular所知道的是升级后的组件只是一个指令（一个标签），Angular不需要关心组件本身及其子元素。


</div>

An upgraded component may also have inputs and outputs, as defined by
the scope/controller bindings of the original AngularJS component
directive. When you use the component from an Angular template,
 provide the inputs and outputs using **Angular template syntax**,
observing the following rules:

升级后的组件也可能有输入属性和输出属性，它们是在原AngularJS组件型指令的scope/controller绑定中定义的。
当我们从Angular模板中使用该组件时，我们要使用**Angular模板语法**来提供这些输入属性和输出属性，但要遵循下列规则：

<table>
  <tr>
    <th>
    </th>
    <th>

      <p>
        Binding definition
      </p>

      <p>
        绑定定义
      </p>

    </th>
    <th>

      <p>
        Template syntax
      </p>

      <p>
        模板语法
      </p>

    </th>
  </tr>
  <tr>
    <th>

      <p>
        Attribute binding
      </p>

      <p>
        属性(Attribute)绑定
      </p>

    </th>
    <td>

      `myAttribute: '@myAttribute'`

    </td>

    <td>

      `<my-component myAttribute="value">`

    </td>
  </tr>
  <tr>
    <th>

      <p>
        Expression binding
      </p>

      <p>
        表达式绑定
      </p>

    </th>
    <td>

      `myOutput: '&myOutput'`

    </td>
    <td>

      `<my-component (myOutput)="action()">`

    </td>
  </tr>
  <tr>
    <th>

      <p>
        One-way binding
      </p>

      <p>
        单向绑定
      </p>

    </th>
    <td>

      `myValue: '<myValue'`

    </td>
    <td>

      `<my-component [myValue]="anExpression">`

    </td>
  </tr>
  <tr>
    <th>

      <p>
        Two-way binding
      </p>

      <p>
        双向绑定
      </p>

    </th>
    <td>

      `myValue: '=myValue'`

    </td>
    <td>

      As a two-way binding: `<my-component [(myValue)]="anExpression">`.
      Since most AngularJS two-way bindings actually only need a one-way binding
      in practice, `<my-component [myValue]="anExpression">` is often enough.

      用作输入：`<my-component [myValue]="anExpression">` 或
      用作双向绑定：`<my-component [(myValue)]="anExpression"`

    </td>
  </tr>
</table>

For example, imagine a hero detail AngularJS component directive
with one input and one output:

举个例子，假设我们在AngularJS中有一个表示“英雄详情”的组件型指令，它带有一个输入属性和一个输出属性：


<code-example path="upgrade-module/src/app/upgrade-io/hero-detail.component.ts" region="hero-detail-io" title="hero-detail.component.ts">
</code-example>



You can upgrade this component to Angular, annotate inputs and outputs in the upgrade directive, 
and then provide the input and output using Angular template syntax:

我们可以把这个组件升级到Angular，然后使用Angular的模板语法提供这个输入属性和输出属性：

<code-example path="upgrade-module/src/app/upgrade-io/hero-detail.component.ts" region="hero-detail-io-upgrade" title="hero-detail.component.ts">
</code-example>

<code-example path="upgrade-module/src/app/upgrade-io/container.component.ts" title="container.component.ts">
</code-example>

### Projecting AngularJS Content into Angular Components

### 把AngularJS的内容投影到Angular组件中

<img src="generated/images/guide/upgrade/ajs-to-a-with-projection.png" alt="Projecting AngularJS content into Angular" class="left">

When you are using a downgraded Angular component from an AngularJS
template, the need may arise to *transclude* some content into it. This
is also possible. While there is no such thing as transclusion in Angular,
there is a very similar concept called *content projection*. The `UpgradeModule`
is able to make these two features interoperate.

如果我们在AngularJS模板中使用降级后的Angular组件时，可能会需要把模板中的一些内容投影进那个组件。
这也是可能的，虽然在Angular中并没有透传(transclude)这样的东西，但它有一个非常相似的概念，叫做*内容投影*。
`UpgradeModule`也能让这两个特性实现互操作。

Angular components that support content projection make use of an `<ng-content>`
tag within them. Here's an example of such a component:

Angular的组件通过使用`<ng-content>`标签来支持内容投影。下面是这类组件的一个例子：


<code-example path="upgrade-module/src/app/ajs-to-a-projection/hero-detail.component.ts" title="hero-detail.component.ts">
</code-example>

When using the component from AngularJS, you can supply contents for it. Just
like they would be transcluded in AngularJS, they get projected to the location
of the `<ng-content>` tag in Angular:


当从AngularJS中使用该组件时，我们可以为它提供内容。正如它们将在AngularJS中被透传一样，
它们也在Angular中被投影到了`<ng-content>`标签所在的位置：

<code-example path="upgrade-module/src/index-ajs-to-a-projection.html" region="usecomponent" >
</code-example>

<div class="alert is-helpful">

When AngularJS content gets projected inside an Angular component, it still
remains in "AngularJS land" and is managed by the AngularJS framework.

当AngularJS的内容被投影到Angular组件中时，它仍然留在“AngularJS王国”中，并被AngularJS框架管理着。


</div>

### Transcluding Angular Content into AngularJS Component Directives
### 把Angular的内容透传进AngularJS的组件型指令

<img src="generated/images/guide/upgrade/a-to-ajs-with-transclusion.png" alt="Projecting Angular content into AngularJS" class="left">

Just as you can project AngularJS content into Angular components,
you can *transclude* Angular content into AngularJS components, whenever
you are using upgraded versions from them.

就像我们能把AngularJS的内容投影进Angular组件一样，我们也能把Angular的内容*透传*进AngularJS的组件，
但不管怎样，我们都要使用它们升级过的版本。

When an AngularJS component directive supports transclusion, it may use
the `ng-transclude` directive in its template to mark the transclusion
point:

如果一个AngularJS组件型指令支持透传，它就会在自己的模板中使用`ng-transclude`指令标记出透传到的位置：


<code-example path="upgrade-module/src/app/a-to-ajs-transclusion/hero-detail.component.ts" title="hero-detail.component.ts">
</code-example>

If you upgrade this component and use it from Angular, you can populate
the component tag with contents that will then get transcluded:

如果我们升级这个组件，并把它用在Angular中，我们就能把准备透传的内容放进这个组件的标签中。

<code-example path="upgrade-module/src/app/a-to-ajs-transclusion/container.component.ts" title="container.component.ts">
</code-example>

### Making AngularJS Dependencies Injectable to Angular
### 让AngularJS中的依赖可被注入到Angular

When running a hybrid app, you may encounter situations where you need to inject
some AngularJS dependencies into your Angular code.
Maybe you have some business logic still in AngularJS services.
Maybe you want access to AngularJS's built-in services like `$location` or `$timeout`.

当运行一个混合式应用时，我们可能会遇到这种情况：我们需要把某些AngularJS的依赖注入到Angular代码中。
这可能是因为某些业务逻辑仍然在AngularJS服务中，或者需要某些AngularJS的内置服务，比如`$location`或`$timeout`。

In these situations, it is possible to *upgrade* an AngularJS provider to
Angular. This makes it possible to then inject it somewhere in Angular
code. For example, you might have a service called `HeroesService` in AngularJS:

在这些情况下，把一个AngularJS提供商*升级到*Angular也是有可能的。这就让它将来有可能被注入到Angular代码中的某些地方。
比如，我们可能在AngularJS中有一个名叫`HeroesService`的服务：

<code-example path="upgrade-module/src/app/ajs-to-a-providers/heroes.service.ts" title="heroes.service.ts">
</code-example>

You can upgrade the service using a Angular [factory provider](guide/dependency-injection#factory-providers)
that requests the service from the AngularJS `$injector`.

我们可以Angular的[工厂提供商（factory provider）](guide/dependency-injection#factory-providers)升级该服务，
它从AngularJS的`$injector`请求服务。Angular依赖的名称由你确定：

Many developers prefer to declare the factory provider in a separate `ajs-upgraded-providers.ts` file
so that they are all together, making it easier to reference them, create new ones and
delete them once the upgrade is over.

很多开发者都喜欢在一个独立的`ajs-upgraded-providers.ts`中声明这个工厂提供商，以便把它们都放在一起，这样便于引用、创建新的以及在升级完毕时删除它们。

It's also recommended to export the `heroesServiceFactory` function so that Ahead-of-Time
compilation can pick it up.

我们还建议导出`heroesServiceFactory`函数，以便AOT编译器可以拿到它们。


<code-example path="upgrade-module/src/app/ajs-to-a-providers/ajs-upgraded-providers.ts" title="ajs-upgraded-providers.ts">
</code-example>

<code-example path="upgrade-module/src/app/ajs-to-a-providers/app.module.ts" region="register" title="app.module.ts">
</code-example>

<<<<<<< HEAD


You can then inject it in Angular using it's class as a type annotation:
=======
You can then inject it in Angular using its class as a type annotation:
>>>>>>> 8d34364f

然后我们可以一个字符串型令牌，把它注入到Angular中：

<code-example path="upgrade-module/src/app/ajs-to-a-providers/hero-detail.component.ts" title="hero-detail.component.ts">

</code-example>

<div class="alert is-helpful">

In this example you upgraded a service class.
You can use a TypeScript type annotation when you inject it. While it doesn't
affect how the dependency is handled, it enables the benefits of static type
checking. This is not required though, and any AngularJS service, factory, or
provider can be upgraded.

在这个例子中，我们升级了服务类。当我们注入它时，我们可以使用TypeScript类型注解来获得这些额外的好处。
它没有影响该依赖的处理过程，同时还得到了启用静态类型检查的好处。
任何AngularJS中的服务、工厂和提供商都能被升级 —— 尽管这不是必须的。


</div>

### Making Angular Dependencies Injectable to AngularJS

### 让Angular的依赖能被注入到AngularJS中

In addition to upgrading AngularJS dependencies, you can also *downgrade*
Angular dependencies, so that you can use them from AngularJS. This can be
useful when you start migrating services to Angular or creating new services
in Angular while retaining components written in AngularJS.

除了能升级AngularJS依赖之外，我们还能*降级*Angular的依赖，以便我们能在AngularJS中使用它们。
当我们已经开始把服务移植到Angular或在Angular中创建新服务，但同时还有一些用AngularJS写成的组件时，这会非常有用。

For example, you might have an Angular service called `Heroes`:

例如，我们可能有一个Angular的`Heroes`服务：

<code-example path="upgrade-module/src/app/a-to-ajs-providers/heroes.ts" title="heroes.ts">
</code-example>

Again, as with Angular components, register the provider with the `NgModule` by adding it to the module's `providers` list.

仿照Angular组件，我们通过把该提供商加入`NgModule`的`providers`列表中来注册它。


<code-example path="upgrade-module/src/app/a-to-ajs-providers/app.module.ts" region="ngmodule" title="app.module.ts">
</code-example>



Now wrap the Angular `Heroes` in an *AngularJS factory function* using `downgradeInjectable()` 
and plug the factory into an AngularJS module. 
The name of the AngularJS dependency is up to you:

现在，我们使用`upgradeAdapter.downgradeNg2Provider()`来把Angular的`Heroes`包装成*AngularJS的工厂函数*，并把这个工厂注册进AngularJS的模块中。
依赖在AngularJS中的名字你可以自己定：


<code-example path="upgrade-module/src/app/a-to-ajs-providers/app.module.ts" region="register" title="app.module.ts">
</code-example>



After this, the service is injectable anywhere in  AngularJS code:

此后，该服务就能被注入到AngularJS代码中的任何地方了：

<code-example path="upgrade-module/src/app/a-to-ajs-providers/hero-detail.component.ts" title="hero-detail.component.ts">
</code-example>

## Using Ahead-of-time compilation with hybrid apps

## 在混合式应用中使用AOT编译

You can take advantage of Ahead-of-time (AOT) compilation on hybrid apps just like on any other
Angular application.
The setup for an hybrid app is mostly the same as described in
[the Ahead-of-time Compilation chapter](guide/aot-compiler)
save for differences in `index.html` and `main-aot.ts`

我们也可以其它Angular应用一样在混合式应用中发挥AOT编译的优势。
对混合式应用的设置过程和[预编译](guide/aot-compiler)章节中所讲的几乎完全一样，不同点在于`index.html`和`main-aot.ts`中。

The `index.html` will likely have script tags loading AngularJS files, so the `index.html`
for AOT must also load those files.
An easy way to copy them is by adding each to the `copy-dist-files.js` file.

我们的`index.html`仍然需要script标签来加载AngularJS的文件，因此我们使用AOT编译的`index.html`也需要加载那些文件。
复制它们的简单方案是把它们全都添加到`copy-dist-files.js`文件中。

You'll need to use the generated `AppModuleFactory`, instead of the original `AppModule` to
bootstrap the hybrid app:

我们还要使用所生成的`AppModuleFactory`而不是原来的`AppModule`来引导一个混合式应用：

<code-example path="upgrade-phonecat-2-hybrid/app/main-aot.ts" title="app/main-aot.ts">
</code-example>

And that's all you need do to get the full benefit of AOT for Angular apps!

这就是我们为获取Angular应用的AOT优势所要做的一切。

## PhoneCat Upgrade Tutorial

## PhoneCat升级教程

In this section, you'll learn to prepare and upgrade an application with `ngUpgrade`.
The example app is [Angular PhoneCat](https://github.com/angular/angular-phonecat)
from [the original AngularJS tutorial](https://docs.angularjs.org/tutorial),
which is where many of us began our Angular adventures. Now you'll see how to
bring that application to the brave new world of Angular.

在本节和下节中，我们将看一个完整的例子，它使用`upgrade`模块准备和升级了一个应用程序。
该应用就是来自[原AngularJS教程](https://docs.angularjs.org/tutorial)中的[Angular PhoneCat](https://github.com/angular/angular-phonecat)。
那是我们很多人当初开始Angular探险之旅的起点。
现在，我们来看看如何把该应用带入Angular的美丽新世界。

During the process you'll learn how to apply the steps outlined in the
[preparation guide](guide/upgrade#preparation). You'll align the application
with Angular and also start writing in TypeScript.

这期间，我们将学到如何在实践中应用[准备指南](guide/upgrade#preparation)中列出的那些重点步骤：
我们先让该应用向Angular看齐，然后为它引入SystemJS模块加载器和TypeScript。

To follow along with the tutorial, clone the
[angular-phonecat](https://github.com/angular/angular-phonecat) repository
and apply the steps as you go.

要跟随本教程，请先把[angular-phonecat](https://github.com/angular/angular-phonecat)仓库克隆到本地，并跟我们一起应用这些步骤。

In terms of project structure, this is where the work begins:

在项目结构方面，我们工作的起点是这样的：

<div class='filetree'>
  <div class='file'>
    angular-phonecat
  </div>
  <div class='children'>
    <div class='file'>
      bower.json
    </div>
    <div class='file'>
      karma.conf.js
    </div>
    <div class='file'>
      package.json
    </div>
    <div class='file'>
      app
    </div>
    <div class='children'>
      <div class='file'>
        core
      </div>
      <div class='children'>
        <div class='file'>
          checkmark
        </div>
        <div class='children'>
          <div class='file'>
            checkmark.filter.js
          </div>
          <div class='file'>
            checkmark.filter.spec.js
          </div>
        </div>
        <div class='file'>
          phone
        </div>
        <div class='children'>
          <div class='file'>
            phone.module.js
          </div>
          <div class='file'>
            phone.service.js
          </div>
          <div class='file'>
            phone.service.spec.js
          </div>
        </div>
        <div class='file'>
          core.module.js
        </div>
      </div>
      <div class='file'>
        phone-detail
      </div>
      <div class='children'>
        <div class='file'>
          phone-detail.component.js
        </div>
        <div class='file'>
          phone-detail.component.spec.js
        </div>
        <div class='file'>
          phone-detail.module.js
        </div>
        <div class='file'>
          phone-detail.template.html
        </div>
      </div>
      <div class='file'>
        phone-list
      </div>
      <div class='children'>
        <div class='file'>
          phone-list.component.js
        </div>
        <div class='file'>
          phone-list.component.spec.js
        </div>
        <div class='file'>
          phone-list.module.js
        </div>
        <div class='file'>
          phone-list.template.html
        </div>
      </div>
      <div class='file'>
        img
      </div>
      <div class='children'>
        <div class='file'>
           ...
        </div>
      </div>
      <div class='file'>
        phones
      </div>
      <div class='children'>
        <div class='file'>
           ...
        </div>
      </div>
      <div class='file'>
        app.animations.js
      </div>
      <div class='file'>
        app.config.js
      </div>
      <div class='file'>
        app.css
      </div>
      <div class='file'>
        app.module.js
      </div>
      <div class='file'>
        index.html
      </div>
    </div>
    <div class='file'>
      e2e-tests
    </div>
    <div class='children'>
      <div class='file'>
        protractor-conf.js
      </div>
      <div class='file'>
        scenarios.js
      </div>
    </div>
  </div>
</div>

This is actually a pretty good starting point. The code uses the AngularJS 1.5
component API and the organization follows the
[AngularJS Style Guide](https://github.com/johnpapa/angular-styleguide/blob/master/a1/README.md),
which is an important [preparation step](guide/upgrade#follow-the-angular-styleguide) before
a successful upgrade.

这确实是一个很好地起点。特别是，该结构遵循了[AngularJS 风格指南](https://github.com/johnpapa/angular-styleguide/blob/master/a1/README.md)，
要想成功升级，这是一个很重要的[准备步骤](guide/upgrade#follow-the-angular-styleguide)。

* Each component, service, and filter is in its own source file, as per the
  [Rule of 1](https://github.com/johnpapa/angular-styleguide/blob/master/a1/README.md#single-responsibility).

  每个组件、服务和过滤器都在它自己的源文件中 —— 就像[单一规则](https://github.com/johnpapa/angular-styleguide/blob/master/a1/README.md#single-responsibility)所要求的。

* The `core`, `phone-detail`, and `phone-list` modules are each in their
  own subdirectory. Those subdirectories contain the JavaScript code as well as
  the HTML templates that go with each particular feature. This is in line with the
  [Folders-by-Feature Structure](https://github.com/johnpapa/angular-styleguide/blob/master/a1/README.md#folders-by-feature-structure)
  and [Modularity](https://github.com/johnpapa/angular-styleguide/blob/master/a1/README.md#modularity)
  rules.

  `core`、`phone-detail`和`phone-list`模块都在它们自己的子目录中。那些子目录除了包含HTML模板之外，还包含JavaScript代码，它们共同完成一个特性。
  这是[按特性分目录的结构](https://github.com/johnpapa/angular-styleguide/blob/master/a1/README.md#style-y152)
  和[模块化](https://github.com/johnpapa/angular-styleguide/blob/master/a1/README.md#modularity)规则所要求的。

* Unit tests are located side-by-side with application code where they are easily
  found, as described in the rules for
  [Organizing Tests](https://github.com/johnpapa/angular-styleguide/blob/master/a1/README.md#organizing-tests).

  单元测试都和应用代码在一起，它们很容易找到。就像规则
  [组织测试文件](https://github.com/johnpapa/angular-styleguide/blob/master/a1/README.md#organizing-tests)中要求的那样。


### Switching to TypeScript

### 切换到TypeScript

Since you're going to be writing Angular code in TypeScript, it makes sense to
bring in the TypeScript compiler even before you begin upgrading.

因为我们将使用TypeScript编写Angular的代码，所以在开始升级之前，我们把TypeScript的编译器设置好是很合理的。

You'll also start to gradually phase out the Bower package manager in favor
of NPM, installing all new dependencies using NPM, and eventually removing Bower from the project.

我们还将开始逐步淘汰Bower包管理器，换成我们更喜欢的NPM。后面我们将使用NPM来安装新的依赖包，并最终从项目中移除Bower。

Begin by installing TypeScript to the project.

让我们先把TypeScript包安装到项目中。

<code-example format="">
  npm i typescript --save-dev
</code-example>

Install type definitions for the existing libraries that
you're using but that don't come with prepackaged types: AngularJS and the
Jasmine unit test framework.

我们还要为那些没有自带类型信息的库（比如 AngularJS 和 Jasmine）安装类型定义文件。

<code-example format="">
  npm install @types/jasmine @types/angular @types/angular-animate @types/angular-cookies @types/angular-mocks @types/angular-resource @types/angular-route @types/angular-sanitize --save-dev
</code-example>

You should also configure the TypeScript compiler with a `tsconfig.json` in the project directory
as described in the [TypeScript Configuration](guide/typescript-configuration) guide.
The `tsconfig.json` file tells the TypeScript compiler how to turn your TypeScript files
into ES5 code bundled into CommonJS modules.

我们还应该配置TypeScript编译器，以便它能理解我们的项目结构。我们要往项目目录下添加一个`tsconfig.json`文件，
就像在[搭建本地开发环境](guide/setup)中做过的那样。它将告诉TypeScript编译器，该如何编译我们的源文件。
`tsconfig.json`文件会告诉 TypeScript 编译器如何把 TypeScript 文件转成 ES5 代码，并打包进 CommonJS 模块中。

Finally, you should add some npm scripts in `package.json` to compile the TypeScript files to
JavaScript (based on the `tsconfig.json` configuration file):

最后，我们应该把下列 npm 脚本添加到 `package.json` 中，用于把 TypeScript 文件编译成 JavaScript （根据`tsconfig.json`的配置）：

<code-example format="">
  "script": {
    "tsc": "tsc",
    "tsc:w": "tsc -w",
    ...
</code-example>

Now launch the TypeScript compiler from the command line in watch mode:

现在，从命令行中用监视模式启动 TypeScript 编译器：

<code-example format="">
  npm run tsc:w
</code-example>

Keep this process running in the background, watching and recompiling as you make changes.

让这个进程一直在后台运行，监听任何变化并自动重新编译。

Next, convert your current JavaScript files into TypeScript. Since
TypeScript is a super-set of ECMAScript 2015, which in turn is a super-set
of ECMAScript 5, you can simply switch the file extensions from `.js` to `.ts`
and everything will work just like it did before. As the TypeScript compiler
runs, it emits the corresponding `.js` file for every `.ts` file and the
compiled JavaScript is what actually gets executed. If you start
the project HTTP server with `npm start`, you should see the fully functional
application in your browser.

我们要做的下一件事是把JavaScript文件转换成TypeScript文件。
由于TypeScript是ECMAScript 2015的一个超集，而ES2015又是ECMAScript 5的超集，所以我们可以简单的把文件的扩展名从`.js`换成`.ts`，
它们还是会像以前一样工作。由于TypeScript编译器仍在运行，它会为每一个`.ts`文件生成对应的`.js`文件，而真正运行的是编译后的`.js`文件。
如果你用`npm start`开启了本项目的HTTP服务器，你会在浏览器中看到一个功能完好的应用。

Now that you have TypeScript though, you can start benefiting from some of its
features. There's a lot of value the language can provide to AngularJS applications.

有了TypeScript，我们就可以从它的一些特性中获益了。此语言可以为AngularJS应用提供很多价值。

For one thing, TypeScript is a superset of ES2015. Any app that has previously
been written in ES5 - like the PhoneCat example has - can with TypeScript
start incorporating all of the JavaScript features that are new to ES2015.
These include things like `let`s and `const`s, arrow functions, default function
parameters, and destructuring assignments.

首先，TypeScript是一个ES2015的超集。任何以前用ES5写的程序(就像PhoneCat范例)都可以开始通过TypeScript
纳入那些添加到ES2015中的新特性。
这包括`let`、`const`、箭头函数、函数默认参数以及解构(destructure)赋值。

Another thing you can do is start adding *type safety* to your code. This has
actually partially already happened because of the AngularJS typings you installed.
TypeScript are checking that you are calling AngularJS APIs correctly when you do
things like register components to Angular modules.

我们能做的另一件事就是把*类型安全*添加到代码中。这实际上已经部分完成了，因为我们已经安装了AngularJS的类型定义。
当我们正确调用AngularJS的API时，TypeScript会帮我们检查它 —— 比如往Angular模块中注册组件。

But you can also start adding *type annotations* to get even more
out of TypeScript's type system. For instance, you can annotate the checkmark
filter so that it explicitly expects booleans as arguments. This makes it clearer
what the filter is supposed to do.

我们还能开始把*类型注解*添加到自己的代码中，来从TypeScript的类型系统中获得更多帮助。
比如，我们可以给`checkmark`过滤器加上注解，表明它期待一个`boolean`类型的参数。
这可以更清楚的表明此过滤器打算做什么


<code-example path="upgrade-phonecat-1-typescript/app/core/checkmark/checkmark.filter.ts" title="app/core/checkmark/checkmark.filter.ts">
</code-example>

In the `Phone` service, you can explicitly annotate the `$resource` service dependency
as an `angular.resource.IResourceService` - a type defined by the AngularJS typings.

在`Phone`服务中，我们可以明确的把`$resource`服务声明为`angular.resource.IResourceService`，一个AngularJS类型定义提供的类型。


<code-example path="upgrade-phonecat-1-typescript/app/core/phone/phone.service.ts" title="app/core/phone/phone.service.ts">
</code-example>



You can apply the same trick to the application's route configuration file in `app.config.ts`,
where you are using the location and route services. By annotating them accordingly TypeScript
can verify you're calling their APIs with the correct kinds of arguments.

我们可以在应用的路由配置中使用同样的技巧，那里我们用到了location和route服务。
一旦给它们提供了类型信息，TypeScript就能检查我们是否在用类型的正确参数来调用它们了。

<code-example path="upgrade-phonecat-1-typescript/app/app.config.ts" title="app/app.config.ts">
</code-example>

<div class="l-sub-section">

The [AngularJS 1.x type definitions](https://www.npmjs.com/package/@types/angular)
you installed are not officially maintained by the Angular team,
but are quite comprehensive. It is possible to make an AngularJS 1.x application
fully type-annotated with the help of these definitions.

我们用typings工具安装的这个[AngularJS.x类型定义文件](https://github.com/DefinitelyTyped/DefinitelyTyped/tree/master/angularjs)
并不是由Angular开发组维护的，但它也已经足够全面了。借助这些类型定义的帮助，它可以为AngularJS.x程序加上全面的类型注解。

If this is something you wanted to do, it would be a good idea to enable
the `noImplicitAny` configuration option in `tsconfig.json`. This would
cause the TypeScript compiler to display a warning when there's any code that
does not yet have type annotations. You could use it as a guide to inform
us about how close you are to having a fully annotated project.

如果我们想这么做，那么在`tsconfig.json`中启用`noImplicitAny`配置项就是一个好主意。
这样，如果遇到什么还没有类型注解的代码，TypeScript编译器就会显示一个警告。
我们可以用它作为指南，告诉我们现在与一个完全类型化的项目距离还有多远。

</div>

Another TypeScript feature you can make use of is *classes*. In particular, you
can turn component controllers into classes. That way they'll be a step
closer to becoming Angular component classes, which will make life
easier once you upgrade.

我们能用的另一个TypeScript特性是*类*。具体来讲，我们可以把控制器转换成类。
这种方式下，我们离成为Angular组件类就又近了一步，它会令我们的升级之路变得更简单。

AngularJS expects controllers to be constructor functions. That's exactly what
ES2015/TypeScript classes are under the hood, so that means you can just plug in a
class as a component controller and AngularJS will happily use it.

AngularJS期望控制器是一个构造函数。这实际上就是ES2015/TypeScript中的类，
这也就意味着只要我们把一个类注册为组件控制器，AngularJS就会愉快的使用它。

Here's what the new class for the phone list component controller looks like:

新的“电话列表(phone list)”组件控制器类是这样的：

<code-example path="upgrade-phonecat-1-typescript/app/phone-list/phone-list.component.ts" title="app/phone-list/phone-list.component.ts">
</code-example>

What was previously done in the controller function is now done in the class
constructor function. The dependency injection annotations are attached
to the class using a static property `$inject`. At runtime this becomes the
`PhoneListController.$inject` property.

以前在控制器函数中实现的一切，现在都改由类的构造函数来实现了。类型注入注解通过静态属性`$inject`
被附加到了类上。在运行时，它们变成了`PhoneListController.$inject`。

The class additionally declares three members: The array of phones, the name of
the current sort key, and the search query. These are all things you have already
been attaching to the controller but that weren't explicitly declared anywhere.
The last one of these isn't actually used in the TypeScript code since it's only
referred to in the template, but for the sake of clarity you should define all of the
controller members.

该类还声明了另外三个成员：电话列表、当前排序键的名字和搜索条件。
这些东西我们以前就加到了控制器上，只是从来没有在任何地方显式定义过它们。最后一个成员从未真正在TypeScript代码中用过，
因为它只是在模板中被引用过。但为了清晰起见，我们还是应该定义出此控制器应有的所有成员。

In the Phone detail controller, you'll have two members: One for the phone
that the user is looking at and another for the URL of the currently displayed image:

在电话详情控制器中，我们有两个成员：一个是用户正在查看的电话，另一个是正在显示的图像：


<code-example path="upgrade-phonecat-1-typescript/app/phone-detail/phone-detail.component.ts" title="app/phone-detail/phone-detail.component.ts">
</code-example>

This makes the controller code look a lot more like Angular already. You're
all set to actually introduce Angular into the project.

这已经让我们的控制器代码看起来更像Angular了。我们的准备工作做好了，可以引进Angular到项目中了。

If you had any AngularJS services in the project, those would also be
a good candidate for converting to classes, since like controllers,
they're also constructor functions. But you only have the `Phone` factory
in this project, and that's a bit special since it's an `ngResource`
factory. So you won't be doing anything to it in the preparation stage.
You'll instead turn it directly into an Angular service.

如果项目中有任何AngularJS的服务，它们也是转换成类的优秀候选人，像控制器一样，它们也是构造函数。
但是在本项目中，我们只有一个`Phone`工厂，这有点特别，因为它是一个`ngResource`工厂。
所以我们不会在准备阶段中处理它，而是在下一节中直接把它转换成Angular服务。

### Installing Angular
### 安装Angular

Having completed the preparation work, get going with the Angular
upgrade of PhoneCat. You'll do this incrementally with the help of
[ngUpgrade](#upgrading-with-ngupgrade) that comes with Angular.
By the time you're done, you'll be able to remove AngularJS from the project
completely, but the key is to do this piece by piece without breaking the application.

我们已经完成了准备工作，接下来就开始把PhoneCat升级到Angular。
我们将在Angular[升级模块](guide/upgrade#upgrading-with-ngupgrade)的帮助下增量式的完成此项工作。
等我们完成的那一刻，就能把AngularJS从项目中完全移除了，但其中的关键是在不破坏此程序的前提下一小块一小块的完成它。


<div class="alert is-important">



The project also contains some animations.
You won't upgrade them in this version of the guide.
Turn to the [Angular animations](guide/animations) guide to learn about that.

该项目还包含一些动画，在此指南的当前版本我们先不升级它，等到后面的发行版再改。


</div>

Install Angular into the project, along with the SystemJS module loader.
Take a look at the results of the [Setup](guide/setup) instructions
and get the following configurations from there:

我们来使用SystemJS模块加载器把Angular安装到项目中。
看看[搭建本地开发环境](guide/setup)中的指南，并从那里获得如下配置：

* Add Angular and the other new dependencies to `package.json`

  把Angular和其它新依赖添加到`package.json`中
  
* The SystemJS configuration file `systemjs.config.js` to the project root directory.

  把SystemJS的配置文件`systemjs.config.js`添加到项目的根目录。

Once these are done, run:

这些完成之后，就运行：


<code-example format="">
  npm install
</code-example>

Soon you can load Angular dependencies into the application via `index.html`,
but first you need to do some directory path adjustments.
You'll need to load files from `node_modules` and the project root instead of
from the `/app` directory as you've been doing to this point.

我们可以通过`index.html`来把Angular的依赖快速加载到应用中，
但首先，我们得做一些目录结构调整。这是因为我们正准备从`node_modules`中加载文件，然而目前项目中的每一个文件都是从`/app`目录下加载的。

Move the `app/index.html` file to the project root directory. Then change the
development server root path in `package.json` to also point to the project root
instead of `app`:

把`app/index.html`移入项目的根目录，然后把`package.json`中的开发服务器根目录也指向项目的根目录，而不再是`app`目录：

<code-example format="">
  "start": "http-server ./ -a localhost -p 8000 -c-1",
</code-example>

Now you're able to serve everything from the project root to the web browser. But you do *not*
want to have to change all the image and data paths used in the application code to match
the development setup. For that reason, you'll add a `<base>` tag to `index.html`, which will
cause relative URLs to be resolved back to the `/app` directory:

现在，我们能把项目根目录下的每一样东西发给浏览器了。但我们不想为了适应开发环境中的设置，被迫修改应用代码中用到的所有图片和数据的路径。因此，我们往`index.html`中添加一个`<base>`标签，它将导致各种相对路径被解析回`/app`目录：


<code-example path="upgrade-phonecat-2-hybrid/index.html" region="base" title="index.html">
</code-example>

Now you can load Angular via SystemJS. You'll add the Angular polyfills and the
SystemJS config to the end of the `<head>` section, and then you'll use `System.import`
to load the actual application:

现在我们可以通过SystemJS加载Angular了。我们将把Angular的填充库(polyfills)
和SystemJS的配置加到`<head>`区的末尾，然后，我们就用`System.import`来加载实际的应用：


<code-example path="upgrade-phonecat-2-hybrid/index.html" region="angular" title="index.html">
</code-example>

You also need to make a couple of adjustments
to the `systemjs.config.js` file installed during [setup](guide/setup).

我们还需要对[环境设置](guide/setup)期间安装的`systemjs.config.js`文件做一些调整。

Point the browser to the project root when loading things through SystemJS,
instead of using the  `<base>` URL.

我们要在通过SystemJS加载期间为浏览器指出项目的根在哪里，而不再使用`<base>` URL。

Install the `upgrade` package via `npm install @angular/upgrade --save`
and add a mapping for the `@angular/upgrade/static` package.

我们还要通过`npm install @angular/upgrade --save`来安装`upgrade`包，并为`@angular/upgrade/static`包添加一个映射。

<code-example path="upgrade-phonecat-2-hybrid/systemjs.config.1.js" region="paths" title="systemjs.config.js">
</code-example>

### Creating the _AppModule_

### 创建*AppModule*

Now create the root `NgModule` class called `AppModule`.
There is already a file named `app.module.ts` that holds the AngularJS module.
Rename it to `app.module.ajs.ts` and update the corresponding script name in the `index.html` as well.
The file contents remain:

现在，创建一个名叫`AppModule`的根`NgModule`类。
我们已经有了一个名叫`app.module.ts`的文件，其中存放着AngularJS的模块。
把它改名为`app.module.ng1.ts`，同时也要在`index.html`中更新对应的脚本名。
文件的内容保留：


<code-example path="upgrade-phonecat-2-hybrid/app/app.module.ajs.ts" title="app.module.ajs.ts">
</code-example>

Now create a new `app.module.ts` with the minimum `NgModule` class:

然后创建一个新的`app.module.ts`文件，其中是一个最小化的`NgModule`类：


<code-example path="upgrade-phonecat-2-hybrid/app/app.module.ts" region="bare" title="app.module.ts">
</code-example>

### Bootstrapping a hybrid PhoneCat

### 引导PhoneCat的混合式应用

Next, you'll bootstrap the application as a *hybrid application*
that supports both AngularJS and Angular components. After that,
you can start converting the individual pieces to Angular.

接下来，我们把该应用程序引导改装为一个同时支持AngularJS和Angular的*混合式应用*。
然后，就能开始把这些不可分割的小块转换到Angular了。

The application is currently bootstrapped using the AngularJS `ng-app` directive
attached to the `<html>` element of the host page. This will no longer work in the hybrid
app. Switch to the [ngUpgrade bootstrap](#bootstrapping-hybrid-applications) method
instead.

我们的应用现在是使用宿主页面中附加到`<html>`元素上的`ng-app`指令引导的。
但在混合式应用中，它不再工作了。我们得用[ngUpgrade bootstrap](#bootstrapping-hybrid-applications)方法代替。

First, remove the `ng-app` attribute from `index.html`.
Then import `UpgradeModule` in the `AppModule`, and override its `ngDoBootstrap` method:

首先，从`index.html`中移除`ng-app`。然后在`AppModule`中导入`UpgradeModule`，并改写它的`ngDoBootstrap`方法：

<code-example path="upgrade-phonecat-2-hybrid/app/app.module.ts" region="upgrademodule" title="app/app.module.ts">
</code-example>

Note that you are bootstrapping the AngularJS module from inside `ngDoBootstrap`.
The arguments are the same as you would pass to `angular.bootstrap` if you were manually
bootstrapping AngularJS: the root element of the application; and an array of the
AngularJS 1.x modules that you want to load.

注意，我们正在从内部的`ngDoBootstrap`中引导 AngularJS 模块。
它的参数和我们在手动引导AngularJS时传给`angular.bootstrap`的是一样的：应用的根元素，和所要加载的 AngularJS 1.x 模块的数组。

Finally, bootstrap the `AppModule` in `src/main.ts`.
This file has been configured as the application entrypoint in `systemjs.config.js`,
so it is already being loaded by the browser.

最后，在`src/main.ts`中引导这个`AppModule`。该文件在`systemjs.config.js`中被配置为了应用的入口，所以它已经被加载进了浏览器中。


<code-example path="upgrade-phonecat-2-hybrid/app/main.ts" region="bootstrap" title="app/main.ts">
</code-example>

Now you're running both AngularJS and Angular at the same time. That's pretty
exciting! You're not running any actual Angular components yet. That's next.

现在，我们同时运行着AngularJS和Angular。漂亮！不过我们还没有运行什么实际的Angular组件，接下来我们就做这件事。

<div class="l-sub-section">

#### Why declare _angular_ as _angular.IAngularStatic_?

#### 为何要声明*angular*为*angular.IAngularStatic*？

`@types/angular` is declared as a UMD module, and due to the way
<a href="https://github.com/Microsoft/TypeScript/wiki/What's-new-in-TypeScript#support-for-umd-module-definitions">UMD typings</a>
work, once you have an ES6 `import` statement in a file all UMD typed modules must also be
imported via `import` statements instead of being globally available.

`@types/angular`声明为UMD模块，根据<a href="https://github.com/Microsoft/TypeScript/wiki/What's-new-in-TypeScript#support-for-umd-module-definitions" target="_blank">UMD类型</a>
的工作方式，一旦你在文件中有一条ES6的`import`语句，所有的UMD类型化的模型必须都通过`import`语句导入，
而是不是全局可用。

AngularJS is currently loaded by a script tag in `index.html`, which means that the whole app
has access to it as a global and uses the same instance of the `angular` variable.
If you used `import * as angular from 'angular'` instead, you'd also have to
load every file in the AngularJS app to use ES2015 modules in order to ensure AngularJS was being
loaded correctly.

AngularJS是日前是通过`index.html`中的script标签加载，这意味着整个应用是作为一个全局变量进行访问的，
使用同一个`angular`变量的实例。
但如果我们使用`import * as angular from 'angular'`，我还需要彻底修改AngularJS应用中加载每个文件的方式，
确保AngularJS应用被正确加载。

This is a considerable effort and it often isn't worth it, especially since you are in the
process of moving your code to Angular.
Instead, declare `angular` as `angular.IAngularStatic` to indicate it is a global variable
and still have full typing support.

这需要相当多的努力，通常也不值得去做，特别是我们的应用正在朝着Angular前进。
但如果我们声明`angular`为`angular.IAngularStatic`，指明它是一个全局变量，
仍然可以获得全面的类型支持。


</div>

### Upgrading the Phone service

### 升级`Phone`服务

The first piece you'll port over to Angular is the `Phone` service, which
resides in `app/core/phone/phone.service.ts` and makes it possible for components
to load phone information from the server. Right now it's implemented with
ngResource and you're using it for two things:

我们要移植到Angular的第一块是`Phone`工厂(位于`app/js/core/phones.factory.ts`)，
并且让它能帮助控制器从服务器上加载电话信息。目前，它是用`ngResource`实现的，我们用它做两件事：

* For loading the list of all phones into the phone list component.

  把所有电话的列表加载到电话列表组件中。
  
* For loading the details of a single phone into the phone detail component.

  把一台电话的详情加载到电话详情组件中。

You can replace this implementation with an Angular service class, while
keeping the controllers in AngularJS land.

我们可以用Angular的服务类来替换这个实现，而把控制器继续留在AngularJS的地盘上。

In the new version, you import the Angular HTTP module and call its `Http` service instead of `ngResource`.

在这个新版本中，我们导入了Angular的HTTP模块，并且用它的`Http`服务替换掉`NgResource`。

Re-open the `app.module.ts` file, import and add `HttpModule` to the `imports` array of the `AppModule`:

再次打开`app.module.ts`文件，导入并把`HttpModule`添加到`AppModule`的`imports`数组中：


<code-example path="upgrade-phonecat-2-hybrid/app/app.module.ts" region="httpmodule" title="app.module.ts">
</code-example>

Now you're ready to upgrade the Phone service itself. Replace the ngResource-based
service in `phone.service.ts` with a TypeScript class decorated as `@Injectable`:

现在，我们已经准备好了升级`Phones`服务本身。我们将为`phone.service.ts`文件中基于ngResource的服务加上`@Injectable`装饰器：


<code-example path="upgrade-phonecat-2-hybrid/app/core/phone/phone.service.ts" region="classdef" title="app/core/phone/phone.service.ts (skeleton)" linenums="false">
</code-example>

The `@Injectable` decorator will attach some dependency injection metadata
to the class, letting Angular know about its dependencies. As described
by the [Dependency Injection Guide](guide/dependency-injection),
this is a marker decorator you need to use for classes that have no other
Angular decorators but still need to have their dependencies injected.

`@Injectable`装饰器将把一些依赖注入相关的元数据附加到该类上，让Angular知道它的依赖信息。
就像在[依赖注入指南](guide/dependency-injection)中描述过的那样，
这是一个标记装饰器，我们要把它用在那些没有其它Angular装饰器，并且自己有依赖注入的类上。

In its constructor the class expects to get the `Http` service. It will
be injected to it and it is stored as a private field. The service is then
used in the two instance methods, one of which loads the list of all phones,
and the other loads the details of a specified phone:


在它的构造函数中，该类期待一个`Http`服务。`Http`服务将被注入进来并存入一个私有字段。
然后该服务在两个实例方法中被使用到，一个加载所有电话的列表，另一个加载一台指定电话的详情：

<code-example path="upgrade-phonecat-2-hybrid/app/core/phone/phone.service.ts" region="fullclass" title="app/core/phone/phone.service.ts">
</code-example>

The methods now return Observables of type `PhoneData` and `PhoneData[]`. This is
a type you don't have yet. Add a simple interface for it:

该方法现在返回一个`Phone`类型或`Phone[]`类型的可观察对象(Observable)。
这是一个我们从未用过的类型，因此我们得为它新增一个简单的接口：

<code-example path="upgrade-phonecat-2-hybrid/app/core/phone/phone.service.ts" region="phonedata-interface" title="app/core/phone/phone.service.ts (interface)" linenums="false">
</code-example>

`@angular/upgrade/static` has a `downgradeInjectable` method for the purpose of making
Angular services available to AngularJS code. Use it to plug in the `Phone` service:

`@angular/upgrade/static`有一个`downgradeInjectable`方法，可以使Angular服务在AngularJS的代码中可用。
使用它来插入`Phone`服务：


<code-example path="upgrade-phonecat-2-hybrid/app/core/phone/phone.service.ts" region="downgrade-injectable" title="app/core/phone/phone.service.ts (downgrade)" linenums="false">
</code-example>

Here's the full, final code for the service:

最终，该类的全部代码如下：


<code-example path="upgrade-phonecat-2-hybrid/app/core/phone/phone.service.ts" title="app/core/phone/phone.service.ts">
</code-example>

Notice that you're importing the `map` operator of the RxJS `Observable` separately.
Do this for every RxJS operator.

注意，我们单独导入了RxJS `Observable`中的`map`操作符。
我们需要对想用的所有RxJS操作符这么做，因为Angular默认不会加载所有RxJS操作符。

The new `Phone` service has the same features as the original, `ngResource`-based service. 
Because it's an Angular service, you register it with the `NgModule` providers:

这个新的`Phone`服务具有和老的基于`ngResource`的服务相同的特性。
因为它是Angular服务，我们通过`NgModule`的`providers`数组来注册它：

<code-example path="upgrade-phonecat-2-hybrid/app/app.module.ts" region="phone" title="app.module.ts">
</code-example>

Now that you are loading `phone.service.ts` through an import that is resolved
by SystemJS, you should **remove the &lt;script&gt; tag** for the service from `index.html`.
This is something you'll do to all components as you upgrade them. Simultaneously
with the AngularJS to Angular upgrade you're also migrating code from scripts to modules.

现在，我们正在用SystemJS加载`phone.service.ts`，我们应该从`index.html`中**移除该服务的`<script>`标签**。
这也是我们在升级所有组件时将会做的事。在从AngularJS向Angular升级的同时，我们也把代码从脚本移植为模块。

At this point, you can switch the two components to use the new service
instead of the old one.  While you `$inject` it as the downgraded `phone` factory,
it's really an instance of the `Phone` class and you annotate its type accordingly:

这时，我们可以把两个控制器从使用老的服务切换成使用新的。我们像降级过的`phones`工厂一样`$inject`它，
但它实际上是一个`Phones`类的实例，并且我们可以据此注解它的类型：

<code-example path="upgrade-phonecat-2-hybrid/app/phone-list/phone-list.component.ajs.ts" title="app/phone-list/phone-list.component.ts">
</code-example>

<code-example path="upgrade-phonecat-2-hybrid/app/phone-detail/phone-detail.component.ajs.ts" title="app/phone-detail/phone-detail.component.ts">
</code-example>

Now there are two AngularJS components using an Angular service!
The components don't need to be aware of this, though the fact that the
service returns Observables and not Promises is a bit of a giveaway.
In any case, what you've achieved is a migration of a service to Angular
without having to yet migrate the components that use it.

这里的两个AngularJS控制器在使用Angular的服务！控制器不需要关心这一点，尽管实际上该服务返回的是可观察对象(Observable)，而不是承诺(Promise)。
无论如何，我们达到的效果都是把服务移植到Angular，而不用被迫移植组件来使用它。


<div class="alert is-helpful">



You could  use the `toPromise` method of `Observable` to turn those
Observables into Promises in the service. In many cases that
reduce the number of changes to the component controllers.

我们也能使用`Observable`的`toPromise`方法来在服务中把这些可观察对象转变成承诺，以进一步减小组件控制器中需要修改的代码量。

</div>

### Upgrading Components

### 升级组件


Upgrade the AngularJS components to Angular components next.
Do it one component at a time while still keeping the application in hybrid mode.
As you make these conversions, you'll also define your first Angular *pipes*.

接下来，我们把AngularJS的控制器升级成Angular的组件。我们每次升级一个，同时仍然保持应用运行在混合模式下。
在做转换的同时，我们还将自定义首个Angular*管道*。

Look at the phone list component first. Right now it contains a TypeScript
controller class and a component definition object. You can morph this into
an Angular component by just renaming the controller class and turning the
AngularJS component definition object into an Angular `@Component` decorator.
You can then also remove the static `$inject` property from the class:

让我们先看看电话列表组件。它目前包含一个TypeScript控制器类和一个组件定义对象。重命名控制器类，
并把AngularJS的组件定义对象更换为Angular `@Component`装饰器，这样我们就把它变形为Angular
的组件了。然后，我们还从类中移除静态`$inject`属性。

<code-example path="upgrade-phonecat-2-hybrid/app/phone-list/phone-list.component.ts" region="initialclass" title="app/phone-list/phone-list.component.ts">
</code-example>

The `selector` attribute is a CSS selector that defines where on the page the component
should go. In AngularJS you do matching based on component names, but in Angular you
have these explicit selectors. This one will match elements with the name `phone-list`,
just like the AngularJS version did.

`selector`属性是一个CSS选择器，用来定义组件应该被放在页面的哪。在AngularJS，我们基于组件名字来匹配，
但是在Angular中，我们要有一个专门指定的选择器。本组件将会对应元素名字`phone-list`，和AngularJS版本一样。

Now convert the template of this component into Angular syntax.
The search controls replace the AngularJS `$ctrl` expressions
with Angular's two-way `[(ngModel)]` binding syntax:

现在，我们还需要将组件的模版也转换为Angular语法。在搜索控件中，我们要为把AngularJS的`$ctrl`表达式替换成Angular的双向绑定语法`[(ngModel)]`：


<code-example path="upgrade-phonecat-2-hybrid/app/phone-list/phone-list.template.html" region="controls" title="app/phone-list/phone-list.template.html (search controls)" linenums="false">
</code-example>

Replace the list's `ng-repeat` with an `*ngFor` as
[described in the Template Syntax page](guide/template-syntax#directives).
Replace the image tag's `ng-src` with a binding to the native `src` property.

我们需要把列表中的`ng-repeat`替换为`*ngFor`以及它的`let var of iterable`语法，
该语法在[模板语法指南中讲过](guide/template-syntax#directives)。
对于图片，我们可以把`img`标签的`ng-src`替换为一个标准的`src`属性(property)绑定。


<code-example path="upgrade-phonecat-2-hybrid/app/phone-list/phone-list.template.html" region="list" title="app/phone-list/phone-list.template.html (phones)" linenums="false">
</code-example>

#### No Angular _filter_ or _orderBy_ filters

#### Angular中没有`filter`或`orderBy`过滤器

The built-in AngularJS `filter` and `orderBy` filters do not exist in Angular,
so you need to do the filtering and sorting yourself.

Angular中并不存在AngularJS中内置的`filter`和`orderBy`过滤器。
所以我们得自己实现进行过滤和排序。

You replaced the `filter` and `orderBy` filters with bindings to the `getPhones()` controller method,
which implements the filtering and ordering logic inside the component itself.

我们把`filter`和`orderBy`过滤器改成绑定到控制器中的`getPhones()`方法，通过该方法，组件本身实现了过滤和排序逻辑。


<code-example path="upgrade-phonecat-2-hybrid/app/phone-list/phone-list.component.ts" region="getphones" title="app/phone-list/phone-list.component.ts">
</code-example>

Now you need to downgrade the Angular component so you can use it in AngularJS.
Instead of registering a component, you register a `phoneList` *directive*,
a downgraded version of the Angular component.

现在我们需要降级我们的Angular组件，这样我们就可以在AngularJS中使用它。
我们需要注册一个`phoneList`*指令*，而不是注册一个组件，它是一个降级版的Angular组件。

The `as angular.IDirectiveFactory` cast tells the TypeScript compiler
that the return value of the `downgradeComponent` method is a directive factory.

强制类型转换`as angular.IDirectiveFactory`告诉TypeScript编译器`downgradeComponent`方法
的返回值是一个指令工厂。


<code-example path="upgrade-phonecat-2-hybrid/app/phone-list/phone-list.component.ts" region="downgrade-component" title="app/phone-list/phone-list.component.ts">
</code-example>

The new `PhoneListComponent` uses the Angular `ngModel` directive, located in the `FormsModule`.
Add the `FormsModule` to `NgModule` imports, declare the new `PhoneListComponent` and
finally add it to `entryComponents` since you downgraded it:

新的`PhoneListComponent`使用Angular的`ngModel`指令，它位于`FormsModule`中。
把`FormsModule`添加到`NgModule`的`imports`中，并声明新的`PhoneListComponent`组件，
最后由我们把它降级了，添加到`entryComponents`：

<code-example path="upgrade-phonecat-2-hybrid/app/app.module.ts" region="phonelist" title="app.module.ts">
</code-example>

Remove the &lt;script&gt; tag for the phone list component from `index.html`.

从`index.html`中移除电话列表组件的&lt;script&gt;标签。

Now set the remaining `phone-detail.component.ts` as follows:

现在，剩下的`phone-detail.component.ts`文件变成了这样：


<code-example path="upgrade-phonecat-2-hybrid/app/phone-detail/phone-detail.component.ts" title="app/phone-detail/phone-detail.component.ts">
</code-example>

This is similar to the phone list component.
The new wrinkle is the `RouteParams` type annotation that identifies the `routeParams` dependency.

这和电话列表组件很相似。
这里的窍门在于`@Inject`装饰器，它标记出了`$routeParams`依赖。

The AngularJS injector has an AngularJS router dependency called `$routeParams`,
which was injected into `PhoneDetails` when it was still an AngularJS controller.
You intend to inject it into the new `PhoneDetailsComponent`.

AngularJS注入器具有AngularJS路由器的依赖，叫做`$routeParams`。
它被注入到了`PhoneDetails`中，但`PhoneDetails`现在还是一个AngularJS控制器。
我们应该把它注入到新的`PhoneDetailsComponent`中。

Unfortunately, AngularJS dependencies are not automatically available to Angular components.
You must upgrade this service via a [factory provider](guide/upgrade#making-angularjs-dependencies-injectable-to-angular)
to make `$routeParams` an Angular injectable.
Do that in a new file called `ajs-upgraded-providers.ts` and import it in `app.module.ts`:

不幸的是，AngularJS的依赖不会自动在Angular的组件中可用。
我们必须使用[工厂提供商（factory provider）](guide/upgrade#making-angularjs-dependencies-injectable-to-angular)
来把`$routeParams`包装成Angular的服务提供商。
新建一个名叫`ajs-upgraded-providers.ts`的文件，并且在`app.module.ts`中导入它：


<code-example path="upgrade-phonecat-2-hybrid/app/ajs-upgraded-providers.ts" title="app/ajs-upgraded-providers.ts">
</code-example>

<code-example path="upgrade-phonecat-2-hybrid/app/app.module.ts" region="routeparams" title="app/app.module.ts ($routeParams)" linenums="false">
</code-example>

Convert the phone detail component template into Angular syntax as follows:

我们现在也要把该组件的模板转变成Angular的语法。
这里是它完整的新模板：


<code-example path="upgrade-phonecat-2-hybrid/app/phone-detail/phone-detail.template.html" title="app/phone-detail/phone-detail.template.html">
</code-example>

There are several notable changes here:

这里有几个值得注意的改动：

* You've removed the `$ctrl.` prefix from all expressions.

  我们从所有表达式中移除了`$ctrl.`前缀。


* You've replaced `ng-src` with property
  bindings for the standard `src` property.

  正如我们在电话列表中做过的那样，我们把`ng-src`替换成了标准的`src`属性绑定。

* You're using the property binding syntax around `ng-class`. Though Angular
  does have [a very similar `ngClass`](guide/template-syntax#directives)
  as AngularJS does, its value is not magically evaluated as an expression.
  In Angular, you always specify  in the template when an attribute's value is
  a property expression, as opposed to a literal string.

  我们在`ng-class`周围使用了属性绑定语法。虽然Angular中有一个
  和AngularJS中[非常相似的`ngClass`](guide/template-syntax#directives)指令，
  但是它的值不会神奇的作为表达式进行计算。在Angular中，模板中的属性(Attribute)值总是被作为
  属性(Property)表达式计算，而不是作为字符串字面量。

* You've replaced `ng-repeat`s with `*ngFor`s.

  我们把`ng-repeat`替换成了`*ngFor`。

* You've replaced `ng-click` with an event binding for the standard `click`.

  我们把`ng-click`替换成了一个到标准`click`事件的绑定。

* You've wrapped the whole template in an `ngIf` that causes it only to be
  rendered when there is a phone present. You need this because when the component
  first loads, you don't have `phone` yet and the expressions will refer to a
  non-existing value. Unlike in AngularJS, Angular expressions do not fail silently
  when you try to refer to properties on undefined objects. You need to be explicit
  about cases where this is expected.

  我们把整个模板都包裹进了一个`ngIf`中，这导致只有当存在一个电话时它才会渲染。我们必须这么做，
  是因为组件首次加载时我们还没有`phone`变量，这些表达式就会引用到一个不存在的值。
  和AngularJS不同，当我们尝试引用未定义对象上的属性时，Angular中的表达式不会默默失败。
  我们必须明确指出这种情况是我们所期望的。

Add `PhoneDetailComponent` component to the `NgModule` _declarations_ and _entryComponents_:

把`PhoneDetailComponent`组件添加到`NgModule`的_declarations_和_entryComponents_中：


<code-example path="upgrade-phonecat-2-hybrid/app/app.module.ts" region="phonedetail" title="app.module.ts">
</code-example>

You should now also remove the phone detail component &lt;script&gt; tag from `index.html`.

我们现在应该从`index.html`中移除电话详情组件的&lt;script>。

#### Add the _CheckmarkPipe_

#### 添加*CheckmarkPipe*

The AngularJS directive had a `checkmark` _filter_.
Turn that into an Angular **pipe**.

AngularJS指令中有一个`checkmark`*过滤器*，我们把它转换成Angular的**管道**。

There is no upgrade method to convert filters into pipes.
You won't miss it.
It's easy to turn the filter function into an equivalent Pipe class.
The implementation is the same as before, repackaged in the `transform` method.
Rename the file to `checkmark.pipe.ts` to conform with Angular conventions:

没有什么升级方法能把过滤器转换成管道。
但我们也并不需要它。
把过滤器函数转换成等价的Pipe类非常简单。
实现方式和以前一样，但把它们包装进`transform`方法中就可以了。
把该文件改名成`checkmark.pipe.ts`，以符合Angular中的命名约定：


<code-example path="upgrade-phonecat-2-hybrid/app/core/checkmark/checkmark.pipe.ts" title="app/core/checkmark/checkmark.pipe.ts" linenums="false">
</code-example>

Now import and declare the newly created pipe and
remove the filter &lt;script&gt; tag from `index.html`:

当我们做这个修改时，也要同时从`core`模块文件中移除对该过滤器的注册。该模块的内容变成了：


<code-example path="upgrade-phonecat-2-hybrid/app/app.module.ts" region="checkmarkpipe" title="app.module.ts">
</code-example>

### AOT compile the hybrid app

### 对混合式应用做AOT编译

To use AOT with a hybrid app, you have to first set it up like any other Angular application,
as shown in [the Ahead-of-time Compilation chapter](guide/aot-compiler).

要在混合式应用中使用AOT编译，我们首先要像其它Angular应用一样设置它，就像[AOT编译一章](guide/aot-compiler)所讲的那样。

Then change `main-aot.ts` to bootstrap the `AppComponentFactory` that was generated
by the AOT compiler:

然后，我们就要修改`main-aot.ts`的引导代码，通过所生成的`AppComponentFactory`来引导AngularJS应用：

<code-example path="upgrade-phonecat-2-hybrid/app/main-aot.ts" title="app/main-aot.ts">
</code-example>

You need to load all the AngularJS files you already use in `index.html` in `aot/index.html`
as well:

我们还要把在`index.html`中已经用到的所有AngularJS文件加载到`aot/index.html`中：


<code-example path="upgrade-phonecat-2-hybrid/aot/index.html" title="aot/index.html">
</code-example>

These files need to be copied together with the polyfills. The files the application
needs at runtime, like the `.json` phone lists and images, also need to be copied.

这些文件要带着相应的填充库复制到一起。应用运行时需要的文件，比如电话列表`.json`和图片，也需要复制过去。

Install `fs-extra` via `npm install fs-extra --save-dev` for better file copying, and change
`copy-dist-files.js` to the following:

通过`npm install fs-extra --save-dev`安装`fs-extra`可以更好的复制文件，并且把`copy-dist-files.js`文件改成这样：


<code-example path="upgrade-phonecat-2-hybrid/copy-dist-files.js" title="copy-dist-files.js">
</code-example>



And that's all you need to use AOT while upgrading your app!

这就是想要在升级应用期间AOT编译所需的一切！

### Adding The Angular Router And Bootstrap

### 添加Angular路由器和引导程序

At this point, you've replaced all AngularJS application components with
their Angular counterparts, even though you're still serving them from the AngularJS router.

此刻，我们已经把所有AngularJS的组件替换成了它们在Angular中的等价物，不过我们仍然在AngularJS路由器中使用它们。

#### Add the Angular router

#### 添加Angular路由器

Angular has an [all-new router](guide/router).

Angular有一个[全新的路由器](guide/router)。

Like all routers, it needs a place in the UI to display routed views.
For Angular that's the `<router-outlet>` and it belongs in a *root component*
at the top of the applications component tree.

像所有的路由器一样，它需要在UI中指定一个位置来显示路由的视图。
在Angular中，它是`<router-outlet>`，并位于应用组件树顶部的*根组件*中。

You don't yet have such a root component, because the app is still managed as an AngularJS app.
Create a new `app.component.ts` file with the following `AppComponent` class:


我们还没有这样一个根组件，因为该应用仍然是像一个AngularJS应用那样被管理的。
创建新的`app.component.ts`文件，放入像这样的`AppComponent`类：

<code-example path="upgrade-phonecat-3-final/app/app.component.ts" title="app/app.component.ts" >
</code-example>

It has a simple template that only includes the `<router-outlet>.
This component just renders the contents of the active route and nothing else.

它有一个很简单的模板，只包含Angular路由的`<router-outlet>`和AngularJS路由的`ng-view`指令。
该组件只负责渲染活动路由的内容，此外啥也不干。

The selector tells Angular to plug this root component into the `<phonecat-app>`
element on the host web page when the application launches.

该选择器告诉Angular：当应用启动时就把这个根组件插入到宿主页面的`<phonecat-app>`元素中。

Add this `<phonecat-app>` element to the `index.html`.
It replaces the old AngularJS `ng-view` directive:


把这个`<phonecat-app>`元素插入到`index.html`中。
用它来代替AngularJS中的`ng-view`指令：

<code-example path="upgrade-phonecat-3-final/index.html" region="appcomponent" title="index.html (body)" linenums="false">
</code-example>

#### Create the _Routing Module_
#### 创建*路由模块*
A router needs configuration whether it's the AngularJS or Angular or any other router.

无论在AngularJS还是Angular或其它框架中，路由器都需要进行配置。

The details of Angular router configuration are best left to the [Routing documentation](guide/router)
which recommends that you create a `NgModule` dedicated to router configuration
(called a _Routing Module_).


Angular路由器配置的详情最好去查阅下[路由与导航](guide/router)文档。
它建议你创建一个专们用于路由器配置的`NgModule`（名叫*路由模块*）。

<code-example path="upgrade-phonecat-3-final/app/app-routing.module.ts" title="app/app-routing.module.ts">
</code-example>

This module defines a `routes` object with two routes to the two phone components
and a default route for the empty path.
It passes the `routes` to the `RouterModule.forRoot` method which does the rest.

该模块定义了一个`routes`对象，它带有两个路由，分别指向两个电话组件，以及为空路径指定的默认路由。
它把`routes`传给`RouterModule.forRoot`方法，该方法会完成剩下的事。

A couple of extra providers enable routing with "hash" URLs such as `#!/phones`
instead of the default "push state" strategy.

一些额外的提供商让路由器使用“hash”策略解析URL，比如`#!/phones`，而不是默认的“Push State”策略。

Now update the `AppModule` to import this `AppRoutingModule` and also the
declare the root `AppComponent` as the bootstrap component.
That tells Angular that it should bootstrap the app with the _root_ `AppComponent` and
insert its view into the host web page.

现在，修改`AppModule`，让它导入这个`AppRoutingModule`，并同时声明根组件`AppComponent`。
这会告诉Angular，它应该使用根组件`AppComponent`引导应用，并把它的视图插入到宿主页面中。

You must also remove the bootstrap of the AngularJS module from `ngDoBootstrap()` in `app.module.ts`
and the `UpgradeModule` import.

我们还要从`app.module.ts`中移除调用`ngDoBootstrap()`来引导AngularJS模块的代码，以及对`UpgradeModule`的导入代码。

<code-example path="upgrade-phonecat-3-final/app/app.module.ts" title="app/app.module.ts">
</code-example>

And since you are routing to `PhoneListComponent` and `PhoneDetailComponent` directly rather than
using a route template with a `<phone-list>` or `<phone-detail>` tag, you can do away with their
Angular selectors as well.

而且，由于我们现在直接路由到`PhoneListComponent`和`PhoneDetailComponent`，而不在使用带`<phone-list>`或`<phone-detail>`标签的路由模板，因此我们同样不再需要它们的 Angular 选择器。

#### Generate links for each phone

#### 为每个电话生成链接

You no longer have to hardcode the links to phone details in the phone list.
You can generate data bindings for each phone's `id` to the `routerLink` directive
and let that directive construct the appropriate URL to the `PhoneDetailComponent`:

在电话列表中，我们不用再被迫硬编码电话详情的链接了。
我们可以通过把每个电话的`id`绑定到`routerLink`指令来生成它们了，该指令的构造函数会为`PhoneDetailComponent`生成正确的URL：

<code-example path="upgrade-phonecat-3-final/app/phone-list/phone-list.template.html" region="list" title="app/phone-list/phone-list.template.html (list with links)" linenums="false">
</code-example>

<div class="l-sub-section">

See the [Routing](guide/router) page for details.

要了解详情，请查看[路由与导航](guide/router)页。

</div><br>

#### Use route parameters

#### 使用路由参数

The Angular router passes route parameters differently.
Correct the `PhoneDetail` component constructor to expect an injected `ActivatedRoute` object.
Extract the `phoneId` from the `ActivatedRoute.snapshot.params` and fetch the phone data as before:


Angular路由器会传入不同的路由参数。
改正`PhoneDetail`组件的构造函数，让它改用注入进来的`ActivatedRoute`对象。
从`ActivatedRoute.snapshot.params`中提取出`phoneId`，并像以前一样获取手机的数据：

<code-example path="upgrade-phonecat-3-final/app/phone-detail/phone-detail.component.ts" title="app/phone-detail/phone-detail.component.ts">
</code-example>

You are now running a pure Angular application!

我们现在运行的就是纯正的Angular应用了！

### Say Goodbye to AngularJS

### 再见，AngularJS！

It is time to take off the training wheels and let the application begin
its new life as a pure, shiny Angular app. The remaining tasks all have to
do with removing code - which of course is every programmer's favorite task!

终于可以把辅助训练的轮子摘下来了！让我们的应用作为一个纯粹、闪亮的Angular程序开始它的新生命吧。
  剩下的所有任务就是移除代码 —— 这当然是每个程序员最喜欢的任务！

The application is still bootstrapped as a hybrid app.
There's no need for that anymore.

应用仍然以混合式应用的方式启动，然而这再也没有必要了。

Switch the bootstrap method of the application from the `UpgradeModule` to the Angular way.


把应用的引导（`bootstrap`）方法从`UpgradeAdapter`的改为Angular的。

<code-example path="upgrade-phonecat-3-final/app/main.ts" title="main.ts">
</code-example>

If you haven't already, remove all references to the `UpgradeModule` from `app.module.ts`,
as well as any [factory provider](guide/upgrade#making-angularjs-dependencies-injectable-to-angular)
for AngularJS services, and the `app/ajs-upgraded-providers.ts` file.

如果你还没有这么做，请从`app.module.ts删除所有`UpgradeModule的引用，
  以及所有用于AngularJS服务的[工厂供应商（factory provider）](guide/upgrade#making-angularjs-dependencies-injectable-to-angular)和`app/ajs-upgraded-providers.ts`文件。

Also remove any `downgradeInjectable()` or `downgradeComponent()` you find,
together with the associated AngularJS factory or directive declarations.
Since you no longer have downgraded components, you no longer list them
in `entryComponents`.


还要删除所有的`downgradeInjectable()`或`downgradeComponent()`以及与AngularJS相关的工厂或指令声明。
因为我们不再需要降级任何组件了，也不再需要把它们列在`entryComponents`中。

<code-example path="upgrade-phonecat-3-final/app/app.module.ts" title="app.module.ts">
</code-example>

You may also completely remove the following files. They are AngularJS
module configuration files and not needed in Angular:

我们还要完全移除了下列文件。它们是AngularJS的模块配置文件和类型定义文件，在Angular中不需要了：

* `app/app.module.ajs.ts`
* `app/app.config.ts`
* `app/core/core.module.ts`
* `app/core/phone/phone.module.ts`
* `app/phone-detail/phone-detail.module.ts`
* `app/phone-list/phone-list.module.ts`

The external typings for AngularJS may be uninstalled as well. The only ones
you still need are for Jasmine and Angular polyfills.
The `@angular/upgrade` package and its mapping in `systemjs.config.js` can also go.

还需要反安装AngularJS的外部类型定义文件。我们现在只需要Jasmine的那些。
`systemjs.config.js`中的`@angular/upgrade`包及其映射也可以移除了。


<code-example format="">
  npm uninstall @angular/upgrade --save
  npm uninstall @types/angular @types/angular-animate @types/angular-cookies @types/angular-mocks @types/angular-resource @types/angular-route @types/angular-sanitize --save-dev
</code-example>

Finally, from `index.html`, remove all references to AngularJS scripts and jQuery.
When you're done, this is what it should look like:

最后，从`index.html`和`karma.conf.js`中，移除所有对AngularJS和jQuery脚本的引用。
当这些全部做完时，`index.html`应该是这样的：

<code-example path="upgrade-phonecat-3-final/index.html" region="full" title="index.html">
</code-example>

That is the last you'll see of AngularJS! It has served us well but now
it's time to say goodbye.

这是我们最后一次看到AngularJS了！它曾经带给我们很多帮助，不过现在，是时候说再见了。

## Appendix: Upgrading PhoneCat Tests

## 附录：升级PhoneCat的测试

Tests can not only be retained through an upgrade process, but they can also be
used as a valuable safety measure when ensuring that the application does not
break during the upgrade. E2E tests are especially useful for this purpose.

测试不仅要在升级过程中被保留，它还是确保应用在升级过程中不会被破坏的一个安全指示器。
要达到这个目的，E2E测试尤其有用。

### E2E Tests

### E2E测试

The PhoneCat project has both E2E Protractor tests and some Karma unit tests in it.
Of these two, E2E tests can be dealt with much more easily: By definition,
E2E tests access the application from the *outside* by interacting with
the various UI elements the app puts on the screen. E2E tests aren't really that
concerned with the internal structure of the application components. That
also means that, although you modify the project quite a bit during the upgrade, the E2E
test suite should keep passing with just minor modifications. You
didn't change how the application behaves from the user's point of view.

PhoneCat项目中同时有基于Protractor的E2E测试和一些基于Karma的单元测试。
对这两者来说，E2E测试的转换要容易得多：根据定义，E2E测试通过与应用中显示的这些UI元素互动，从*外部*访问我们的应用来进行测试。
E2E测试实际上并不关心这些应用中各部件的内部结构。这也意味着，虽然我们已经修改了此应用程序，
但是E2E测试套件仍然应该能像以前一样全部通过。因为从用户的角度来说，我们并没有改变应用的行为。

During TypeScript conversion, there is nothing to do to keep E2E tests
working. But when you change the bootstrap to that of a Hybrid app,
you must make a few changes.

在转成TypeScript期间，我们不用做什么就能让E2E测试正常工作。
只有当我们想做些修改而把组件及其模板升级到Angular时才需要做些处理。

Update the `protractor-conf.js` to sync with hybrid apps:

再对`protractor-conf.js`做下列修改，与混合应用同步：


<code-example format="">
  ng12Hybrid: true
</code-example>



When you start to upgrade components and their templates to Angular, you'll make more changes 
 because the E2E tests have matchers that are specific to AngularJS. 
For PhoneCat you need to make the following changes in order to make things work with Angular:

当我们开始组件和模块升级到Angular时，还需要一系列后续的修改。
这是因为E2E测试有一些匹配器是AngularJS中特有的。对于PhoneCat来说，为了让它能在Angular下工作，我们得做下列修改：

<table>
  <tr>
    <th>

      <p>
        Previous code
      </p>

      <p>
        老代码
      </p>

    </th>
    <th>

      <p>
        New code
      </p>

      <p>
        新代码
      </p>

    </th>
    <th>

      <p>
        Notes
      </p>

      <p>
        说明
      </p>

    </th>
  </tr>
  <tr>
    <td>

      `by.repeater('phone in $ctrl.phones').column('phone.name')`

    </td>
    <td>

      `by.css('.phones .name')`

    </td>
    <td>

      The repeater matcher relies on AngularJS `ng-repeat`

      repeater匹配器依赖于AngularJS中的`ng-repeat`
    </td>
  </tr>
  <tr>
    <td>

      `by.repeater('phone in $ctrl.phones')`

    </td>
    <td>

      `by.css('.phones li')`

    </td>

    <td>

      The repeater matcher relies on AngularJS `ng-repeat`

      repeater匹配器依赖于AngularJS中的`ng-repeat`
    </td>
  </tr>
  <tr>
    <td>

      `by.model('$ctrl.query')`

    </td>
    <td>

      `by.css('input')`

    </td>
    <td>

      The model matcher relies on AngularJS `ng-model`

      model匹配器依赖于AngularJS中的`ng-model`
    </td>
  </tr>
  <tr>
    <td>

      `by.model('$ctrl.orderProp')`

    </td>
    <td>

      `by.css('select')`

    </td>
    <td>

      The model matcher relies on AngularJS `ng-model`

      model匹配器依赖于AngularJS中的`ng-model`
    </td>
  </tr>
  <tr>
    <td>

      `by.binding('$ctrl.phone.name')`

    </td>
    <td>

      `by.css('h1')`

    </td>
    <td>

      The binding matcher relies on AngularJS data binding

      binding匹配器依赖于AngularJS的数据绑定

    </td>
  </tr>
</table>

When the bootstrap method is switched from that of `UpgradeModule` to
pure Angular, AngularJS ceases to exist on the page completely.
At this point, you need to tell Protractor that it should not be looking for
an AngularJS app anymore, but instead it should find *Angular apps* from
the page.

当引导方式从`UpgradeModule`切换到纯Angular的时，AngularJS就从页面中完全消失了。
此时，我们需要告诉Protractor，它不用再找AngularJS应用了，而是从页面中查找*Angular*应用。
于是在`protractor-conf.js`中做下列修改：

Replace the `ng12Hybrid` previously added with the following in `protractor-conf.js`:

替换之前在`protractor-conf.js`中加入 `ng12Hybrid`，象这样：


<code-example format="">
  useAllAngular2AppRoots: true,
</code-example>

Also, there are a couple of Protractor API calls in the PhoneCat test code that
are using the AngularJS `$location` service under the hood. As that
service is no longer present after the upgrade, replace those calls with ones
that use WebDriver's generic URL APIs instead. The first of these is
the redirection spec:


同样，我们的测试代码中有两个Protractor API调用内部使用了`$location`。该服务没有了，
我们就得把这些调用用一个WebDriver的通用URL API代替。第一个API是“重定向(redirect)”规约：

<code-example path="upgrade-phonecat-3-final/e2e-spec.ts" region="redirect" title="e2e-tests/scenarios.ts">
</code-example>

And the second is the phone links spec:


然后是“电话链接(phone links)”规约：

<code-example path="upgrade-phonecat-3-final/e2e-spec.ts" region="links" title="e2e-tests/scenarios.ts">
</code-example>

### Unit Tests

### 单元测试

For unit tests, on the other hand, more conversion work is needed. Effectively
they need to be *upgraded* along with the production code.

另一方面，对于单元测试来说，需要更多的转化工作。实际上，它们需要随着产品代码一起升级。

During TypeScript conversion no changes are strictly necessary. But it may be
a good idea to convert the unit test code into TypeScript as well.

在转成TypeScript期间，严格来讲没有什么改动是必须的。但把单元测试代码转成TypeScript仍然是个好主意，
产品代码从TypeScript中获得的那些增益也同样适用于测试代码。

For instance, in the phone detail component spec , you can use  ES2015
features like arrow functions and block-scoped variablesand benefit from the type
definitions  of the AngularJS services you're consuming:

比如，在这个电话详情组件的规约中，我们不仅用到了ES2015中的箭头函数和块作用域变量这些特性，还为所用的一些
AngularJS服务提供了类型定义。

<code-example path="upgrade-phonecat-1-typescript/app/phone-detail/phone-detail.component.spec.ts" title="app/phone-detail/phone-detail.component.spec.ts">
</code-example>

Once you start the upgrade process and bring in SystemJS, configuration changes
are needed for Karma. You need to let SystemJS load all the new Angular code,
which can be done with the following kind of shim file:

一旦我们开始了升级过程并引入了SystemJS，还需要对Karma进行配置修改。
我们需要让SystemJS加载所有的Angular新代码，


<code-example path="upgrade-phonecat-2-hybrid/karma-test-shim.1.js" title="karma-test-shim.js">
</code-example>

The shim first loads the SystemJS configuration, then Angular's test support libraries,
and then the application's spec files themselves.

这个shim文件首先加载了SystemJS的配置，然后是Angular的测试支持库，然后是应用本身的规约文件。

Karma configuration should then be changed so that it uses the application root dir
as the base directory, instead of `app`.

然后需要修改Karma配置，来让它使用本应用的根目录作为基础目录(base directory)，而不是`app`。


<code-example path="upgrade-phonecat-2-hybrid/karma.conf.ajs.js" region="basepath" title="karma.conf.js">
</code-example>

Once done, you can load SystemJS and other dependencies, and also switch the configuration
for loading application files so that they are *not* included to the page by Karma. You'll let
the shim and SystemJS load them.

一旦这些完成了，我们就能加载SystemJS和其它依赖，并切换配置文件来加载那些应用文件，而*不用*在Karma页面中包含它们。
我们要让这个shim文件和SystemJS去加载它们。


<code-example path="upgrade-phonecat-2-hybrid/karma.conf.ajs.js" region="files" title="karma.conf.js">
</code-example>

Since the HTML templates of Angular components will be loaded as well, you must help
Karma out a bit so that it can route them to the right paths:

由于Angular组件中的HTML模板也同样要被加载，所以我们得帮Karma一把，帮它在正确的路径下找到这些模板：


<code-example path="upgrade-phonecat-2-hybrid/karma.conf.ajs.js" region="html" title="karma.conf.js">
</code-example>

The unit test files themselves also need to be switched to Angular when their production
counterparts are switched. The specs for the checkmark pipe are probably the most straightforward,
as the pipe has no dependencies:

如果产品代码被切换到了Angular，单元测试文件本身也需要切换过来。对勾(checkmark)管道的规约可能是最简单的，因为它没有任何依赖：


<code-example path="upgrade-phonecat-2-hybrid/app/core/checkmark/checkmark.pipe.spec.ts" title="app/core/checkmark/checkmark.pipe.spec.ts">
</code-example>

The unit test for the phone service is a bit more involved. You need to switch from the mocked-out
AngularJS `$httpBackend` to a mocked-out Angular Http backend.

`Phone`服务的测试会牵扯到一点别的。我们需要把模拟版的AngularJS `$httpBackend`服务切换到模拟板的Angular Http后端。


<code-example path="upgrade-phonecat-2-hybrid/app/core/phone/phone.service.spec.ts" title="app/core/phone/phone.service.spec.ts">
</code-example>



For the component specs , you can mock out the `Phone` service itself, and have it provide
canned phone data. You use Angular's component unit testing APIs for both components.

对于组件的规约，我们可以模拟出`Phone`服务本身，并且让它提供电话的数据。我们可以对这些组件使用Angular的组件单元测试API。

<code-example path="upgrade-phonecat-2-hybrid/app/phone-detail/phone-detail.component.spec.ts" title="app/phone-detail/phone-detail.component.spec.ts">
</code-example>

<code-example path="upgrade-phonecat-2-hybrid/app/phone-list/phone-list.component.spec.ts" title="app/phone-list/phone-list.component.spec.ts">
</code-example>

Finally, revisit both of the component tests when you switch to the Angular
router. For the details component, provide a mock of Angular `ActivatedRoute` object
instead of using the AngularJS `$routeParams`.


最后，当我们切换到Angular路由时，我们需要重新过一遍这些组件测试。对详情组件来说，我们需要提供一个Angular
`RouteParams`的mock对象，而不再用AngularJS中的`$routeParams`。

<code-example path="upgrade-phonecat-3-final/app/phone-detail/phone-detail.component.spec.ts" region="activatedroute" title="app/phone-detail/phone-detail.component.spec.ts">
</code-example>

And for the phone list component, a few adjustments to the router make
the `RouteLink` directives work.

对于电话列表组件，还要再做少量的调整，以便路由器能让`RouteLink`指令正常工作。

<code-example path="upgrade-phonecat-3-final/app/phone-list/phone-list.component.spec.ts" region="routestuff" title="app/phone-list/phone-list.component.spec.ts">
</code-example><|MERGE_RESOLUTION|>--- conflicted
+++ resolved
@@ -636,13 +636,7 @@
 
 <div class="l-sub-section">
 
-<<<<<<< HEAD
-
-
-Read more about [NgModules](guide/ngmodule).
-=======
 For more information, see [NgModules](guide/ngmodules).
->>>>>>> 8d34364f
 
 要了解Angular模块的更多信息，请参阅[Angular模块](guide/ngmodule)页。
 
@@ -951,15 +945,9 @@
 <code-example path="upgrade-module/src/app/upgrade-static/hero-detail.component.ts" region="hero-detail" title="hero-detail.component.ts">
 </code-example>
 
-<<<<<<< HEAD
 You can *upgrade* this component to Angular  using the `UpgradeComponent` class.
 By creating a new Angular  **directive** that extends `UpgradeComponent` and doing a `super` call
-inside it's constructor, you have a fully upgraded AngularJS component to be used inside Angular .
-=======
-You can *upgrade* this component to Angular using the `UpgradeComponent` class.
-By creating a new Angular **directive** that extends `UpgradeComponent` and doing a `super` call
-inside its constructor, you have a fully upgraded AngularJS component to be used inside Angular.
->>>>>>> 8d34364f
+inside its constructor, you have a fully upgraded AngularJS component to be used inside Angular .
 All that is left is to add it to `AppModule`'s `declarations` array.
 
 我们可以使用`UpgradeComponent`方法来把这个组件*升级*到Angular。
@@ -1266,13 +1254,9 @@
 <code-example path="upgrade-module/src/app/ajs-to-a-providers/app.module.ts" region="register" title="app.module.ts">
 </code-example>
 
-<<<<<<< HEAD
-
-
-You can then inject it in Angular using it's class as a type annotation:
-=======
+
+
 You can then inject it in Angular using its class as a type annotation:
->>>>>>> 8d34364f
 
 然后我们可以一个字符串型令牌，把它注入到Angular中：
 
