# Upgrading from AngularJS to Angular

<<<<<<< HEAD
# 从 AngularJS 升级到 Angular

_Angular_ is the name for the Angular of today and tomorrow.
_AngularJS_ is the name for all v1.x versions of Angular.
=======
_Angular_ is the name for the Angular of today and tomorrow.<br />
_AngularJS_ is the name for all 1.x versions of Angular.
>>>>>>> 601064e4

*Angular* 这个名字专指现在和未来的 Angular 版本，而 *AngularJS* 专指 Angular 的所有 v1.x 版本。

AngularJS apps are great.
Always consider the business case before moving to Angular.
An important part of that case is the time and effort to get there.
This guide describes the built-in tools for efficiently migrating AngularJS projects over to the
Angular platform, a piece at a time.

有很多大型 AngularJS 应用。
在决定迁移到 Angular 之前，首先要深入思考业务案例。
在这些案例中，最重要的部分之一是时间和需要付出的努力。
本章描述用于把 AngularJS 应用高效迁移到 Angular 平台的内置工具，每次讲一点点。

Some applications will be easier to upgrade than others, and there are
many ways to make it easier for yourself. It is possible to
prepare and align AngularJS applications with Angular even before beginning
the upgrade process. These preparation steps are all about making the code
more decoupled, more maintainable, and better aligned with modern development
tools. That means in addition to making the upgrade easier,
you will also improve the existing AngularJS applications.

有些应用可能比其它的升级起来简单，还有一些方法能让把这项工作变得更简单。
即使在正式开始升级过程之前，可以提前准备 AngularJS 的程序，让它向 Angular 看齐。
这些准备步骤几乎都是关于如何让代码更加松耦合、更有可维护性，以及用现代开发工具提高速度的。
这意味着，这种准备工作不仅能让最终的升级变得更简单，而且还能提升 AngularJS 程序的质量。

One of the keys to a successful upgrade is to do it incrementally,
by running the two frameworks side by side in the same application, and
porting AngularJS components to Angular one by one. This makes it possible
to upgrade even large and complex applications without disrupting other
business, because the work can be done collaboratively and spread over
a period of time. The `upgrade` module in Angular has been designed to
make incremental upgrading seamless.

成功升级的关键之一是增量式的实现它，通过在同一个应用中一起运行这两个框架，并且逐个把 AngularJS 的组件迁移到 Angular 中。
这意味着可以在不必打断其它业务的前提下，升级更大、更复杂的应用程序，因为这项工作可以多人协作完成，在一段时间内逐渐铺开。
Angular `upgrade` 模块的设计目标就是让你渐进、无缝的完成升级。

## Preparation

## 准备工作

There are many ways to structure AngularJS applications. When you begin
to upgrade these applications to Angular, some will turn out to be
much more easy to work with than others. There are a few key techniques
and patterns that you can apply to future proof apps even before you
begin the migration.

AngularJS 应用程序的组织方式有很多种。当你想把它们升级到 Angular 的时候，
有些做起来会比其它的更容易些。即使在开始升级之前，也有一些关键的技术和模式可以让你将来升级时更轻松。

{@a follow-the-angular-styleguide}

### Follow the AngularJS Style Guide

### 遵循 AngularJS 风格指南

The [AngularJS Style Guide](https://github.com/johnpapa/angular-styleguide/blob/master/a1/README.md)
collects patterns and practices that have been proven to result in
cleaner and more maintainable AngularJS applications. It contains a wealth
of information about how to write and organize AngularJS code - and equally
importantly - how **not** to write and organize AngularJS code.

[AngularJS 风格指南](https://github.com/johnpapa/angular-styleguide/blob/master/a1/README.md)收集了一些已证明能写出干净且可维护的 AngularJS 程序的模式与实践。
它包含了很多关于如何书写和组织 AngularJS 代码的有价值信息，同样重要的是，**不应该**采用的书写和组织 AngularJS 代码的方式。

Angular is a reimagined version of the best parts of AngularJS. In that
sense, its goals are the same as the AngularJS Style Guide's: To preserve
the good parts of AngularJS, and to avoid the bad parts. There's a lot
more to Angular than just that of course, but this does mean that
*following the style guide helps make your AngularJS app more closely
aligned with Angular*.

Angular 是一个基于 AngularJS 中最好的部分构思出来的版本。在这种意义上，它的目标和 AngularJS 风格指南是一样的：
保留 AngularJS 中好的部分，去掉坏的部分。当然，Angular 还做了更多。
说这些的意思是：*遵循这个风格指南可以让你写出更接近 Angular 程序的 AngularJS 程序*。

There are a few rules in particular that will make it much easier to do
*an incremental upgrade* using the Angular `upgrade/static` module:

有一些特别的规则可以让使用 Angular 的 `upgrade/static` 模块进行*增量升级*变得更简单：

* The [Rule of 1](https://github.com/johnpapa/angular-styleguide/blob/master/a1/README.md#single-responsibility)
  states that there should be one component per file. This not only makes
  components easy to navigate and find, but will also allow us to migrate
  them between languages and frameworks one at a time. In this example application,
  each controller, component, service, and filter is in its own source file.

   [单一规则](https://github.com/johnpapa/angular-styleguide/blob/master/a1/README.md#single-responsibility)
  规定每个文件应该只放一个组件。这不仅让组件更容易浏览和查找，而且还让你能逐个迁移它们的语言和框架。
  在这个范例程序中，每个控制器、工厂和过滤器都位于各自的源文件中。

* The [Folders-by-Feature Structure](https://github.com/johnpapa/angular-styleguide/blob/master/a1/README.md#folders-by-feature-structure)
  and [Modularity](https://github.com/johnpapa/angular-styleguide/blob/master/a1/README.md#modularity)
  rules define similar principles on a higher level of abstraction: Different parts of the
  application should reside in different directories and NgModules.

   [按特性分目录的结构](https://github.com/johnpapa/angular-styleguide/blob/master/a1/README.md#folders-by-feature-structure)和[模块化](https://github.com/johnpapa/angular-styleguide/blob/master/a1/README.md#modularity)规则在较高的抽象层定义了一些相似的原则：应用程序中的不同部分应该被分到不同的目录和 Angular 模块中。

When an application is laid out feature per feature in this way, it can also be
migrated one feature at a time. For applications that don't already look like
this, applying the rules in the AngularJS style guide is a highly recommended
preparation step. And this is not just for the sake of the upgrade - it is just
solid advice in general!

如果应用程序能用这种方式把每个特性分到一个独立目录中，它也就能每次迁移一个特性。
对于那些还没有这么做的程序，强烈建议把应用这条规则作为准备步骤。而且这也不仅仅对升级有价值，
它还是一个通用的规则，可以让你的程序更“坚实”。

### Using a Module Loader

### 使用模块加载器

When you break application code down into one component per file, you often end
up with a project structure with a large number of relatively small files. This is
a much neater way to organize things than a small number of large files, but it
doesn't work that well if you have to load all those files to the HTML page with
&lt;script&gt; tags. Especially when you also have to maintain those tags in the correct
order. That's why it's a good idea to start using a *module loader*.

当你把应用代码分解到每个文件中只放一个组件的粒度后，通常会得到一个由大量相对较小的文件组成的项目结构。
这比组织成少量大文件要整洁得多，但如果你不得不通过 `<script>` 标签在 HTML 页面中加载所有这些文件，那就不好玩了。
尤其是当你不得不自己按正确的顺序维护这些标签时更是如此，就要开始使用*模块加载器*了。

Using a module loader such as [SystemJS](https://github.com/systemjs/systemjs),
[Webpack](http://webpack.github.io/), or [Browserify](http://browserify.org/)
allows us to use the built-in module systems of TypeScript or ES2015.
You can use the `import` and `export` features that explicitly specify what code can
and will be shared between different parts of the application. For ES5 applications
you can use CommonJS style `require` and `module.exports` features. In both cases,
the module loader will then take care of loading all the code the application needs
in the correct order.

使用模块加载器，比如[SystemJS](https://github.com/systemjs/systemjs)、
[Webpack](http://webpack.github.io/)或[Browserify](http://browserify.org/)，
可以让你在程序中使用 TypeScript 或 ES2015 语言内置的模块系统。
你可以使用 `import` 和 `export` 特性来明确指定哪些代码应该以及将会被在程序的不同部分之间共享。
对于 ES5 程序来说，可以改用 CommonJS 风格的 `require` 和 `module.exports` 特性代替。
无是论哪种情况，模块加载器都会按正确的顺序加载程序中用到的所有代码。

When moving applications into production, module loaders also make it easier
to package them all up into production bundles with batteries included.

当要把应用程序投入生产环境时，模块加载器也会让你把所有这些文件打成完整的产品包变得容易一些。

### Migrating to TypeScript

### 迁移到 TypeScript

If part of the Angular upgrade plan is to also take TypeScript into use, it makes
sense to bring in the TypeScript compiler even before the upgrade itself begins.
This means there's one less thing to learn and think about during the actual upgrade.
It also means you can start using TypeScript features in your AngularJS code.

Angular 升级计划的一部分是引入 TypeScript，即使在开始升级之前，引入 TypeScript 编译器也是有意义的。
这意味着等真正升级的时候需要学习和思考的东西会更少，并且你可以在 AngularJS 代码中开始使用 TypeScript 的特性。

Since TypeScript is a superset of ECMAScript 2015, which in turn is a superset
of ECMAScript 5, "switching" to TypeScript doesn't necessarily require anything
more than installing the TypeScript compiler and renaming files from
`*.js` to `*.ts`. But just doing that is not hugely useful or exciting, of course.
Additional steps like the following can give us much more bang for the buck:

TypeScript 是 ECMAScript 2015 的超集，而 ES2015 又是 ECMAScript 5 的超集。
这意味着除了安装一个 TypeScript 编译器，并把文件名都从 `*.js` 改成 `*.ts` 之外，其实什么都不用做。
当然，如果仅仅这样做也没什么大用，也没什么有意思的地方。
下面这些额外的步骤可以让你打起精神：

* For applications that use a module loader, TypeScript imports and exports
  (which are really ECMAScript 2015 imports and exports) can be used to organize
  code into modules.

   对那些使用了模块加载器的程序，TypeScript 的导入和导出语法(实际上是 ECMAScript 2015 的导入和导出)可以把代码组织成模块。

* Type annotations can be gradually added to existing functions and variables
  to pin down their types and get benefits like build-time error checking,
  great autocompletion support and inline documentation.

   可以逐步把类型注解添加到现有函数和变量上，以固定它们的类型，并获得其优点：比如编译期错误检查、更好的支持自动完成，以及内联式文档等。

* JavaScript features new to ES2015, like arrow functions, `let`s and `const`s,
  default function parameters, and destructuring assignments can also be gradually
  added to make the code more expressive.

   那些 ES2015 中新增的特性，比如箭头函数、`let`、`const`、默认函数参数、解构赋值等也可以逐渐添加进来，让代码更有表现力。

* Services and controllers can be turned into *classes*. That way they'll be a step
  closer to becoming Angular service and component classes, which will make
  life easier after the upgrade.

   服务和控制器可以转成*类*。这样它们就能一步步接近 Angular 的服务和组件类了，也会让升级变得简单一点。

### Using Component Directives

### 使用组件型指令

In Angular, components are the main primitive from which user interfaces
are built. You define the different portions of the UI as components and
compose them into a full user experience.

在 Angular 中，组件是用来构建用户界面的主要元素。你把 UI 中的不同部分定义成组件，然后在模板中使用这些组件合成出最终的 UI。

You can also do this in AngularJS, using *component directives*. These are
directives that define their own templates, controllers, and input/output bindings -
the same things that Angular components define. Applications built with
component directives are much easier to migrate to Angular than applications
built with lower-level features like `ng-controller`,  `ng-include`, and scope
inheritance.

你在 AngularJS 中也能这么做。那就是一种定义了自己的模板、控制器和输入/输出绑定的指令 —— 跟 Angular 中对组件的定义是一样的。
要迁移到 Angular，通过组件型指令构建的应用程序会比直接用 `ng-controller`、`ng-include` 和作用域继承等底层特性构建的要容易得多。

To be Angular compatible, an AngularJS component directive should configure
these attributes:

要与 Angular 兼容，AngularJS 的组件型指令应该配置下列属性：

* `restrict: 'E'`. Components are usually used as elements.

   `restrict: 'E'`。组件通常会以元素的方式使用。

* `scope: {}` - an isolate scope. In Angular, components are always isolated
  from their surroundings, and you should do this in AngularJS too.

   `scope: {}` - 一个独立作用域。在 Angular 中，组件永远是从它们的环境中被隔离出来的，在 AngularJS 中也同样如此。

* `bindToController: {}`. Component inputs and outputs should be bound
  to the controller instead of using the `$scope`.

   `bindToController: {}`。组件的输入和输出应该绑定到控制器，而不是 `$scope`。

* `controller` and `controllerAs`. Components have their own controllers.

   `controller` 和 `controllerAs`。组件要有自己的控制器。

* `template` or `templateUrl`. Components have their own templates.

   `template` 或 `templateUrl`。组件要有自己的模板。

Component directives may also use the following attributes:

组件型指令还可能使用下列属性：

* `transclude: true/{}`, if the component needs to transclude content from elsewhere.

   `transclude: true`：如果组件需要从其它地方透传内容，就设置它。

* `require`, if the component needs to communicate with some parent component's
  controller.

   `require`：如果组件需要和父组件的控制器通讯，就设置它。

Component directives **should not** use the following attributes:

组件型指令**不能**使用下列属性：

* `compile`. This will not be supported in Angular.

   `compile`。Angular 不再支持它。

* `replace: true`. Angular never replaces a component element with the
  component template. This attribute is also deprecated in AngularJS.

   `replace: true`。Angular 永远不会用组件模板替换一个组件元素。这个特性在 AngularJS 中也同样不建议使用了。

* `priority` and `terminal`. While AngularJS components may use these,
  they are not used in Angular and it is better not to write code
  that relies on them.

   `priority` 和 `terminal`。虽然 AngularJS 的组件可能使用这些，但它们在 Angular 中已经没用了，并且最好不要再写依赖它们的代码。

An AngularJS component directive that is fully aligned with the Angular
architecture may look something like this:

AngularJS 中一个完全向 Angular 架构对齐过的组件型指令是这样的：

<code-example path="upgrade-module/src/app/hero-detail.directive.ts" title="hero-detail.directive.ts">
</code-example>

AngularJS 1.5 introduces the [component API](https://docs.angularjs.org/api/ng/type/angular.Module#component)
that makes it easier to define component directives like these. It is a good idea to use
this API for component directives for several reasons:

AngularJS 1.5 引入了[组件 API](https://docs.angularjs.org/api/ng/type/angular.Module)，它让定义指令变得更简单了。
为组件型指令使用这个 API 是一个好主意，因为：

* It requires less boilerplate code.

   它需要更少的样板代码。

* It enforces the use of component best practices like `controllerAs`.

   它强制你遵循组件的最佳实践，比如 `controllerAs`。

* It has good default values for directive attributes like `scope` and `restrict`.

   指令中像 `scope` 和 `restrict` 这样的属性应该有良好的默认值。

The component directive example from above looks like this when expressed
using the component API:

如果使用这个组件 API 进行快捷定义，那么上面看到的组件型指令就变成了这样：

<code-example path="upgrade-module/src/app/upgrade-io/hero-detail.component.ts" region="hero-detail-io" title="hero-detail.component.ts">
</code-example>

Controller lifecycle hook methods `$onInit()`, `$onDestroy()`, and `$onChanges()`
are another convenient feature that AngularJS 1.5 introduces. They all have nearly
exact [equivalents in Angular](guide/lifecycle-hooks), so organizing component lifecycle
logic around them will ease the eventual Angular upgrade process.

控制器的生命周期钩子 `$onInit()`、`$onDestroy()` 和 `$onChanges()` 是 AngularJS 1.5 引入的另一些便利特性。
它们都很像[Angular 中的等价物](guide/lifecycle-hooks)，所以，围绕它们组织组件生命周期的逻辑会更容易升级。

## Upgrading with ngUpgrade

## 使用升级适配器进行升级

The ngUpgrade library in Angular is a very useful tool for upgrading
anything but the smallest of applications. With it you can mix and match
AngularJS and Angular components in the same application and have them interoperate
seamlessly. That means you don't have to do the upgrade work all at once,
since there's a natural coexistence between the two frameworks during the
transition period.

不管要升级什么，Angular 中的 `ngUpgrade` 库都会是一个非常有用的工具 —— 除非是小到没功能的应用。
借助它，你可以在同一个应用程序中混用并匹配 AngularJS 和 Angular 的组件，并让它们实现无缝的互操作。
这意味着你不用被迫一次性做完所有的升级工作，因为在整个演进过程中，这两个框架可以很自然的和睦相处。

### How ngUpgrade Works

<<<<<<< HEAD
### 升级模块工作原理

The primary tool provided by ngUpgrade is called the `UpgradeModule`.
=======
One of the primary tools provided by ngUpgrade is called the `UpgradeModule`.
>>>>>>> 601064e4
This is a module that contains utilities for bootstrapping and managing hybrid
applications that support both Angular and AngularJS code.

`upgrade` 模块提供的主要工具叫做 `UpgradeModule`。这是一个服务，它可以启动并管理一个能同时支持 Angular 和 AngularJS 的混合式应用。

When you use ngUpgrade, what you're really doing is *running both AngularJS and
Angular at the same time*. All Angular code is running in the Angular
framework, and AngularJS code in the AngularJS framework. Both of these are the
actual, fully featured versions of the frameworks. There is no emulation going on,
so you can expect to have all the features and natural behavior of both frameworks.

当使用 `UpgradeModule` 时，你实际上在*同时运行两个版本的 Angular*。所有 Angular 的代码运行在 Angular 框架中，而 AngularJS 的代码运行在 AngularJS 框架中。所有这些都是真实的、全功能的框架版本。
没有进行任何仿真，所以你可以认为同时存在着这两个框架的所有特性和自然行为。

What happens on top of this is that components and services managed by one
framework can interoperate with those from the other framework. This happens
in three main areas: Dependency injection, the DOM, and change detection.

所有这些事情的背后，本质上是一个框架中管理的组件和服务能和来自另一个框架的进行互操作。
这些主要体现在三个方面：依赖注入、DOM 和变更检测。

#### Dependency Injection

#### 依赖注入

Dependency injection is front and center in both AngularJS and
Angular, but there are some key differences between the two
frameworks in how it actually works.

无论是在 AngularJS 中还是在 Angular 中，依赖注入都位于前沿和中心的位置，但在两个框架的工作原理上，却存在着一些关键的不同之处。

<table>
  <tr>

    <th>

      AngularJS

    </th>

    <th>

      Angular

    </th>

  </tr>
  <tr>

    <td>

      Dependency injection tokens are always strings

      依赖注入的令牌(Token)永远是字符串(译注：指服务名称)。

    </td>

    <td>

      Tokens [can have different types](guide/dependency-injection).
      They are often classes. They may also be strings.

      令牌[可能有不同的类型](guide/dependency-injection)。
      通常是类，也可能是字符串。

    </td>

  </tr>
  <tr>

    <td>

      There is exactly one injector. Even in multi-module applications,
      everything is poured into one big namespace.

      只有一个注入器。即使在多模块的应用程序中，每样东西也都会被装入一个巨大的命名空间中。

    </td>

    <td>

      There is a [tree hierarchy of injectors](guide/hierarchical-dependency-injection),
      with a root injector and an additional injector for each component.

      这是一个[树状多层注入器](guide/hierarchical-dependency-injection)：有一个根注入器，而且每个组件也有一个自己的注入器。

    </td>

  </tr>
</table>

Even accounting for these differences you can still have dependency injection
interoperability. `upgrade/static` resolves the differences and makes
everything work seamlessly:

就算有这么多不同点，也并不妨碍你在依赖注入时进行互操作。`UpgradeModule` 解决了这些差异，并让它们无缝的对接：

* You can make AngularJS services available for injection to Angular code
  by *upgrading* them. The same singleton instance of each service is shared
  between the frameworks. In Angular these services will always be in the
  *root injector* and available to all components.

   通过升级它们，你就能让那些在 AngularJS 中能被注入的服务也可用于 Angular 的代码中。
  在框架之间共享的是服务的同一个单例对象。在 Angular 中，这些外来服务总是被放在*根注入器*中，并可用于所有组件。
  它们总是具有*字符串令牌* —— 跟它们在 AngularJS 中的令牌相同。

* You can also make Angular services available for injection to AngularJS code
  by *downgrading* them. Only services from the Angular root injector can
  be downgraded. Again, the same singleton instances are shared between the frameworks.
  When you register a downgraded service, you must explicitly specify a *string token* that you want to
  use in AngularJS.

   通过降级它们，你也能让那些在 Angular 中能被注入的服务在 AngularJS 的代码中可用。
  只有那些来自 Angular 根注入器的服务才能被降级。同样的，在框架之间共享的是同一个单例对象。
  当你注册一个要降级的服务时，要明确指定一个打算在 AngularJS 中使用的*字符串令牌*。

<figure>
  <img src="generated/images/guide/upgrade/injectors.png" alt="The two injectors in a hybrid application">
</figure>

#### Components and the DOM

#### 组件与 DOM

In the DOM of a hybrid ngUpgrade application are components and
directives from both AngularJS and Angular. These components
communicate with each other by using the input and output bindings
of their respective frameworks, which ngUpgrade bridges together. They may also
communicate through shared injected dependencies, as described above.

在混合式应用中，同时存在来自 AngularJS 和 Angular 中组件和指令的 DOM。
这些组件通过它们各自框架中的输入和输出绑定来互相通讯，它们由 `UpgradeModule` 桥接在一起。
它们也能通过共享被注入的依赖彼此通讯，就像前面所说的那样。

The key thing to understand about a hybrid application is that every element in the DOM is owned by exactly one of the two frameworks.
The other framework ignores it. If an element is
owned by AngularJS, Angular treats it as if it didn't exist,
and vice versa.

理解混合式应用的关键在于，DOM 中的每一个元素都只能属于这两个框架之一，而另一个框架则会忽略它。如果一个元素属于 AngularJS ，那么 Angular 就会当它不存在，反之亦然。

So normally a hybrid application begins life as an AngularJS application,
and it is AngularJS that processes the root template, e.g. the index.html.
Angular then steps into the picture when an Angular component is used somewhere
in an AngularJS template. That component's template will then be managed
by Angular, and it may contain any number of Angular components and
directives.

所以，混合式应用总是像 AngularJS 程序那样启动，处理根模板的也是 AngularJS.
然后，当这个应用的模板中使用到了 Angular 的组件时，Angular 才开始参与。
这个组件的视图由 Angular 进行管理，而且它还可以使用一系列的 Angular 组件和指令。

Beyond that, you may interleave the two frameworks.
You always cross the boundary between the two frameworks by one of two
ways:

更进一步说，你可以按照需要，任意穿插使用这两个框架。
使用下面的两种方式之一，你可以在这两个框架之间自由穿梭：

1. By using a component from the other framework: An AngularJS template
   using an Angular component, or an Angular template using an
   AngularJS component.

   通过使用来自另一个框架的组件：AngularJS 的模板中用到了 Angular 的组件，或者 Angular 的模板中使用了 AngularJS 的组件。

2. By transcluding or projecting content from the other framework. ngUpgrade
    bridges the related concepts of AngularJS transclusion and Angular content
    projection together.

   通过透传(transclude)或投影(project)来自另一个框架的内容。`UpgradeModule` 牵线搭桥，把 AngularJS 的透传概念和 Angular 的内容投影概念关联起来。

<figure>
  <img src="generated/images/guide/upgrade/dom.png" alt="DOM element ownership in a hybrid application">
</figure>

Whenever you use a component that belongs to the other framework, a
switch between framework boundaries occurs. However, that switch only
happens to the elements in the template of that component. Consider a situation
where you use an Angular component from AngularJS like this:

当你使用一个属于另一个框架的组件时，就会发生一次跨框架边界的切换。不过，这种切换只发生在该组件元素的*子节点*上。
考虑一个场景，你从 AngularJS 中使用一个 Angular 组件，就像这样：

<code-example language="html" escape="html">
  &lt;a-component&gt;&lt;/a-component&gt;
</code-example>

The DOM element `<a-component>` will remain to be an AngularJS managed
element, because it's defined in an AngularJS template. That also
means you can apply additional AngularJS directives to it, but *not*
Angular directives. It is only in the template of the `<a-component>`
where Angular steps in. This same rule also applies when you
use AngularJS component directives from Angular.

此时，`<a-component>` 这个 DOM 元素仍然由 AngularJS 管理，因为它是在 AngularJS 的模板中定义的。
这也意味着你可以往它上面添加别的 AngularJS 指令，却*不能*添加 Angular 的指令。
只有在 `<a-component>` 组件的模板中才是 Angular 的天下。同样的规则也适用于在 Angular 中使用 AngularJS 组件型指令的情况。

#### Change Detection

#### 变更检测

The `scope.$apply()` is how AngularJS detects changes and updates data bindings.
After every event that occurs, `scope.$apply()` gets called. This is done either
automatically by the framework, or manually by you.

AngularJS 中的变更检测全是关于 `scope.$apply()` 的。在每个事件发生之后，`scope.$apply()` 就会被调用。
这或者由框架自动调用，或者在某些情况下由你自己的代码手动调用。

In Angular things are different. While change detection still
occurs after every event, no one needs to call `scope.$apply()` for
that to happen. This is because all Angular code runs inside something
called the [Angular zone](api/core/NgZone). Angular always
knows when the code finishes, so it also knows when it should kick off
change detection. The code itself doesn't have to call `scope.$apply()`
or anything like it.

在 Angular 中，事情有点不一样。虽然变更检测仍然会在每一个事件之后发生，却不再需要每次调用 `scope.$apply()` 了。
这是因为所有 Angular 代码都运行在一个叫做[Angular zone](api/core/NgZone)的地方。
Angular 总是知道什么时候代码执行完了，也就知道了它什么时候应该触发变更检测。代码本身并不需要调用 `scope.$apply()` 或其它类似的东西。

In the case of hybrid applications, the `UpgradeModule` bridges the
AngularJS and Angular approaches. Here's what happens:

在这种混合式应用的案例中，`UpgradeModule` 在 AngularJS 的方法和 Angular 的方法之间建立了桥梁。发生了什么呢？

* Everything that happens in the application runs inside the Angular zone.
  This is true whether the event originated in AngularJS or Angular code.
  The zone triggers Angular change detection after every event.

   应用中发生的每件事都运行在 Angular 的 zone 里。
  无论事件发生在 AngularJS 还是 Angular 的代码中，都是如此。

* The `UpgradeModule` will invoke the AngularJS `$rootScope.$apply()` after
  every turn of the Angular zone. This also triggers AngularJS change
  detection after every event.

   `UpgradeModule` 将在每一次离开 Angular zone 时调用 AngularJS 的 `$rootScope.$apply()`。这样也就同样会在每个事件之后触发 AngularJS 的变更检测。

<figure>
  <img src="generated/images/guide/upgrade/change_detection.png" alt="Change detection in a hybrid application">
</figure>

In practice, you do not need to call `$apply()`,
regardless of whether it is in AngularJS on Angular. The
`UpgradeModule` does it for us. You *can* still call `$apply()` so there
is no need to remove such calls from existing code. Those calls just trigger
additional AngularJS change detection checks in a hybrid application.

在实践中，你不用在自己的代码中调用 `$apply()`，而不用管这段代码是在 AngularJS 还是 Angular 中。
`UpgradeModule` 都替你做了。你仍然*可以*调用 `$apply()`，也就是说你不必从现有代码中移除此调用。
在混合式应用中，这些调用只会触发一次额外的 AngularJS 变更检测。

When you downgrade an Angular component and then use it from AngularJS,
the component's inputs will be watched using AngularJS change detection.
When those inputs change, the corresponding properties in the component
are set. You can also hook into the changes by implementing the
[OnChanges](api/core/OnChanges) interface in the component,
just like you could if it hadn't been downgraded.

当你降级一个 Angular 组件，然后把它用于 AngularJS 中时，组件的输入属性就会被 AngularJS 的变更检测体系监视起来。
当那些输入属性发生变化时，组件中相应的属性就会被设置。你也能通过实现[OnChanges](api/core/OnChanges)
接口来挂钩到这些更改，就像它未被降级时一样。

Correspondingly, when you upgrade an AngularJS component and use it from Angular,
all the bindings defined for the component directive's `scope` (or `bindToController`)
will be hooked into Angular change detection. They will be treated
as regular Angular inputs. Their values will be written to the upgraded component's
scope (or controller) when they change.

相应的，当你把 AngularJS 的组件升级给 Angular 使用时，在这个组件型指令的 `scope`(或 `bindToController`)中定义的所有绑定，
都将被挂钩到 Angular 的变更检测体系中。它们将和标准的 Angular 输入属性被同等对待，并当它们发生变化时设置回 scope(或控制器)上。

### Using UpgradeModule with Angular _NgModules_

### 通过 Angular 的 *NgModule* 来使用 UpgradeModule

Both AngularJS and Angular have their own concept of modules
to help organize an application into cohesive blocks of functionality.

AngularJS 还是 Angular 都有自己的模块概念，来帮你把应用组织成一些内聚的功能块。

Their details are quite different in architecture and implementation.
In AngularJS, you add Angular assets to the `angular.module` property.
In Angular, you create one or more classes adorned with an `NgModule` decorator
that describes Angular assets in metadata. The differences blossom from there.

它们在架构和实现的细节上有着显著的不同。
在 AngularJS 中，你要把 AngularJS 的资源添加到 `angular.module` 属性上。
在 Angular 中，你要创建一个或多个带有 `NgModule` 装饰器的类，这些装饰器用来在元数据中描述 Angular 资源。差异主要来自这里。

In a hybrid application you run both versions of Angular at the same time.
That means that you need at least one module each from both AngularJS and Angular.
You will import `UpgradeModule` inside the NgModule, and then use it for
bootstrapping the AngularJS module.

<<<<<<< HEAD
在混合式应用中，你同时运行了两个版本的 Angular。
这意味着你至少需要 AngularJS 和 Angular 各提供一个模块。
当你使用 AngularJS 的模块进行引导时，就得把 Angular 的模块传给 `UpgradeModule`。

<div class="l-sub-section">
=======
<div class="alert is-helpful">
>>>>>>> 601064e4

For more information, see [NgModules](guide/ngmodules).

要了解更多，请参阅[NgModules](guide/ngmodules)页。

</div>

### Bootstrapping hybrid applications

### 引导混合式应用程序

To bootstrap a hybrid application, you must bootstrap each of the Angular and
AngularJS parts of the application. You must bootstrap the Angular bits first and
then ask the `UpgradeModule` to bootstrap the AngularJS bits next.

要想引导混合式应用，就必须在应用中分别引导 Angular 和 AngularJS 应用的一部分。你必须先引导 Angular ，然后再调用 `UpgradeModule` 来引导 AngularJS。

In an AngularJS application you have a root AngularJS module, which will also
be used to bootstrap the AngularJS application.

在 AngularJS 应用中有一个 AngularJS 的根模块，它用于引导 AngularJS 应用。

<code-example path="upgrade-module/src/app/ajs-bootstrap/app.module.ts" region="ng1module" title="app.module.ts">
</code-example>

Pure AngularJS applications can be automatically bootstrapped by using an `ng-app`
directive somewhere on the HTML page. But for hybrid applications, you manually bootstrap via the
`UpgradeModule`. Therefore, it is a good preliminary step to switch AngularJS applications to use the
manual JavaScript [`angular.bootstrap`](https://docs.angularjs.org/api/ng/function/angular.bootstrap)
method even before switching them to hybrid mode.

单纯的 AngularJS 应用可以在 HTML 页面中使用 `ng-app` 指令进行引导，但对于混合式应用你要通过 `UpgradeModule` 模块进行手动引导。因此，在切换成混合式应用之前，最好先把 AngularJS 改写成使用 [`angular.bootstrap`](https://docs.angularjs.org/api/ng/function/angular.bootstrap) 进行手动引导的方式。

Say you have an `ng-app` driven bootstrap such as this one:

比如你现在有这样一个通过 `ng-app` 进行引导的应用：

<code-example path="upgrade-module/src/index-ng-app.html">
</code-example>

You can remove the `ng-app` and `ng-strict-di` directives from the HTML
and instead switch to calling `angular.bootstrap` from JavaScript, which
will result in the same thing:

你可以从 HTML 中移除 `ng-app` 和 `ng-strict-di` 指令，改为从 JavaScript 中调用 `angular.bootstrap`，它能达到同样效果：

<code-example path="upgrade-module/src/app/ajs-bootstrap/app.module.ts" region="bootstrap" title="app.module.ts">
</code-example>

To begin converting your AngularJS application to a hybrid, you need to load the Angular framework.
You can see how this can be done with SystemJS by following the instructions in [Setup](guide/setup),
selectively copying code from the [QuickStart github repository](https://github.com/angular/quickstart).

要想把 AngularJS 应用变成 Hybrid 应用，就要先加载 Angular 框架。
根据 [搭建本地开发环境](guide/setup)中给出的步骤，选择性的把<a href="https://github.com/angular/quickstart" target="_blank">“快速上手”的 Github 仓库</a>中的代码复制过来。

You also need to install the `@angular/upgrade` package via `npm install @angular/upgrade --save`
and add a mapping for the `@angular/upgrade/static` package:

也可以通过 `npm install @angular/upgrade --save` 命令来安装 `@angular/upgrade` 包，并给它添加一个到 `@angular/upgrade/static` 包的映射。

<code-example path="upgrade-module/src/systemjs.config.1.js" region="upgrade-static-umd" title="systemjs.config.js (map)">
</code-example>

Next, create an `app.module.ts` file and add the following `NgModule` class:

接下来，创建一个 `app.module.ts` 文件，并添加下列 `NgModule` 类：

<code-example path="upgrade-module/src/app/ajs-a-hybrid-bootstrap/app.module.ts" region="ngmodule" title="app.module.ts">
</code-example>

This bare minimum `NgModule` imports `BrowserModule`, the module every Angular browser-based app must have.
It also imports `UpgradeModule` from `@angular/upgrade/static`, which exports providers that will be used
for upgrading and downgrading services and components.

最小化的 `NgModule` 导入了 `BrowserModule`，它是每个基于浏览器的 Angular 应用必备的。
它还从 `@angular/upgrade/static` 中导入了 `UpgradeModule`，它导出了一些服务提供商，这些提供商会用于升级、降级服务和组件。

In the constructor of the `AppModule`, use dependency injection to get a hold of the `UpgradeModule` instance,
and use it to bootstrap the AngularJS app in the `AppModule.ngDoBootstrap` method.
The `upgrade.bootstrap` method takes the exact same arguments as [angular.bootstrap](https://docs.angularjs.org/api/ng/function/angular.bootstrap):

<<<<<<< HEAD
在 `AppModule` 的构造函数中，使用依赖注入技术获取了一个 `UpgradeModule` 实例，并用它在 `AppModule.ngDoBootstrap` 方法中启动 AngularJS 应用。
`upgrade.bootstrap` 方法接受和 [angular.bootstrap](https://docs.angularjs.org/api/ng/function/angular.bootstrap) 完全相同的参数。

<div class="l-sub-section">
=======
<div class="alert is-helpful">
>>>>>>> 601064e4

Note that you do not add a `bootstrap` declaration to the `@NgModule` decorator, since
AngularJS will own the root template of the application.

注意，你不需要在 `@NgModule` 中加入 `bootstrap` 声明，因为 AngularJS 控制着该应用的根模板。

</div>

Now you can bootstrap `AppModule` using the `platformBrowserDynamic.bootstrapModule` method.

现在，你就可以使用 `platformBrowserDynamic.bootstrapModule` 方法来启动 `AppModule` 了。

<code-example path="upgrade-module/src/app/ajs-a-hybrid-bootstrap/app.module.ts" region="bootstrap" title="app.module.ts'">
</code-example>

Congratulations! You're running a hybrid application! The
existing AngularJS code works as before _and_ you're ready to start adding Angular code.

恭喜！你就要开始运行 AngularJS+2 的混合式应用程序了！所有现存的 AngularJS 代码会像以前一样正常工作，但是你现在也同样可以运行 Angular 代码了。

### Using Angular Components from AngularJS Code

### 在 AngularJS 的代码中使用 Angular 的组件

<img src="generated/images/guide/upgrade/ajs-to-a.png" alt="Using an Angular component from AngularJS code" class="left">

Once you're running a hybrid app, you can start the gradual process of upgrading
code. One of the more common patterns for doing that is to use an Angular component
in an AngularJS context. This could be a completely new component or one that was
previously AngularJS but has been rewritten for Angular.

一旦你开始运行混合式应用，你就可以开始逐渐升级代码了。一种更常见的工作模式就是在 AngularJS 的上下文中使用 Angular 的组件。
该组件可能是全新的，也可能是把原本 AngularJS 的组件用 Angular 重写而成的。

Say you have a simple Angular component that shows information about a hero:

假设你有一个简单的用来显示英雄信息的 Angular 组件：

<code-example path="upgrade-module/src/app/downgrade-static/hero-detail.component.ts" title="hero-detail.component.ts">
</code-example>

If you want to use this component from AngularJS, you need to *downgrade* it
using the `downgradeComponent()` method. The result is an AngularJS
*directive*, which you can then register in the AngularJS module:

如果你想在 AngularJS 中使用这个组件，就得用 `downgradeComponent()` 方法把它*降级*。
其结果是一个 AngularJS 的*指令*，你可以把它注册到 AngularJS 的模块中：

<code-example path="upgrade-module/src/app/downgrade-static/app.module.ts" region="downgradecomponent" title="app.module.ts">
</code-example>

Because `HeroDetailComponent` is an Angular component, you must also add it to the
`declarations` in the `AppModule`.

由于 `HeroDetailComponent` 是一个 Angular 组件，所以你必须同时把它加入 `AppModule` 的 `declarations` 字段中。

And because this component is being used from the AngularJS module, and is an entry point into
the Angular application, you must add it to the `entryComponents` for the
NgModule.

并且由于这个组件在 AngularJS 模块中使用，也是你 Angular 应用的一个入口点，你还需要
将它加入到 Angular 模块的 `entryComponents` 列表中。

<code-example path="upgrade-module/src/app/downgrade-static/app.module.ts" region="ngmodule" title="app.module.ts">
</code-example>

<div class="alert is-helpful">

All Angular components, directives and pipes must be declared in an NgModule.

所有 Angular 组件、指令和管道都必须声明在 NgModule 中。

</div>

The net result is an AngularJS directive called `heroDetail`, that you can
use like any other directive in AngularJS templates.

最终的结果是一个叫做 `heroDetail` 的 AngularJS 指令，你可以像用其它指令一样把它用在 AngularJS 模板中。

<code-example path="upgrade-module/src/index-downgrade-static.html" region="usecomponent">
</code-example>

<div class="alert is-helpful">

Note that this AngularJS is an element directive (`restrict: 'E'`) called `heroDetail`.
An AngularJS element directive is matched based on its _name_.
*The `selector` metadata of the downgraded Angular component is ignored.*

注意，它在 AngularJS 中是一个名叫 `heroDetail` 的元素型指令（`restrict: 'E'`）。
AngularJS 的元素型指令是基于它的*名字*匹配的。
*Angular 组件中的 `selector` 元数据，在降级后的版本中会被忽略。*

</div>

Most components are not quite this simple, of course. Many of them
have *inputs and outputs* that connect them to the outside world. An
Angular hero detail component with inputs and outputs might look
like this:

当然，大多数组件都不像这个这么简单。它们中很多都有*输入属性和输出属性*，来把它们连接到外部世界。
Angular 的英雄详情组件带有像这样的输入属性与输出属性：

<code-example path="upgrade-module/src/app/downgrade-io/hero-detail.component.ts" title="hero-detail.component.ts">
</code-example>

These inputs and outputs can be supplied from the AngularJS template, and the
`downgradeComponent()` method takes care of wiring them up:

这些输入属性和输出属性的值来自于 AngularJS 的模板，而 `downgradeComponent()` 方法负责桥接它们：

<code-example path="upgrade-module/src/index-downgrade-io.html" region="usecomponent">
</code-example>

Note that even though you are in an AngularJS template, **you're using Angular
attribute syntax to bind the inputs and outputs**. This is a requirement for downgraded
components. The expressions themselves are still regular AngularJS expressions.

注意，虽然你正在 AngularJS 的模板中，**但却在使用 Angular 的属性(Attribute)语法来绑定到输入属性与输出属性**。
这是降级的组件本身要求的。而表达式本身仍然是标准的 AngularJS 表达式。

<div class="callout is-important">

<header>Use kebab-case for downgraded component attributes</header>

<header>在降级过的组件属性中使用中线命名法</header>

There's one notable exception to the rule of using Angular attribute syntax
for downgraded components. It has to do with input or output names that consist
of multiple words. In Angular, you would bind these attributes using camelCase:

为降级过的组件使用 Angular 的属性(Attribute)语法规则时有一个值得注意的例外。
它适用于由多个单词组成的输入或输出属性。在 Angular 中，你要使用小驼峰命名法绑定这些属性：

<code-example format="">
  [myHero]="hero"
</code-example>

But when using them from AngularJS templates, you must use kebab-case:

但是从 AngularJS 的模板中使用它们时，你得使用中线命名法：

<code-example format="">
  [my-hero]="hero"
</code-example>

</div>

The `$event` variable can be used in outputs to gain access to the
object that was emitted. In this case it will be the `Hero` object, because
that is what was passed to `this.deleted.emit()`.

`$event` 变量能被用在输出属性里，以访问这个事件所发出的对象。这个案例中它是 `Hero` 对象，因为 `this.deleted.emit()` 函数曾把它传了出来。

Since this is an AngularJS template, you can still use other AngularJS
directives on the element, even though it has Angular binding attributes on it.
For example, you can easily make multiple copies of the component using `ng-repeat`:

由于这是一个 AngularJS 模板，虽然它已经有了 Angular 中绑定的属性(Attribute)，你仍可以在这个元素上使用其它 AngularJS 指令。
例如，你可以用 `ng-repeat` 简单的制作该组件的多份拷贝：

<code-example path="upgrade-module/src/index-downgrade-io.html" region="userepeatedcomponent">
</code-example>

### Using AngularJS Component Directives from Angular Code

### 从 Angular 代码中使用 AngularJS 组件型指令

<img src="generated/images/guide/upgrade/a-to-ajs.png" alt="Using an AngularJS component from Angular code" class="left">

So, you can write an Angular component and then use it from AngularJS
code. This is useful when you start to migrate from lower-level
components and work your way up. But in some cases it is more convenient
to do things in the opposite order: To start with higher-level components
and work your way down. This too can be done using the `upgrade/static`.
You can *upgrade* AngularJS component directives and then use them from
Angular.

现在，你已经能在 Angular 中写一个组件，并把它用于 AngularJS 代码中了。
当你从低级组件开始移植，并往上走时，这非常有用。但在另外一些情况下，从相反的方向进行移植会更加方便：
从高级组件开始，然后往下走。这也同样能用 `UpgradeModule` 完成。
你可以*升级*AngularJS 组件型指令，然后从 Angular 中用它们。

Not all kinds of AngularJS directives can be upgraded. The directive
really has to be a *component directive*, with the characteristics
[described in the preparation guide above](guide/upgrade#using-component-directives).
The safest bet for ensuring compatibility is using the
[component API](https://docs.angularjs.org/api/ng/type/angular.Module)
introduced in AngularJS 1.5.

不是所有种类的 AngularJS 指令都能升级。该指令必须是一个严格的*组件型指令*，具有[上面的准备指南中描述的](guide/upgrade#using-component-directives)那些特征。
确保兼容性的最安全的方式是 AngularJS 1.5 中引入的[组件 API](https://docs.angularjs.org/api/ng/type/angular.Module)。

A simple example of an upgradable component is one that just has a template
and a controller:

可升级组件的简单例子是只有一个模板和一个控制器的指令：

<code-example path="upgrade-module/src/app/upgrade-static/hero-detail.component.ts" region="hero-detail" title="hero-detail.component.ts">
</code-example>

You can *upgrade* this component to Angular using the `UpgradeComponent` class.
By creating a new Angular **directive** that extends `UpgradeComponent` and doing a `super` call
inside its constructor, you have a fully upgraded AngularJS component to be used inside Angular.
All that is left is to add it to `AppModule`'s `declarations` array.

你可以使用 `UpgradeComponent` 方法来把这个组件*升级*到 Angular。
具体方法是创建一个 Angular**指令**，继承 `UpgradeComponent`，在其构造函数中进行 `super` 调用，
这样你就得到一个完全升级的 AngularJS 组件，并且可以 Angular 中使用。
剩下是工作就是把它加入到 `AppModule` 的 `declarations` 数组。

<code-example path="upgrade-module/src/app/upgrade-static/hero-detail.component.ts" region="hero-detail-upgrade" title="hero-detail.component.ts">
</code-example>

<code-example path="upgrade-module/src/app/upgrade-static/app.module.ts" region="hero-detail-upgrade" title="app.module.ts">
</code-example>

<div class="alert is-helpful">

Upgraded components are Angular **directives**, instead of **components**, because Angular
is unaware that AngularJS will create elements under it. As far as Angular knows, the upgraded
component is just a directive - a tag - and Angular doesn't have to concern itself with
its children.

升级后的组件是 Angular 的**指令**，而不是**组件**，因为 Angular 不知道 AngularJS 将在它下面创建元素。
Angular 所知道的是升级后的组件只是一个指令（一个标签），Angular 不需要关心组件本身及其子元素。

</div>

An upgraded component may also have inputs and outputs, as defined by
the scope/controller bindings of the original AngularJS component
directive. When you use the component from an Angular template,
provide the inputs and outputs using **Angular template syntax**,
observing the following rules:

升级后的组件也可能有输入属性和输出属性，它们是在原 AngularJS 组件型指令的 scope/controller 绑定中定义的。
当你从 Angular 模板中使用该组件时，就要使用**Angular 模板语法**来提供这些输入属性和输出属性，但要遵循下列规则：

<table>
  <tr>

    <th>

    </th>

    <th>

      Binding definition

      绑定定义

    </th>

    <th>

      Template syntax

      模板语法

    </th>

  </tr>
  <tr>

    <th>

      Attribute binding

      属性(Attribute)绑定

    </th>

    <td>

      `myAttribute: '@myAttribute'`

    </td>

    <td>

      `<my-component myAttribute="value">`

    </td>

  </tr>
  <tr>

    <th>

      Expression binding

      表达式绑定

    </th>

    <td>

      `myOutput: '&myOutput'`

    </td>

    <td>

      `<my-component (myOutput)="action()">`

    </td>

  </tr>
  <tr>

    <th>

      One-way binding

      单向绑定

    </th>

    <td>

      `myValue: '<myValue'`

    </td>

    <td>

      `<my-component [myValue]="anExpression">`

    </td>

  </tr>
  <tr>

    <th>

      Two-way binding

      双向绑定

    </th>

    <td>

      `myValue: '=myValue'`

    </td>

    <td>

      As a two-way binding: `<my-component [(myValue)]="anExpression">`.
      Since most AngularJS two-way bindings actually only need a one-way binding
      in practice, `<my-component [myValue]="anExpression">` is often enough.

      用作输入：`<my-component [myValue]="anExpression">` 或
      用作双向绑定：`<my-component [(myValue)]="anExpression"`

    </td>

  </tr>
</table>

For example, imagine a hero detail AngularJS component directive
with one input and one output:

举个例子，假设 AngularJS 中有一个表示“英雄详情”的组件型指令，它带有一个输入属性和一个输出属性：

<code-example path="upgrade-module/src/app/upgrade-io/hero-detail.component.ts" region="hero-detail-io" title="hero-detail.component.ts">
</code-example>

You can upgrade this component to Angular, annotate inputs and outputs in the upgrade directive,
and then provide the input and output using Angular template syntax:

你可以把这个组件升级到 Angular，然后使用 Angular 的模板语法提供这个输入属性和输出属性：

<code-example path="upgrade-module/src/app/upgrade-io/hero-detail.component.ts" region="hero-detail-io-upgrade" title="hero-detail.component.ts">
</code-example>

<code-example path="upgrade-module/src/app/upgrade-io/container.component.ts" title="container.component.ts">
</code-example>

### Projecting AngularJS Content into Angular Components

### 把 AngularJS 的内容投影到 Angular 组件中

<img src="generated/images/guide/upgrade/ajs-to-a-with-projection.png" alt="Projecting AngularJS content into Angular" class="left">

When you are using a downgraded Angular component from an AngularJS
template, the need may arise to *transclude* some content into it. This
is also possible. While there is no such thing as transclusion in Angular,
there is a very similar concept called *content projection*. `upgrade/static`
is able to make these two features interoperate.

如果你在 AngularJS 模板中使用降级后的 Angular 组件时，可能会需要把模板中的一些内容投影进那个组件。
这也是可能的，虽然在 Angular 中并没有透传(transclude)这样的东西，但它有一个非常相似的概念，叫做*内容投影*。
`UpgradeModule` 也能让这两个特性实现互操作。

Angular components that support content projection make use of an `<ng-content>`
tag within them. Here's an example of such a component:

Angular 的组件通过使用 `<ng-content>` 标签来支持内容投影。下面是这类组件的一个例子：

<code-example path="upgrade-module/src/app/ajs-to-a-projection/hero-detail.component.ts" title="hero-detail.component.ts">
</code-example>

When using the component from AngularJS, you can supply contents for it. Just
like they would be transcluded in AngularJS, they get projected to the location
of the `<ng-content>` tag in Angular:

当从 AngularJS 中使用该组件时，你可以为它提供内容。正如它们将在 AngularJS 中被透传一样，
它们也在 Angular 中被投影到了 `<ng-content>` 标签所在的位置：

<code-example path="upgrade-module/src/index-ajs-to-a-projection.html" region="usecomponent">
</code-example>

<div class="alert is-helpful">

When AngularJS content gets projected inside an Angular component, it still
remains in "AngularJS land" and is managed by the AngularJS framework.

当 AngularJS 的内容被投影到 Angular 组件中时，它仍然留在“AngularJS 王国”中，并被 AngularJS 框架管理着。

</div>

### Transcluding Angular Content into AngularJS Component Directives

### 把 Angular 的内容透传进 AngularJS 的组件型指令

<img src="generated/images/guide/upgrade/a-to-ajs-with-transclusion.png" alt="Projecting Angular content into AngularJS" class="left">

Just as you can project AngularJS content into Angular components,
you can *transclude* Angular content into AngularJS components, whenever
you are using upgraded versions from them.

就像可以把 AngularJS 的内容投影进 Angular 组件一样，你也能把 Angular 的内容*透传*进 AngularJS 的组件，
但不管怎样，你都要使用它们升级过的版本。

When an AngularJS component directive supports transclusion, it may use
the `ng-transclude` directive in its template to mark the transclusion
point:

如果一个 AngularJS 组件型指令支持透传，它就会在自己的模板中使用 `ng-transclude` 指令标记出透传到的位置：

<code-example path="upgrade-module/src/app/a-to-ajs-transclusion/hero-detail.component.ts" title="hero-detail.component.ts">
</code-example>

If you upgrade this component and use it from Angular, you can populate
the component tag with contents that will then get transcluded:

如果你升级这个组件，并把它用在 Angular 中，你就能把准备透传的内容放进这个组件的标签中。

<code-example path="upgrade-module/src/app/a-to-ajs-transclusion/container.component.ts" title="container.component.ts">
</code-example>

### Making AngularJS Dependencies Injectable to Angular

### 让 AngularJS 中的依赖可被注入到 Angular

When running a hybrid app, you may encounter situations where you need to inject
some AngularJS dependencies into your Angular code.
Maybe you have some business logic still in AngularJS services.
Maybe you want access to AngularJS's built-in services like `$location` or `$timeout`.

当运行一个混合式应用时，可能会遇到这种情况：你需要把某些 AngularJS 的依赖注入到 Angular 代码中。
这可能是因为某些业务逻辑仍然在 AngularJS 服务中，或者需要某些 AngularJS 的内置服务，比如 `$location` 或 `$timeout`。

In these situations, it is possible to *upgrade* an AngularJS provider to
Angular. This makes it possible to then inject it somewhere in Angular
code. For example, you might have a service called `HeroesService` in AngularJS:

在这些情况下，把一个 AngularJS 提供商*升级到*Angular 也是有可能的。这就让它将来有可能被注入到 Angular 代码中的某些地方。
比如，你可能在 AngularJS 中有一个名叫 `HeroesService` 的服务：

<code-example path="upgrade-module/src/app/ajs-to-a-providers/heroes.service.ts" title="heroes.service.ts">
</code-example>

You can upgrade the service using a Angular [factory provider](guide/dependency-injection#factory-providers)
that requests the service from the AngularJS `$injector`.

你可以 Angular 的[工厂提供商（factory provider）](guide/dependency-injection#factory-providers)升级该服务，
它从 AngularJS 的 `$injector` 请求服务。Angular 依赖的名称由你确定：

Many developers prefer to declare the factory provider in a separate `ajs-upgraded-providers.ts` file
so that they are all together, making it easier to reference them, create new ones and
delete them once the upgrade is over.

很多开发者都喜欢在一个独立的 `ajs-upgraded-providers.ts` 中声明这个工厂提供商，以便把它们都放在一起，这样便于引用、创建新的以及在升级完毕时删除它们。

It's also recommended to export the `heroesServiceFactory` function so that Ahead-of-Time
compilation can pick it up.

同时，建议导出 `heroesServiceFactory` 函数，以便 AOT 编译器可以拿到它们。

<code-example path="upgrade-module/src/app/ajs-to-a-providers/ajs-upgraded-providers.ts" title="ajs-upgraded-providers.ts">
</code-example>

<code-example path="upgrade-module/src/app/ajs-to-a-providers/app.module.ts" region="register" title="app.module.ts">
</code-example>

You can then inject it in Angular using its class as a type annotation:

然后你就可以使用它的类作为类型注解将其在 Angular 中进行注入了：

<code-example path="upgrade-module/src/app/ajs-to-a-providers/hero-detail.component.ts" title="hero-detail.component.ts">

</code-example>

<div class="alert is-helpful">

In this example you upgraded a service class.
You can use a TypeScript type annotation when you inject it. While it doesn't
affect how the dependency is handled, it enables the benefits of static type
checking. This is not required though, and any AngularJS service, factory, or
provider can be upgraded.

在这个例子中，你升级了服务类。当注入它时，你可以使用 TypeScript 类型注解来获得这些额外的好处。
它没有影响该依赖的处理过程，同时还得到了启用静态类型检查的好处。
任何 AngularJS 中的服务、工厂和提供商都能被升级 —— 尽管这不是必须的。

</div>

### Making Angular Dependencies Injectable to AngularJS

### 让 Angular 的依赖能被注入到 AngularJS 中

In addition to upgrading AngularJS dependencies, you can also *downgrade*
Angular dependencies, so that you can use them from AngularJS. This can be
useful when you start migrating services to Angular or creating new services
in Angular while retaining components written in AngularJS.

除了能升级 AngularJS 依赖之外，你还能*降级*Angular 的依赖，以便在 AngularJS 中使用它们。
当你已经开始把服务移植到 Angular 或在 Angular 中创建新服务，但同时还有一些用 AngularJS 写成的组件时，这会非常有用。

For example, you might have an Angular service called `Heroes`:

例如，你可能有一个 Angular 的 `Heroes` 服务：

<code-example path="upgrade-module/src/app/a-to-ajs-providers/heroes.ts" title="heroes.ts">
</code-example>

Again, as with Angular components, register the provider with the `NgModule` by adding it to the module's `providers` list.

仿照 Angular 组件，把该提供商加入 `NgModule` 的 `providers` 列表中，以注册它。

<code-example path="upgrade-module/src/app/a-to-ajs-providers/app.module.ts" region="ngmodule" title="app.module.ts">
</code-example>

Now wrap the Angular `Heroes` in an *AngularJS factory function* using `downgradeInjectable()`
and plug the factory into an AngularJS module.
The name of the AngularJS dependency is up to you:

现在，用 `upgradeAdapter.downgradeNg2Provider()` 来把 Angular 的 `Heroes` 包装成*AngularJS 的工厂函数*，并把这个工厂注册进 AngularJS 的模块中。
依赖在 AngularJS 中的名字你可以自己定：

<code-example path="upgrade-module/src/app/a-to-ajs-providers/app.module.ts" region="register" title="app.module.ts">
</code-example>

After this, the service is injectable anywhere in AngularJS code:

此后，该服务就能被注入到 AngularJS 代码中的任何地方了：

<code-example path="upgrade-module/src/app/a-to-ajs-providers/hero-detail.component.ts" title="hero-detail.component.ts">
</code-example>

## Using Ahead-of-time compilation with hybrid apps

## 在混合式应用中使用 AOT 编译

You can take advantage of Ahead-of-time (AOT) compilation on hybrid apps just like on any other
Angular application.
The setup for an hybrid app is mostly the same as described in
[the Ahead-of-time Compilation chapter](guide/aot-compiler)
save for differences in `index.html` and `main-aot.ts`

你也可以其它 Angular 应用一样在混合式应用中发挥 AOT 编译的优势。
对混合式应用的设置过程和[预编译](guide/aot-compiler)章节中所讲的几乎完全一样，不同点在于 `index.html` 和 `main-aot.ts` 中。

The `index.html` will likely have script tags loading AngularJS files, so the `index.html`
for AOT must also load those files.
An easy way to copy them is by adding each to the `copy-dist-files.js` file.

`index.html` 仍然需要 script 标签来加载 AngularJS 的文件，因此供 AOT 编译的 `index.html` 也需要加载那些文件。
复制它们的简单方案是把它们全都添加到 `copy-dist-files.js` 文件中。

You'll need to use the generated `AppModuleFactory`, instead of the original `AppModule` to
bootstrap the hybrid app:

你还要使用所生成的 `AppModuleFactory` 而不是原来的 `AppModule` 来引导一个混合式应用：

<code-example path="upgrade-phonecat-2-hybrid/app/main-aot.ts" title="app/main-aot.ts">
</code-example>

And that's all you need do to get the full benefit of AOT for Angular apps!

这就是你为获取 Angular 应用的 AOT 优势所要做的一切。

## PhoneCat Upgrade Tutorial

## PhoneCat 升级教程

In this section, you'll learn to prepare and upgrade an application with `ngUpgrade`.
The example app is [Angular PhoneCat](https://github.com/angular/angular-phonecat)
from [the original AngularJS tutorial](https://docs.angularjs.org/tutorial),
which is where many of us began our Angular adventures. Now you'll see how to
bring that application to the brave new world of Angular.

在本节和下节中，你将看一个完整的例子，它使用 `upgrade` 模块准备和升级了一个应用程序。
该应用就是来自[原 AngularJS 教程](https://docs.angularjs.org/tutorial)中的[Angular PhoneCat](https://github.com/angular/angular-phonecat)。
那是我们很多人当初开始 Angular 探险之旅的地方。
现在，你会看到如何把该应用带入 Angular 的美丽新世界。

During the process you'll learn how to apply the steps outlined in the
[preparation guide](guide/upgrade#preparation). You'll align the application
with Angular and also start writing in TypeScript.

这期间，你将学到如何在实践中应用[准备指南](guide/upgrade#preparation)中列出的那些重点步骤：
你先让该应用向 Angular 看齐，然后为它引入 SystemJS 模块加载器和 TypeScript。

To follow along with the tutorial, clone the
[angular-phonecat](https://github.com/angular/angular-phonecat) repository
and apply the steps as you go.

要跟随本教程，请先把[angular-phonecat](https://github.com/angular/angular-phonecat)仓库克隆到本地，并应用这些步骤。

In terms of project structure, this is where the work begins:

在项目结构方面，工作的起点是这样的：

<div class='filetree'>

  <div class='file'>

    angular-phonecat

  </div>

  <div class='children'>

    <div class='file'>

      bower.json

    </div>

    <div class='file'>

      karma.conf.js

    </div>

    <div class='file'>

      package.json

    </div>

    <div class='file'>

      app

    </div>

    <div class='children'>

      <div class='file'>

        core

      </div>

      <div class='children'>

        <div class='file'>

          checkmark

        </div>

        <div class='children'>

          <div class='file'>

            checkmark.filter.js

          </div>

          <div class='file'>

            checkmark.filter.spec.js

          </div>

        </div>

        <div class='file'>

          phone

        </div>

        <div class='children'>

          <div class='file'>

            phone.module.js

          </div>

          <div class='file'>

            phone.service.js

          </div>

          <div class='file'>

            phone.service.spec.js

          </div>

        </div>

        <div class='file'>

          core.module.js

        </div>

      </div>

      <div class='file'>

        phone-detail

      </div>

      <div class='children'>

        <div class='file'>

          phone-detail.component.js

        </div>

        <div class='file'>

          phone-detail.component.spec.js

        </div>

        <div class='file'>

          phone-detail.module.js

        </div>

        <div class='file'>

          phone-detail.template.html

        </div>

      </div>

      <div class='file'>

        phone-list

      </div>

      <div class='children'>

        <div class='file'>

          phone-list.component.js

        </div>

        <div class='file'>

          phone-list.component.spec.js

        </div>

        <div class='file'>

          phone-list.module.js

        </div>

        <div class='file'>

          phone-list.template.html

        </div>

      </div>

      <div class='file'>

        img

      </div>

      <div class='children'>

        <div class='file'>

           ...

        </div>

      </div>

      <div class='file'>

        phones

      </div>

      <div class='children'>

        <div class='file'>

           ...

        </div>

      </div>

      <div class='file'>

        app.animations.js

      </div>

      <div class='file'>

        app.config.js

      </div>

      <div class='file'>

        app.css

      </div>

      <div class='file'>

        app.module.js

      </div>

      <div class='file'>

        index.html

      </div>

    </div>

    <div class='file'>

      e2e-tests

    </div>

    <div class='children'>

      <div class='file'>

        protractor-conf.js

      </div>

      <div class='file'>

        scenarios.js

      </div>

    </div>

  </div>

</div>

This is actually a pretty good starting point. The code uses the AngularJS 1.5
component API and the organization follows the
[AngularJS Style Guide](https://github.com/johnpapa/angular-styleguide/blob/master/a1/README.md),
which is an important [preparation step](guide/upgrade#follow-the-angular-styleguide) before
a successful upgrade.

这确实是一个很好地起点。特别是，该结构遵循了[AngularJS 风格指南](https://github.com/johnpapa/angular-styleguide/blob/master/a1/README.md)，
要想成功升级，这是一个很重要的[准备步骤](guide/upgrade#follow-the-angular-styleguide)。

* Each component, service, and filter is in its own source file, as per the
  [Rule of 1](https://github.com/johnpapa/angular-styleguide/blob/master/a1/README.md#single-responsibility).

   每个组件、服务和过滤器都在它自己的源文件中 —— 就像[单一规则](https://github.com/johnpapa/angular-styleguide/blob/master/a1/README.md#single-responsibility)所要求的。

* The `core`, `phone-detail`, and `phone-list` modules are each in their
  own subdirectory. Those subdirectories contain the JavaScript code as well as
  the HTML templates that go with each particular feature. This is in line with the
  [Folders-by-Feature Structure](https://github.com/johnpapa/angular-styleguide/blob/master/a1/README.md#folders-by-feature-structure)
  and [Modularity](https://github.com/johnpapa/angular-styleguide/blob/master/a1/README.md#modularity)
  rules.

   `core`、`phone-detail` 和 `phone-list` 模块都在它们自己的子目录中。那些子目录除了包含 HTML 模板之外，还包含 JavaScript 代码，它们共同完成一个特性。
  这是[按特性分目录的结构](https://github.com/johnpapa/angular-styleguide/blob/master/a1/README.md#style-y152)
  和[模块化](https://github.com/johnpapa/angular-styleguide/blob/master/a1/README.md#modularity)规则所要求的。

* Unit tests are located side-by-side with application code where they are easily
  found, as described in the rules for
  [Organizing Tests](https://github.com/johnpapa/angular-styleguide/blob/master/a1/README.md#organizing-tests).

   单元测试都和应用代码在一起，它们很容易找到。就像规则
  [组织测试文件](https://github.com/johnpapa/angular-styleguide/blob/master/a1/README.md#organizing-tests)中要求的那样。

### Switching to TypeScript

### 切换到 TypeScript

Since you're going to be writing Angular code in TypeScript, it makes sense to
bring in the TypeScript compiler even before you begin upgrading.

因为你将使用 TypeScript 编写 Angular 的代码，所以在开始升级之前，先要把 TypeScript 的编译器设置好。

You'll also start to gradually phase out the Bower package manager in favor
of NPM, installing all new dependencies using NPM, and eventually removing Bower from the project.

你还将开始逐步淘汰 Bower 包管理器，换成 NPM。后面你将使用 NPM 来安装新的依赖包，并最终从项目中移除 Bower。

Begin by installing TypeScript to the project.

先把 TypeScript 包安装到项目中。

<code-example format="">
  npm i typescript --save-dev
</code-example>

Install type definitions for the existing libraries that
you're using but that don't come with prepackaged types: AngularJS and the
Jasmine unit test framework.

还要为那些没有自带类型信息的库（比如 AngularJS 和 Jasmine）安装类型定义文件。

<code-example format="">
  npm install @types/jasmine @types/angular @types/angular-animate @types/angular-cookies @types/angular-mocks @types/angular-resource @types/angular-route @types/angular-sanitize --save-dev
</code-example>

You should also configure the TypeScript compiler with a `tsconfig.json` in the project directory
as described in the [TypeScript Configuration](guide/typescript-configuration) guide.
The `tsconfig.json` file tells the TypeScript compiler how to turn your TypeScript files
into ES5 code bundled into CommonJS modules.

你还应该要往项目目录下添加一个 `tsconfig.json` 文件，
就像在 [TypeScript 配置](guide/typescript-configuration)中讲过的那样。
`tsconfig.json` 文件会告诉 TypeScript 编译器如何把 TypeScript 文件转成 ES5 代码，并打包进 CommonJS 模块中。

Finally, you should add some npm scripts in `package.json` to compile the TypeScript files to
JavaScript (based on the `tsconfig.json` configuration file):

最后，你应该把下列 npm 脚本添加到 `package.json` 中，用于把 TypeScript 文件编译成 JavaScript （根据 `tsconfig.json` 的配置）：

<code-example format="">
  "script": {
    "tsc": "tsc",
    "tsc:w": "tsc -w",
    ...
</code-example>

Now launch the TypeScript compiler from the command line in watch mode:

现在，从命令行中用监视模式启动 TypeScript 编译器：

<code-example format="">
  npm run tsc:w
</code-example>

Keep this process running in the background, watching and recompiling as you make changes.

让这个进程一直在后台运行，监听任何变化并自动重新编译。

Next, convert your current JavaScript files into TypeScript. Since
TypeScript is a super-set of ECMAScript 2015, which in turn is a super-set
of ECMAScript 5, you can simply switch the file extensions from `.js` to `.ts`
and everything will work just like it did before. As the TypeScript compiler
runs, it emits the corresponding `.js` file for every `.ts` file and the
compiled JavaScript is what actually gets executed. If you start
the project HTTP server with `npm start`, you should see the fully functional
application in your browser.

接下来，把 JavaScript 文件转换成 TypeScript 文件。
由于 TypeScript 是 ECMAScript 2015 的一个超集，而 ES2015 又是 ECMAScript 5 的超集，所以你可以简单的把文件的扩展名从 `.js` 换成 `.ts`，
它们还是会像以前一样工作。由于 TypeScript 编译器仍在运行，它会为每一个 `.ts` 文件生成对应的 `.js` 文件，而真正运行的是编译后的 `.js` 文件。
如果你用 `npm start` 开启了本项目的 HTTP 服务器，你会在浏览器中看到一个功能完好的应用。

Now that you have TypeScript though, you can start benefiting from some of its
features. There's a lot of value the language can provide to AngularJS applications.

有了 TypeScript，你就可以从它的一些特性中获益了。此语言可以为 AngularJS 应用提供很多价值。

For one thing, TypeScript is a superset of ES2015. Any app that has previously
been written in ES5 - like the PhoneCat example has - can with TypeScript
start incorporating all of the JavaScript features that are new to ES2015.
These include things like `let`s and `const`s, arrow functions, default function
parameters, and destructuring assignments.

首先，TypeScript 是一个 ES2015 的超集。任何以前用 ES5 写的程序(就像 PhoneCat 范例)都可以开始通过 TypeScript
纳入那些添加到 ES2015 中的新特性。
这包括 `let`、`const`、箭头函数、函数默认参数以及解构(destructure)赋值。

Another thing you can do is start adding *type safety* to your code. This has
actually partially already happened because of the AngularJS typings you installed.
TypeScript are checking that you are calling AngularJS APIs correctly when you do
things like register components to Angular modules.

你能做的另一件事就是把*类型安全*添加到代码中。这实际上已经部分完成了，因为你已经安装了 AngularJS 的类型定义。
TypeScript 会帮你检查是否正确调用了 AngularJS 的 API，—— 比如往 Angular 模块中注册组件。

But you can also start adding *type annotations* to get even more
out of TypeScript's type system. For instance, you can annotate the checkmark
filter so that it explicitly expects booleans as arguments. This makes it clearer
what the filter is supposed to do.

你还能开始把*类型注解*添加到自己的代码中，来从 TypeScript 的类型系统中获得更多帮助。
比如，你可以给 `checkmark` 过滤器加上注解，表明它期待一个 `boolean` 类型的参数。
这可以更清楚的表明此过滤器打算做什么

<code-example path="upgrade-phonecat-1-typescript/app/core/checkmark/checkmark.filter.ts" title="app/core/checkmark/checkmark.filter.ts">
</code-example>

In the `Phone` service, you can explicitly annotate the `$resource` service dependency
as an `angular.resource.IResourceService` - a type defined by the AngularJS typings.

在 `Phone` 服务中，你可以明确的把 `$resource` 服务声明为 `angular.resource.IResourceService`，一个 AngularJS 类型定义提供的类型。

<code-example path="upgrade-phonecat-1-typescript/app/core/phone/phone.service.ts" title="app/core/phone/phone.service.ts">
</code-example>

You can apply the same trick to the application's route configuration file in `app.config.ts`,
where you are using the location and route services. By annotating them accordingly TypeScript
can verify you're calling their APIs with the correct kinds of arguments.

你可以在应用的路由配置中使用同样的技巧，那里你用到了 location 和 route 服务。
一旦为它们提供了类型信息，TypeScript 就能检查你是否在用类型的正确参数来调用它们了。

<code-example path="upgrade-phonecat-1-typescript/app/app.config.ts" title="app/app.config.ts">
</code-example>

<div class="alert is-helpful">

The [AngularJS 1.x type definitions](https://www.npmjs.com/package/@types/angular)
you installed are not officially maintained by the Angular team,
but are quite comprehensive. It is possible to make an AngularJS 1.x application
fully type-annotated with the help of these definitions.

你用安装的这个[AngularJS.x 类型定义文件](https://github.com/DefinitelyTyped/DefinitelyTyped/tree/master/angularjs)
并不是由 Angular 开发组维护的，但它也已经足够全面了。借助这些类型定义的帮助，它可以为 AngularJS.x 程序加上全面的类型注解。

If this is something you wanted to do, it would be a good idea to enable
the `noImplicitAny` configuration option in `tsconfig.json`. This would
cause the TypeScript compiler to display a warning when there's any code that
does not yet have type annotations. You could use it as a guide to inform
us about how close you are to having a fully annotated project.

如果你想这么做，就在 `tsconfig.json` 中启用 `noImplicitAny` 配置项。
这样，如果遇到什么还没有类型注解的代码，TypeScript 编译器就会显示一个警告。
你可以用它作为指南，告诉你现在与一个完全类型化的项目距离还有多远。

</div>

Another TypeScript feature you can make use of is *classes*. In particular, you
can turn component controllers into classes. That way they'll be a step
closer to becoming Angular component classes, which will make life
easier once you upgrade.

你能用的另一个 TypeScript 特性是*类*。具体来讲，你可以把控制器转换成类。
这种方式下，你离成为 Angular 组件类就又近了一步，它会令你的升级之路变得更简单。

AngularJS expects controllers to be constructor functions. That's exactly what
ES2015/TypeScript classes are under the hood, so that means you can just plug in a
class as a component controller and AngularJS will happily use it.

AngularJS 期望控制器是一个构造函数。这实际上就是 ES2015/TypeScript 中的类，
这也就意味着只要你把一个类注册为组件控制器，AngularJS 就会愉快的使用它。

Here's what the new class for the phone list component controller looks like:

新的“电话列表(phone list)”组件控制器类是这样的：

<code-example path="upgrade-phonecat-1-typescript/app/phone-list/phone-list.component.ts" title="app/phone-list/phone-list.component.ts">
</code-example>

What was previously done in the controller function is now done in the class
constructor function. The dependency injection annotations are attached
to the class using a static property `$inject`. At runtime this becomes the
`PhoneListController.$inject` property.

以前在控制器函数中实现的一切，现在都改由类的构造函数来实现了。类型注入注解通过静态属性 `$inject`
被附加到了类上。在运行时，它们变成了 `PhoneListController.$inject`。

The class additionally declares three members: The array of phones, the name of
the current sort key, and the search query. These are all things you have already
been attaching to the controller but that weren't explicitly declared anywhere.
The last one of these isn't actually used in the TypeScript code since it's only
referred to in the template, but for the sake of clarity you should define all of the
controller members.

该类还声明了另外三个成员：电话列表、当前排序键的名字和搜索条件。
这些东西你以前就加到了控制器上，只是从来没有在任何地方显式定义过它们。最后一个成员从未真正在 TypeScript 代码中用过，
因为它只是在模板中被引用过。但为了清晰起见，你还是应该定义出此控制器应有的所有成员。

In the Phone detail controller, you'll have two members: One for the phone
that the user is looking at and another for the URL of the currently displayed image:

在电话详情控制器中，你有两个成员：一个是用户正在查看的电话，另一个是正在显示的图像：

<code-example path="upgrade-phonecat-1-typescript/app/phone-detail/phone-detail.component.ts" title="app/phone-detail/phone-detail.component.ts">
</code-example>

This makes the controller code look a lot more like Angular already. You're
all set to actually introduce Angular into the project.

这已经让你的控制器代码看起来更像 Angular 了。你的准备工作做好了，可以引进 Angular 到项目中了。

If you had any AngularJS services in the project, those would also be
a good candidate for converting to classes, since like controllers,
they're also constructor functions. But you only have the `Phone` factory
in this project, and that's a bit special since it's an `ngResource`
factory. So you won't be doing anything to it in the preparation stage.
You'll instead turn it directly into an Angular service.

如果项目中有任何 AngularJS 的服务，它们也是转换成类的优秀候选人，像控制器一样，它们也是构造函数。
但是在本项目中，你只有一个 `Phone` 工厂，这有点特别，因为它是一个 `ngResource` 工厂。
所以你不会在准备阶段中处理它，而是在下一节中直接把它转换成 Angular 服务。

### Installing Angular

### 安装 Angular

Having completed the preparation work, get going with the Angular
upgrade of PhoneCat. You'll do this incrementally with the help of
[ngUpgrade](#upgrading-with-ngupgrade) that comes with Angular.
By the time you're done, you'll be able to remove AngularJS from the project
completely, but the key is to do this piece by piece without breaking the application.

准备工作做完了，接下来就开始把 PhoneCat 升级到 Angular。
你将在 Angular[升级模块](guide/upgrade#upgrading-with-ngupgrade)的帮助下增量式的完成此项工作。
做完这些之后，就能把 AngularJS 从项目中完全移除了，但其中的关键是在不破坏此程序的前提下一小块一小块的完成它。

<div class="alert is-important">

The project also contains some animations.
You won't upgrade them in this version of the guide.
Turn to the [Angular animations](guide/animations) guide to learn about that.

该项目还包含一些动画，在此指南的当前版本你先不升级它，请到 [Angular 动画](guide/animations)中进一步学习。

</div>

Install Angular into the project, along with the SystemJS module loader.
Take a look at the results of the [Setup](guide/setup) instructions
and get the following configurations from there:

用 SystemJS 模块加载器把 Angular 安装到项目中。
看看[搭建本地开发环境](guide/setup)中的指南，并从那里获得如下配置：

* Add Angular and the other new dependencies to `package.json`

   把 Angular 和其它新依赖添加到 `package.json` 中

* The SystemJS configuration file `systemjs.config.js` to the project root directory.

   把 SystemJS 的配置文件 `systemjs.config.js` 添加到项目的根目录。

Once these are done, run:

这些完成之后，就运行：

<code-example format="">
  npm install
</code-example>

Soon you can load Angular dependencies into the application via `index.html`,
but first you need to do some directory path adjustments.
You'll need to load files from `node_modules` and the project root instead of
from the `/app` directory as you've been doing to this point.

很快你就可以通过 `index.html` 来把 Angular 的依赖快速加载到应用中，
但首先，你得做一些目录结构调整。这是因为你正准备从 `node_modules` 中加载文件，然而目前项目中的每一个文件都是从 `/app` 目录下加载的。

Move the `app/index.html` file to the project root directory. Then change the
development server root path in `package.json` to also point to the project root
instead of `app`:

把 `app/index.html` 移入项目的根目录，然后把 `package.json` 中的开发服务器根目录也指向项目的根目录，而不再是 `app` 目录：

<code-example format="">
  "start": "http-server ./ -a localhost -p 8000 -c-1",
</code-example>

Now you're able to serve everything from the project root to the web browser. But you do *not*
want to have to change all the image and data paths used in the application code to match
the development setup. For that reason, you'll add a `<base>` tag to `index.html`, which will
cause relative URLs to be resolved back to the `/app` directory:

现在，你就能把项目根目录下的每一样东西发给浏览器了。但你*不想*为了适应开发环境中的设置，被迫修改应用代码中用到的所有图片和数据的路径。因此，你要往 `index.html` 中添加一个 `<base>` 标签，它将导致各种相对路径被解析回 `/app` 目录：

<code-example path="upgrade-phonecat-2-hybrid/index.html" region="base" title="index.html">
</code-example>

Now you can load Angular via SystemJS. You'll add the Angular polyfills and the
SystemJS config to the end of the `<head>` section, and then you'll use `System.import`
to load the actual application:

现在你可以通过 SystemJS 加载 Angular 了。你还要把 Angular 的腻子脚本(polyfills)
和 SystemJS 的配置加到 `<head>` 区的末尾，然后，你能就用 `System.import` 来加载实际的应用了：

<code-example path="upgrade-phonecat-2-hybrid/index.html" region="angular" title="index.html">
</code-example>

You also need to make a couple of adjustments
to the `systemjs.config.js` file installed during [setup](guide/setup).

你还需要对[环境设置](guide/setup)期间安装的 `systemjs.config.js` 文件做一些调整。

Point the browser to the project root when loading things through SystemJS,
instead of using the  `<base>` URL.

在 SystemJS 加载期间为浏览器指出项目的根在哪里，而不再使用 `<base>` URL。

Install the `upgrade` package via `npm install @angular/upgrade --save`
and add a mapping for the `@angular/upgrade/static` package.

再通过 `npm install @angular/upgrade --save` 安装 `upgrade` 包，并为 `@angular/upgrade/static` 包添加一个映射。

<code-example path="upgrade-phonecat-2-hybrid/systemjs.config.1.js" region="paths" title="systemjs.config.js">
</code-example>

### Creating the _AppModule_

### 创建 *AppModule*

Now create the root `NgModule` class called `AppModule`.
There is already a file named `app.module.ts` that holds the AngularJS module.
Rename it to `app.module.ajs.ts` and update the corresponding script name in the `index.html` as well.
The file contents remain:

现在，创建一个名叫 `AppModule` 的根 `NgModule` 类。
这里已经有了一个名叫 `app.module.ts` 的文件，其中存放着 AngularJS 的模块。
把它改名为 `app.module.ng1.ts`，同时也要在 `index.html` 中修改对应的脚本名。
文件的内容保留：

<code-example path="upgrade-phonecat-2-hybrid/app/app.module.ajs.ts" title="app.module.ajs.ts">
</code-example>

Now create a new `app.module.ts` with the minimum `NgModule` class:

然后创建一个新的 `app.module.ts` 文件，其中是一个最小化的 `NgModule` 类：

<code-example path="upgrade-phonecat-2-hybrid/app/app.module.ts" region="bare" title="app.module.ts">
</code-example>

### Bootstrapping a hybrid PhoneCat

### 引导 PhoneCat 的混合式应用

Next, you'll bootstrap the application as a *hybrid application*
that supports both AngularJS and Angular components. After that,
you can start converting the individual pieces to Angular.

接下来，你把该应用程序引导改装为一个同时支持 AngularJS 和 Angular 的*混合式应用*。
然后，就能开始把这些不可分割的小块转换到 Angular 了。

The application is currently bootstrapped using the AngularJS `ng-app` directive
attached to the `<html>` element of the host page. This will no longer work in the hybrid
app. Switch to the [ngUpgrade bootstrap](#bootstrapping-hybrid-applications) method
instead.

本应用现在是使用宿主页面中附加到 `<html>` 元素上的 `ng-app` 指令引导的。
但在混合式应用中，不能再这么用了。你得用[ngUpgrade bootstrap](#bootstrapping-hybrid-applications)方法代替。

First, remove the `ng-app` attribute from `index.html`.
Then import `UpgradeModule` in the `AppModule`, and override its `ngDoBootstrap` method:

首先，从 `index.html` 中移除 `ng-app`。然后在 `AppModule` 中导入 `UpgradeModule`，并改写它的 `ngDoBootstrap` 方法：

<code-example path="upgrade-phonecat-2-hybrid/app/app.module.ts" region="upgrademodule" title="app/app.module.ts">
</code-example>

Note that you are bootstrapping the AngularJS module from inside `ngDoBootstrap`.
The arguments are the same as you would pass to `angular.bootstrap` if you were manually
bootstrapping AngularJS: the root element of the application; and an array of the
AngularJS 1.x modules that you want to load.

注意，你正在从内部的 `ngDoBootstrap` 中引导 AngularJS 模块。
它的参数和你在手动引导 AngularJS 时传给 `angular.bootstrap` 的是一样的：应用的根元素，和所要加载的 AngularJS 1.x 模块的数组。

Finally, bootstrap the `AppModule` in `src/main.ts`.
This file has been configured as the application entrypoint in `systemjs.config.js`,
so it is already being loaded by the browser.

最后，在 `src/main.ts` 中引导这个 `AppModule`。该文件在 `systemjs.config.js` 中被配置为了应用的入口，所以它已经被加载进了浏览器中。

<code-example path="upgrade-phonecat-2-hybrid/app/main.ts" region="bootstrap" title="app/main.ts">
</code-example>

Now you're running both AngularJS and Angular at the same time. That's pretty
exciting! You're not running any actual Angular components yet. That's next.

<<<<<<< HEAD
现在，你同时运行着 AngularJS 和 Angular。漂亮！不过你还没有运行什么实际的 Angular 组件，这就是接下来要做的。

<div class="l-sub-section">
=======
<div class="alert is-helpful">
>>>>>>> 601064e4

#### Why declare _angular_ as _angular.IAngularStatic_?

#### 为何要声明 *angular* 为*angular.IAngularStatic*？

`@types/angular` is declared as a UMD module, and due to the way
<a href="https://github.com/Microsoft/TypeScript/wiki/What's-new-in-TypeScript#support-for-umd-module-definitions">UMD typings</a>
work, once you have an ES6 `import` statement in a file all UMD typed modules must also be
imported via `import` statements instead of being globally available.

`@types/angular` 声明为 UMD 模块，根据<a href="https://github.com/Microsoft/TypeScript/wiki/What's-new-in-TypeScript#support-for-umd-module-definitions" target="_blank">UMD 类型</a>
的工作方式，一旦你在文件中有一条 ES6 的 `import` 语句，所有的 UMD 类型化的模型必须都通过 `import` 语句导入，
而是不是全局可用。

AngularJS is currently loaded by a script tag in `index.html`, which means that the whole app
has access to it as a global and uses the same instance of the `angular` variable.
If you used `import * as angular from 'angular'` instead, you'd also have to
load every file in the AngularJS app to use ES2015 modules in order to ensure AngularJS was being
loaded correctly.

AngularJS 是日前是通过 `index.html` 中的 script 标签加载，这意味着整个应用是作为一个全局变量进行访问的，
使用同一个 `angular` 变量的实例。
但如果你使用 `import * as angular from 'angular'`，我还需要彻底修改 AngularJS 应用中加载每个文件的方式，
确保 AngularJS 应用被正确加载。

This is a considerable effort and it often isn't worth it, especially since you are in the
process of moving your code to Angular.
Instead, declare `angular` as `angular.IAngularStatic` to indicate it is a global variable
and still have full typing support.

这需要相当多的努力，通常也不值得去做，特别是当你正在朝着 Angular 前进时。
但如果你把 `angular` 声明为 `angular.IAngularStatic`，指明它是一个全局变量，
仍然可以获得全面的类型支持。

</div>

### Upgrading the Phone service

### 升级 `Phone` 服务

The first piece you'll port over to Angular is the `Phone` service, which
resides in `app/core/phone/phone.service.ts` and makes it possible for components
to load phone information from the server. Right now it's implemented with
ngResource and you're using it for two things:

你要移植到 Angular 的第一个片段是 `Phone` 工厂(位于 `app/js/core/phones.factory.ts`)，
并且让它能帮助控制器从服务器上加载电话信息。目前，它是用 `ngResource` 实现的，你用它做两件事：

* For loading the list of all phones into the phone list component.

   把所有电话的列表加载到电话列表组件中。

* For loading the details of a single phone into the phone detail component.

   把一台电话的详情加载到电话详情组件中。

You can replace this implementation with an Angular service class, while
keeping the controllers in AngularJS land.

你可以用 Angular 的服务类来替换这个实现，而把控制器继续留在 AngularJS 的地盘上。

In the new version, you import the Angular HTTP module and call its `Http` service instead of `ngResource`.

在这个新版本中，你导入了 Angular 的 HTTP 模块，并且用它的 `Http` 服务替换掉 `NgResource`。

Re-open the `app.module.ts` file, import and add `HttpModule` to the `imports` array of the `AppModule`:

再次打开 `app.module.ts` 文件，导入并把 `HttpModule` 添加到 `AppModule` 的 `imports` 数组中：

<code-example path="upgrade-phonecat-2-hybrid/app/app.module.ts" region="httpmodule" title="app.module.ts">
</code-example>

Now you're ready to upgrade the Phone service itself. Replace the ngResource-based
service in `phone.service.ts` with a TypeScript class decorated as `@Injectable`:

现在，你已经准备好了升级 `Phones` 服务本身。你将为 `phone.service.ts` 文件中基于 ngResource 的服务加上 `@Injectable` 装饰器：

<code-example path="upgrade-phonecat-2-hybrid/app/core/phone/phone.service.ts" region="classdef" title="app/core/phone/phone.service.ts (skeleton)" linenums="false">
</code-example>

The `@Injectable` decorator will attach some dependency injection metadata
to the class, letting Angular know about its dependencies. As described
by the [Dependency Injection Guide](guide/dependency-injection),
this is a marker decorator you need to use for classes that have no other
Angular decorators but still need to have their dependencies injected.

`@Injectable` 装饰器将把一些依赖注入相关的元数据附加到该类上，让 Angular 知道它的依赖信息。
就像在[依赖注入指南](guide/dependency-injection)中描述过的那样，
这是一个标记装饰器，你要把它用在那些没有其它 Angular 装饰器，并且自己有依赖注入的类上。

In its constructor the class expects to get the `Http` service. It will
be injected to it and it is stored as a private field. The service is then
used in the two instance methods, one of which loads the list of all phones,
and the other loads the details of a specified phone:

在它的构造函数中，该类期待一个 `Http` 服务。`Http` 服务将被注入进来并存入一个私有字段。
然后该服务在两个实例方法中被使用到，一个加载所有电话的列表，另一个加载一台指定电话的详情：

<code-example path="upgrade-phonecat-2-hybrid/app/core/phone/phone.service.ts" region="fullclass" title="app/core/phone/phone.service.ts">
</code-example>

The methods now return observables of type `PhoneData` and `PhoneData[]`. This is
a type you don't have yet. Add a simple interface for it:

该方法现在返回一个 `Phone` 类型或 `Phone[]` 类型的可观察对象(Observable)。
这是一个你从未用过的类型，因此你得为它新增一个简单的接口：

<code-example path="upgrade-phonecat-2-hybrid/app/core/phone/phone.service.ts" region="phonedata-interface" title="app/core/phone/phone.service.ts (interface)" linenums="false">
</code-example>

`@angular/upgrade/static` has a `downgradeInjectable` method for the purpose of making
Angular services available to AngularJS code. Use it to plug in the `Phone` service:

`@angular/upgrade/static` 有一个 `downgradeInjectable` 方法，可以使 Angular 服务在 AngularJS 的代码中可用。
使用它来插入 `Phone` 服务：

<code-example path="upgrade-phonecat-2-hybrid/app/core/phone/phone.service.ts" region="downgrade-injectable" title="app/core/phone/phone.service.ts (downgrade)" linenums="false">
</code-example>

Here's the full, final code for the service:

最终，该类的全部代码如下：

<code-example path="upgrade-phonecat-2-hybrid/app/core/phone/phone.service.ts" title="app/core/phone/phone.service.ts">
</code-example>

Notice that you're importing the `map` operator of the RxJS `Observable` separately.
Do this for every RxJS operator.

注意，你单独导入了 RxJS `Observable` 中的 `map` 操作符。
你需要对想用的所有 RxJS 操作符这么做，因为 Angular 默认不会加载所有 RxJS 操作符。

The new `Phone` service has the same features as the original, `ngResource`-based service.
Because it's an Angular service, you register it with the `NgModule` providers:

这个新的 `Phone` 服务具有和老的基于 `ngResource` 的服务相同的特性。
因为它是 Angular 服务，你通过 `NgModule` 的 `providers` 数组来注册它：

<code-example path="upgrade-phonecat-2-hybrid/app/app.module.ts" region="phone" title="app.module.ts">
</code-example>

Now that you are loading `phone.service.ts` through an import that is resolved
by SystemJS, you should **remove the &lt;script&gt; tag** for the service from `index.html`.
This is something you'll do to all components as you upgrade them. Simultaneously
with the AngularJS to Angular upgrade you're also migrating code from scripts to modules.

现在，你正在用 SystemJS 加载 `phone.service.ts`，你应该从 `index.html` 中**移除该服务的 `<script>` 标签**。
这也是你在升级所有组件时将会做的事。在从 AngularJS 向 Angular 升级的同时，你也把代码从脚本移植为模块。

At this point, you can switch the two components to use the new service
instead of the old one.  While you `$inject` it as the downgraded `phone` factory,
it's really an instance of the `Phone` class and you annotate its type accordingly:

这时，你可以把两个控制器从使用老的服务切换成使用新的。你像降级过的 `phones` 工厂一样 `$inject` 它，
但它实际上是一个 `Phones` 类的实例，并且你可以据此注解它的类型：

<code-example path="upgrade-phonecat-2-hybrid/app/phone-list/phone-list.component.ajs.ts" title="app/phone-list/phone-list.component.ts">
</code-example>

<code-example path="upgrade-phonecat-2-hybrid/app/phone-detail/phone-detail.component.ajs.ts" title="app/phone-detail/phone-detail.component.ts">
</code-example>

Now there are two AngularJS components using an Angular service!
The components don't need to be aware of this, though the fact that the
service returns observables and not promises is a bit of a giveaway.
In any case, what you've achieved is a migration of a service to Angular
without having to yet migrate the components that use it.

这里的两个 AngularJS 控制器在使用 Angular 的服务！控制器不需要关心这一点，尽管实际上该服务返回的是可观察对象(Observable)，而不是承诺(Promise)。
无论如何，你达到的效果都是把服务移植到 Angular，而不用被迫移植组件来使用它。

<div class="alert is-helpful">

You could use the `toPromise` method of `Observable` to turn those
observables into promises in the service. In many cases that reduce
the number of changes to the component controllers.

你也能使用 `Observable` 的 `toPromise` 方法来在服务中把这些可观察对象转变成承诺，以进一步减小组件控制器中需要修改的代码量。

</div>

### Upgrading Components

### 升级组件

Upgrade the AngularJS components to Angular components next.
Do it one component at a time while still keeping the application in hybrid mode.
As you make these conversions, you'll also define your first Angular *pipes*.

接下来，把 AngularJS 的控制器升级成 Angular 的组件。每次升级一个，同时仍然保持应用运行在混合模式下。
在做转换的同时，你还将自定义首个 Angular*管道*。

Look at the phone list component first. Right now it contains a TypeScript
controller class and a component definition object. You can morph this into
an Angular component by just renaming the controller class and turning the
AngularJS component definition object into an Angular `@Component` decorator.
You can then also remove the static `$inject` property from the class:

先看看电话列表组件。它目前包含一个 TypeScript 控制器类和一个组件定义对象。重命名控制器类，
并把 AngularJS 的组件定义对象更换为 Angular `@Component` 装饰器，这样你就把它变形为 Angular
的组件了。然后，你还要从类中移除静态 `$inject` 属性。

<code-example path="upgrade-phonecat-2-hybrid/app/phone-list/phone-list.component.ts" region="initialclass" title="app/phone-list/phone-list.component.ts">
</code-example>

The `selector` attribute is a CSS selector that defines where on the page the component
should go. In AngularJS you do matching based on component names, but in Angular you
have these explicit selectors. This one will match elements with the name `phone-list`,
just like the AngularJS version did.

`selector` 属性是一个 CSS 选择器，用来定义组件应该被放在页面的哪。在 AngularJS 中，你会基于组件名字来匹配，
但是在 Angular 中，你要显式指定这些选择器。本组件将会对应元素名字 `phone-list`，和 AngularJS 版本一样。

Now convert the template of this component into Angular syntax.
The search controls replace the AngularJS `$ctrl` expressions
with Angular's two-way `[(ngModel)]` binding syntax:

现在，将组件的模版也转换为 Angular 语法。在搜索控件中，把 AngularJS 的 `$ctrl` 表达式替换成 Angular 的双向绑定语法 `[(ngModel)]`：

<code-example path="upgrade-phonecat-2-hybrid/app/phone-list/phone-list.template.html" region="controls" title="app/phone-list/phone-list.template.html (search controls)" linenums="false">
</code-example>

Replace the list's `ng-repeat` with an `*ngFor` as
[described in the Template Syntax page](guide/template-syntax#directives).
Replace the image tag's `ng-src` with a binding to the native `src` property.

把列表中的 `ng-repeat` 替换为 `*ngFor` 以及它的 `let var of iterable` 语法，
该语法在[模板语法指南中讲过](guide/template-syntax#directives)。
再把 `img` 标签的 `ng-src` 替换为一个标准的 `src` 属性(property)绑定。

<code-example path="upgrade-phonecat-2-hybrid/app/phone-list/phone-list.template.html" region="list" title="app/phone-list/phone-list.template.html (phones)" linenums="false">
</code-example>

#### No Angular _filter_ or _orderBy_ filters

#### Angular 中没有 `filter` 或 `orderBy` 过滤器

The built-in AngularJS `filter` and `orderBy` filters do not exist in Angular,
so you need to do the filtering and sorting yourself.

Angular 中并不存在 AngularJS 中内置的 `filter` 和 `orderBy` 过滤器。
所以你得自己实现进行过滤和排序。

You replaced the `filter` and `orderBy` filters with bindings to the `getPhones()` controller method,
which implements the filtering and ordering logic inside the component itself.

你把 `filter` 和 `orderBy` 过滤器改成绑定到控制器中的 `getPhones()` 方法，通过该方法，组件本身实现了过滤和排序逻辑。

<code-example path="upgrade-phonecat-2-hybrid/app/phone-list/phone-list.component.ts" region="getphones" title="app/phone-list/phone-list.component.ts">
</code-example>

Now you need to downgrade the Angular component so you can use it in AngularJS.
Instead of registering a component, you register a `phoneList` *directive*,
a downgraded version of the Angular component.

现在你需要降级你的 Angular 组件，这样你就可以在 AngularJS 中使用它了。
你要注册一个 `phoneList`*指令*，而不是注册一个组件，它是一个降级版的 Angular 组件。

The `as angular.IDirectiveFactory` cast tells the TypeScript compiler
that the return value of the `downgradeComponent` method is a directive factory.

强制类型转换 `as angular.IDirectiveFactory` 告诉 TypeScript 编译器 `downgradeComponent` 方法
的返回值是一个指令工厂。

<code-example path="upgrade-phonecat-2-hybrid/app/phone-list/phone-list.component.ts" region="downgrade-component" title="app/phone-list/phone-list.component.ts">
</code-example>

The new `PhoneListComponent` uses the Angular `ngModel` directive, located in the `FormsModule`.
Add the `FormsModule` to `NgModule` imports, declare the new `PhoneListComponent` and
finally add it to `entryComponents` since you downgraded it:

新的 `PhoneListComponent` 使用 Angular 的 `ngModel` 指令，它位于 `FormsModule` 中。
把 `FormsModule` 添加到 `NgModule` 的 `imports` 中，并声明新的 `PhoneListComponent` 组件，
最后，把降级的结果添加到 `entryComponents`中：

<code-example path="upgrade-phonecat-2-hybrid/app/app.module.ts" region="phonelist" title="app.module.ts">
</code-example>

Remove the &lt;script&gt; tag for the phone list component from `index.html`.

从 `index.html` 中移除电话列表组件的&lt;script&gt;标签。

Now set the remaining `phone-detail.component.ts` as follows:

现在，剩下的 `phone-detail.component.ts` 文件变成了这样：

<code-example path="upgrade-phonecat-2-hybrid/app/phone-detail/phone-detail.component.ts" title="app/phone-detail/phone-detail.component.ts">
</code-example>

This is similar to the phone list component.
The new wrinkle is the `RouteParams` type annotation that identifies the `routeParams` dependency.

这和电话列表组件很相似。
这里的窍门在于 `@Inject` 装饰器，它标记出了 `$routeParams` 依赖。

The AngularJS injector has an AngularJS router dependency called `$routeParams`,
which was injected into `PhoneDetails` when it was still an AngularJS controller.
You intend to inject it into the new `PhoneDetailsComponent`.

AngularJS 注入器具有 AngularJS 路由器的依赖，叫做 `$routeParams`。
它被注入到了 `PhoneDetails` 中，但 `PhoneDetails` 现在还是一个 AngularJS 控制器。
你要把它注入到新的 `PhoneDetailsComponent` 中。

Unfortunately, AngularJS dependencies are not automatically available to Angular components.
You must upgrade this service via a [factory provider](guide/upgrade#making-angularjs-dependencies-injectable-to-angular)
to make `$routeParams` an Angular injectable.
Do that in a new file called `ajs-upgraded-providers.ts` and import it in `app.module.ts`:

不幸的是，AngularJS 的依赖不会自动在 Angular 的组件中可用。
你必须使用[工厂提供商（factory provider）](guide/upgrade#making-angularjs-dependencies-injectable-to-angular)
来把 `$routeParams` 包装成 Angular 的服务提供商。
新建一个名叫 `ajs-upgraded-providers.ts` 的文件，并且在 `app.module.ts` 中导入它：

<code-example path="upgrade-phonecat-2-hybrid/app/ajs-upgraded-providers.ts" title="app/ajs-upgraded-providers.ts">
</code-example>

<code-example path="upgrade-phonecat-2-hybrid/app/app.module.ts" region="routeparams" title="app/app.module.ts ($routeParams)" linenums="false">
</code-example>

Convert the phone detail component template into Angular syntax as follows:

把该组件的模板转变成 Angular 的语法，代码如下：

<code-example path="upgrade-phonecat-2-hybrid/app/phone-detail/phone-detail.template.html" title="app/phone-detail/phone-detail.template.html">
</code-example>

There are several notable changes here:

这里有几个值得注意的改动：

* You've removed the `$ctrl.` prefix from all expressions.

   你从所有表达式中移除了 `$ctrl.` 前缀。

* You've replaced `ng-src` with property
  bindings for the standard `src` property.

   正如你在电话列表中做过的那样，你把 `ng-src` 替换成了标准的 `src` 属性绑定。

* You're using the property binding syntax around `ng-class`. Though Angular
  does have [a very similar `ngClass`](guide/template-syntax#directives)
  as AngularJS does, its value is not magically evaluated as an expression.
  In Angular, you always specify  in the template when an attribute's value is
  a property expression, as opposed to a literal string.

   你在 `ng-class` 周围使用了属性绑定语法。虽然 Angular 中有一个
  和 AngularJS 中[非常相似的 `ngClass`](guide/template-syntax#directives)指令，
  但是它的值不会神奇的作为表达式进行计算。在 Angular 中，模板中的属性(Attribute)值总是被作为
  属性(Property)表达式计算，而不是作为字符串字面量。

* You've replaced `ng-repeat`s with `*ngFor`s.

   你把 `ng-repeat` 替换成了 `*ngFor`。

* You've replaced `ng-click` with an event binding for the standard `click`.

   你把 `ng-click` 替换成了一个到标准 `click` 事件的绑定。

* You've wrapped the whole template in an `ngIf` that causes it only to be
  rendered when there is a phone present. You need this because when the component
  first loads, you don't have `phone` yet and the expressions will refer to a
  non-existing value. Unlike in AngularJS, Angular expressions do not fail silently
  when you try to refer to properties on undefined objects. You need to be explicit
  about cases where this is expected.

   你把整个模板都包裹进了一个 `ngIf` 中，这导致只有当存在一个电话时它才会渲染。你必须这么做，
  是因为组件首次加载时你还没有 `phone` 变量，这些表达式就会引用到一个不存在的值。
  和 AngularJS 不同，当你尝试引用未定义对象上的属性时，Angular 中的表达式不会默默失败。
  你必须明确指出这种情况是你所期望的。

Add `PhoneDetailComponent` component to the `NgModule` _declarations_ and _entryComponents_:

把 `PhoneDetailComponent` 组件添加到 `NgModule` 的 *declarations* 和 *entryComponents* 中：

<code-example path="upgrade-phonecat-2-hybrid/app/app.module.ts" region="phonedetail" title="app.module.ts">
</code-example>

You should now also remove the phone detail component &lt;script&gt; tag from `index.html`.

你现在应该从 `index.html` 中移除电话详情组件的&lt;script>。

#### Add the _CheckmarkPipe_

#### 添加 *CheckmarkPipe*

The AngularJS directive had a `checkmark` _filter_.
Turn that into an Angular **pipe**.

AngularJS 指令中有一个 `checkmark`*过滤器*，把它转换成 Angular 的**管道**。

There is no upgrade method to convert filters into pipes.
You won't miss it.
It's easy to turn the filter function into an equivalent Pipe class.
The implementation is the same as before, repackaged in the `transform` method.
Rename the file to `checkmark.pipe.ts` to conform with Angular conventions:

没有什么升级方法能把过滤器转换成管道。
但你也并不需要它。
把过滤器函数转换成等价的 Pipe 类非常简单。
实现方式和以前一样，但把它们包装进 `transform` 方法中就可以了。
把该文件改名成 `checkmark.pipe.ts`，以符合 Angular 中的命名约定：

<code-example path="upgrade-phonecat-2-hybrid/app/core/checkmark/checkmark.pipe.ts" title="app/core/checkmark/checkmark.pipe.ts" linenums="false">
</code-example>

Now import and declare the newly created pipe and
remove the filter &lt;script&gt; tag from `index.html`:

现在，导入并声明这个新创建的管道，同时从 `index.html` 文件中移除该过滤器的`<script>` 标签：

<code-example path="upgrade-phonecat-2-hybrid/app/app.module.ts" region="checkmarkpipe" title="app.module.ts">
</code-example>

### AOT compile the hybrid app

### 对混合式应用做 AOT 编译

To use AOT with a hybrid app, you have to first set it up like any other Angular application,
as shown in [the Ahead-of-time Compilation chapter](guide/aot-compiler).

要在混合式应用中使用 AOT 编译，你首先要像其它 Angular 应用一样设置它，就像[AOT 编译一章](guide/aot-compiler)所讲的那样。

Then change `main-aot.ts` to bootstrap the `AppComponentFactory` that was generated
by the AOT compiler:

然后修改 `main-aot.ts` 的引导代码，通过所生成的 `AppComponentFactory` 来引导 AngularJS 应用：

<code-example path="upgrade-phonecat-2-hybrid/app/main-aot.ts" title="app/main-aot.ts">
</code-example>

You need to load all the AngularJS files you already use in `index.html` in `aot/index.html`
as well:

你还要把在 `index.html` 中已经用到的所有 AngularJS 文件加载到 `aot/index.html` 中：

<code-example path="upgrade-phonecat-2-hybrid/aot/index.html" title="aot/index.html">
</code-example>

These files need to be copied together with the polyfills. The files the application
needs at runtime, like the `.json` phone lists and images, also need to be copied.

这些文件要带着相应的腻子脚本复制到一起。应用运行时需要的文件，比如电话列表 `.json` 和图片，也需要复制过去。

Install `fs-extra` via `npm install fs-extra --save-dev` for better file copying, and change
`copy-dist-files.js` to the following:

通过 `npm install fs-extra --save-dev` 安装 `fs-extra` 可以更好的复制文件，并且把 `copy-dist-files.js` 文件改成这样：

<code-example path="upgrade-phonecat-2-hybrid/copy-dist-files.js" title="copy-dist-files.js">
</code-example>

And that's all you need to use AOT while upgrading your app!

这就是想要在升级应用期间 AOT 编译所需的一切！

### Adding The Angular Router And Bootstrap

### 添加 Angular 路由器和引导程序

At this point, you've replaced all AngularJS application components with
their Angular counterparts, even though you're still serving them from the AngularJS router.

此刻，你已经把所有 AngularJS 的组件替换成了它们在 Angular 中的等价物，不过你仍然在 AngularJS 路由器中使用它们。

#### Add the Angular router

#### 添加 Angular 路由器

Angular has an [all-new router](guide/router).

Angular 有一个[全新的路由器](guide/router)。

Like all routers, it needs a place in the UI to display routed views.
For Angular that's the `<router-outlet>` and it belongs in a *root component*
at the top of the applications component tree.

像所有的路由器一样，它需要在 UI 中指定一个位置来显示路由的视图。
在 Angular 中，它是 `<router-outlet>`，并位于应用组件树顶部的*根组件*中。

You don't yet have such a root component, because the app is still managed as an AngularJS app.
Create a new `app.component.ts` file with the following `AppComponent` class:

你还没有这样一个根组件，因为该应用仍然是像一个 AngularJS 应用那样被管理的。
创建新的 `app.component.ts` 文件，放入像这样的 `AppComponent` 类：

<code-example path="upgrade-phonecat-3-final/app/app.component.ts" title="app/app.component.ts">
</code-example>

It has a simple template that only includes the `<router-outlet>.
This component just renders the contents of the active route and nothing else.

它有一个很简单的模板，只包含 Angular 路由的 `<router-outlet>` 和 AngularJS 路由的 `ng-view` 指令。
该组件只负责渲染活动路由的内容，此外啥也不干。

The selector tells Angular to plug this root component into the `<phonecat-app>`
element on the host web page when the application launches.

该选择器告诉 Angular：当应用启动时就把这个根组件插入到宿主页面的 `<phonecat-app>` 元素中。

Add this `<phonecat-app>` element to the `index.html`.
It replaces the old AngularJS `ng-view` directive:

把这个 `<phonecat-app>` 元素插入到 `index.html` 中。
用它来代替 AngularJS 中的 `ng-view` 指令：

<code-example path="upgrade-phonecat-3-final/index.html" region="appcomponent" title="index.html (body)" linenums="false">
</code-example>

#### Create the _Routing Module_

#### 创建*路由模块*

A router needs configuration whether it's the AngularJS or Angular or any other router.

无论在 AngularJS 还是 Angular 或其它框架中，路由器都需要进行配置。

The details of Angular router configuration are best left to the [Routing documentation](guide/router)
which recommends that you create a `NgModule` dedicated to router configuration
(called a _Routing Module_).

Angular 路由器配置的详情最好去查阅下[路由与导航](guide/router)文档。
它建议你创建一个专们用于路由器配置的 `NgModule`（名叫*路由模块*）。

<code-example path="upgrade-phonecat-3-final/app/app-routing.module.ts" title="app/app-routing.module.ts">
</code-example>

This module defines a `routes` object with two routes to the two phone components
and a default route for the empty path.
It passes the `routes` to the `RouterModule.forRoot` method which does the rest.

该模块定义了一个 `routes` 对象，它带有两个路由，分别指向两个电话组件，以及为空路径指定的默认路由。
它把 `routes` 传给 `RouterModule.forRoot` 方法，该方法会完成剩下的事。

A couple of extra providers enable routing with "hash" URLs such as `#!/phones`
instead of the default "push state" strategy.

一些额外的提供商让路由器使用“hash”策略解析 URL，比如 `#!/phones`，而不是默认的“Push State”策略。

Now update the `AppModule` to import this `AppRoutingModule` and also the
declare the root `AppComponent` as the bootstrap component.
That tells Angular that it should bootstrap the app with the _root_ `AppComponent` and
insert its view into the host web page.

现在，修改 `AppModule`，让它导入这个 `AppRoutingModule`，并同时声明根组件 `AppComponent`。
这会告诉 Angular，它应该使用根组件 `AppComponent` 引导应用，并把它的视图插入到宿主页面中。

You must also remove the bootstrap of the AngularJS module from `ngDoBootstrap()` in `app.module.ts`
and the `UpgradeModule` import.

你还要从 `app.module.ts` 中移除调用 `ngDoBootstrap()` 来引导 AngularJS 模块的代码，以及对 `UpgradeModule` 的导入代码。

<code-example path="upgrade-phonecat-3-final/app/app.module.ts" title="app/app.module.ts">
</code-example>

And since you are routing to `PhoneListComponent` and `PhoneDetailComponent` directly rather than
using a route template with a `<phone-list>` or `<phone-detail>` tag, you can do away with their
Angular selectors as well.

而且，由于你现在直接路由到 `PhoneListComponent` 和 `PhoneDetailComponent`，而不再使用带 `<phone-list>` 或 `<phone-detail>` 标签的路由模板，因此你同样不再需要它们的 Angular 选择器。

#### Generate links for each phone

#### 为每个电话生成链接

You no longer have to hardcode the links to phone details in the phone list.
You can generate data bindings for each phone's `id` to the `routerLink` directive
and let that directive construct the appropriate URL to the `PhoneDetailComponent`:

在电话列表中，你不用再被迫硬编码电话详情的链接了。
你可以通过把每个电话的 `id` 绑定到 `routerLink` 指令来生成它们了，该指令的构造函数会为 `PhoneDetailComponent` 生成正确的 URL：

<code-example path="upgrade-phonecat-3-final/app/phone-list/phone-list.template.html" region="list" title="app/phone-list/phone-list.template.html (list with links)" linenums="false">
</code-example>

<div class="alert is-helpful">

See the [Routing](guide/router) page for details.

要了解详情，请查看[路由与导航](guide/router)页。

</div><br>

#### Use route parameters

#### 使用路由参数

The Angular router passes route parameters differently.
Correct the `PhoneDetail` component constructor to expect an injected `ActivatedRoute` object.
Extract the `phoneId` from the `ActivatedRoute.snapshot.params` and fetch the phone data as before:

Angular 路由器会传入不同的路由参数。
改正 `PhoneDetail` 组件的构造函数，让它改用注入进来的 `ActivatedRoute` 对象。
从 `ActivatedRoute.snapshot.params` 中提取出 `phoneId`，并像以前一样获取手机的数据：

<code-example path="upgrade-phonecat-3-final/app/phone-detail/phone-detail.component.ts" title="app/phone-detail/phone-detail.component.ts">
</code-example>

You are now running a pure Angular application!

你现在运行的就是纯正的 Angular 应用了！

### Say Goodbye to AngularJS

### 再见，AngularJS！

It is time to take off the training wheels and let the application begin
its new life as a pure, shiny Angular app. The remaining tasks all have to
do with removing code - which of course is every programmer's favorite task!

终于可以把辅助训练的轮子摘下来了！让你的应用作为一个纯粹、闪亮的 Angular 程序开始它的新生命吧。
  剩下的所有任务就是移除代码 —— 这当然是每个程序员最喜欢的任务！

The application is still bootstrapped as a hybrid app.
There's no need for that anymore.

应用仍然以混合式应用的方式启动，然而这再也没有必要了。

Switch the bootstrap method of the application from the `UpgradeModule` to the Angular way.

把应用的引导（`bootstrap`）方法从 `UpgradeAdapter` 的改为 Angular 的。

<code-example path="upgrade-phonecat-3-final/app/main.ts" title="main.ts">
</code-example>

If you haven't already, remove all references to the `UpgradeModule` from `app.module.ts`,
as well as any [factory provider](guide/upgrade#making-angularjs-dependencies-injectable-to-angular)
for AngularJS services, and the `app/ajs-upgraded-providers.ts` file.

如果你还没有这么做，请从 `app.module.ts 删除所有 `UpgradeModule 的引用，
  以及所有用于 AngularJS 服务的[工厂供应商（factory provider）](guide/upgrade#making-angularjs-dependencies-injectable-to-angular)和 `app/ajs-upgraded-providers.ts` 文件。

Also remove any `downgradeInjectable()` or `downgradeComponent()` you find,
together with the associated AngularJS factory or directive declarations.
Since you no longer have downgraded components, you no longer list them
in `entryComponents`.

还要删除所有的 `downgradeInjectable()` 或 `downgradeComponent()` 以及与 AngularJS 相关的工厂或指令声明。
因为你不再需要降级任何组件了，也不再需要把它们列在 `entryComponents` 中。

<code-example path="upgrade-phonecat-3-final/app/app.module.ts" title="app.module.ts">
</code-example>

You may also completely remove the following files. They are AngularJS
module configuration files and not needed in Angular:

你还要完全移除了下列文件。它们是 AngularJS 的模块配置文件和类型定义文件，在 Angular 中不需要了：

* `app/app.module.ajs.ts`

* `app/app.config.ts`

* `app/core/core.module.ts`

* `app/core/phone/phone.module.ts`

* `app/phone-detail/phone-detail.module.ts`

* `app/phone-list/phone-list.module.ts`

The external typings for AngularJS may be uninstalled as well. The only ones
you still need are for Jasmine and Angular polyfills.
The `@angular/upgrade` package and its mapping in `systemjs.config.js` can also go.

还需要卸载 AngularJS 的外部类型定义文件。你现在只需要留下 Jasmine 和 Angular 所需的腻子脚本。
`systemjs.config.js` 中的 `@angular/upgrade` 包及其映射也可以移除了。

<code-example format="">
  npm uninstall @angular/upgrade --save
  npm uninstall @types/angular @types/angular-animate @types/angular-cookies @types/angular-mocks @types/angular-resource @types/angular-route @types/angular-sanitize --save-dev
</code-example>

Finally, from `index.html`, remove all references to AngularJS scripts and jQuery.
When you're done, this is what it should look like:

最后，从 `index.html` 和 `karma.conf.js` 中，移除所有对 AngularJS 和 jQuery 脚本的引用。
当这些全部做完时，`index.html` 应该是这样的：

<code-example path="upgrade-phonecat-3-final/index.html" region="full" title="index.html">
</code-example>

That is the last you'll see of AngularJS! It has served us well but now
it's time to say goodbye.

这是你最后一次看到 AngularJS 了！它曾经带给你很多帮助，不过现在，该说再见了。

## Appendix: Upgrading PhoneCat Tests

## 附录：升级 PhoneCat 的测试

Tests can not only be retained through an upgrade process, but they can also be
used as a valuable safety measure when ensuring that the application does not
break during the upgrade. E2E tests are especially useful for this purpose.

测试不仅要在升级过程中被保留，它还是确保应用在升级过程中不会被破坏的一个安全指示器。
要达到这个目的，E2E 测试尤其有用。

### E2E Tests

### E2E 测试

The PhoneCat project has both E2E Protractor tests and some Karma unit tests in it.
Of these two, E2E tests can be dealt with much more easily: By definition,
E2E tests access the application from the *outside* by interacting with
the various UI elements the app puts on the screen. E2E tests aren't really that
concerned with the internal structure of the application components. That
also means that, although you modify the project quite a bit during the upgrade, the E2E
test suite should keep passing with just minor modifications. You
didn't change how the application behaves from the user's point of view.

PhoneCat 项目中同时有基于 Protractor 的 E2E 测试和一些基于 Karma 的单元测试。
对这两者来说，E2E 测试的转换要容易得多：根据定义，E2E 测试通过与应用中显示的这些 UI 元素互动，从*外部*访问你的应用来进行测试。
E2E 测试实际上并不关心这些应用中各部件的内部结构。这也意味着，虽然你已经修改了此应用程序，
但是 E2E 测试套件仍然应该能像以前一样全部通过。因为从用户的角度来说，你并没有改变应用的行为。

During TypeScript conversion, there is nothing to do to keep E2E tests
working. But when you change the bootstrap to that of a Hybrid app,
you must make a few changes.

在转成 TypeScript 期间，你不用做什么就能让 E2E 测试正常工作。
只有当你想做些修改而把组件及其模板升级到 Angular 时才需要做些处理。

Update the `protractor-conf.js` to sync with hybrid apps:

再对 `protractor-conf.js` 做下列修改，与混合应用同步：

<code-example format="">
  ng12Hybrid: true
</code-example>

When you start to upgrade components and their templates to Angular, you'll make more changes
because the E2E tests have matchers that are specific to AngularJS.
For PhoneCat you need to make the following changes in order to make things work with Angular:

当你开始组件和模块升级到 Angular 时，还需要一系列后续的修改。
这是因为 E2E 测试有一些匹配器是 AngularJS 中特有的。对于 PhoneCat 来说，为了让它能在 Angular 下工作，你得做下列修改：

<table>
  <tr>

    <th>

      Previous code

      老代码

    </th>

    <th>

      New code

      新代码

    </th>

    <th>

      Notes

      说明

    </th>

  </tr>
  <tr>

    <td>

      `by.repeater('phone in $ctrl.phones').column('phone.name')`

    </td>

    <td>

      `by.css('.phones .name')`

    </td>

    <td>

      The repeater matcher relies on AngularJS `ng-repeat`

      repeater 匹配器依赖于 AngularJS 中的 `ng-repeat`

    </td>

  </tr>
  <tr>

    <td>

      `by.repeater('phone in $ctrl.phones')`

    </td>

    <td>

      `by.css('.phones li')`

    </td>

    <td>

      The repeater matcher relies on AngularJS `ng-repeat`

      repeater 匹配器依赖于 AngularJS 中的 `ng-repeat`

    </td>

  </tr>
  <tr>

    <td>

      `by.model('$ctrl.query')`

    </td>

    <td>

      `by.css('input')`

    </td>

    <td>

      The model matcher relies on AngularJS `ng-model`

      model 匹配器依赖于 AngularJS 中的 `ng-model`

    </td>

  </tr>
  <tr>

    <td>

      `by.model('$ctrl.orderProp')`

    </td>

    <td>

      `by.css('select')`

    </td>

    <td>

      The model matcher relies on AngularJS `ng-model`

      model 匹配器依赖于 AngularJS 中的 `ng-model`

    </td>

  </tr>
  <tr>

    <td>

      `by.binding('$ctrl.phone.name')`

    </td>

    <td>

      `by.css('h1')`

    </td>

    <td>

      The binding matcher relies on AngularJS data binding

      binding 匹配器依赖于 AngularJS 的数据绑定

    </td>

  </tr>
</table>

When the bootstrap method is switched from that of `UpgradeModule` to
pure Angular, AngularJS ceases to exist on the page completely.
At this point, you need to tell Protractor that it should not be looking for
an AngularJS app anymore, but instead it should find *Angular apps* from
the page.

当引导方式从 `UpgradeModule` 切换到纯 Angular 的时，AngularJS 就从页面中完全消失了。
此时，你需要告诉 Protractor，它不用再找 AngularJS 应用了，而是从页面中查找 *Angular* 应用。
于是在 `protractor-conf.js` 中做下列修改：

Replace the `ng12Hybrid` previously added with the following in `protractor-conf.js`:

替换之前在 `protractor-conf.js` 中加入 `ng12Hybrid`，象这样：

<code-example format="">
  useAllAngular2AppRoots: true,
</code-example>

Also, there are a couple of Protractor API calls in the PhoneCat test code that
are using the AngularJS `$location` service under the hood. As that
service is no longer present after the upgrade, replace those calls with ones
that use WebDriver's generic URL APIs instead. The first of these is
the redirection spec:

同样，`PhoneCat` 的测试代码中有两个 Protractor API 调用内部使用了 `$location`。该服务没有了，
你就得把这些调用用一个 WebDriver 的通用 URL API 代替。第一个 API 是“重定向(redirect)”规约：

<code-example path="upgrade-phonecat-3-final/e2e-spec.ts" region="redirect" title="e2e-tests/scenarios.ts">
</code-example>

And the second is the phone links spec:

然后是“电话链接(phone links)”规约：

<code-example path="upgrade-phonecat-3-final/e2e-spec.ts" region="links" title="e2e-tests/scenarios.ts">
</code-example>

### Unit Tests

### 单元测试

For unit tests, on the other hand, more conversion work is needed. Effectively
they need to be *upgraded* along with the production code.

另一方面，对于单元测试来说，需要更多的转化工作。实际上，它们需要随着产品代码一起升级。

During TypeScript conversion no changes are strictly necessary. But it may be
a good idea to convert the unit test code into TypeScript as well.

在转成 TypeScript 期间，严格来讲没有什么改动是必须的。但把单元测试代码转成 TypeScript 仍然是个好主意，
产品代码从 TypeScript 中获得的那些增益也同样适用于测试代码。

For instance, in the phone detail component spec, you can use ES2015
features like arrow functions and block-scoped variables and benefit from the type
definitions of the AngularJS services you're consuming:

比如，在这个电话详情组件的规约中，你不仅用到了 ES2015 中的箭头函数和块作用域变量这些特性，还为所用的一些
AngularJS 服务提供了类型定义。

<code-example path="upgrade-phonecat-1-typescript/app/phone-detail/phone-detail.component.spec.ts" title="app/phone-detail/phone-detail.component.spec.ts">
</code-example>

Once you start the upgrade process and bring in SystemJS, configuration changes
are needed for Karma. You need to let SystemJS load all the new Angular code,
which can be done with the following kind of shim file:

一旦你开始了升级过程并引入了 SystemJS，还需要对 Karma 进行配置修改。
你需要让 SystemJS 加载所有的 Angular 新代码，

<code-example path="upgrade-phonecat-2-hybrid/karma-test-shim.1.js" title="karma-test-shim.js">
</code-example>

The shim first loads the SystemJS configuration, then Angular's test support libraries,
and then the application's spec files themselves.

这个 shim 文件首先加载了 SystemJS 的配置，然后是 Angular 的测试支持库，然后是应用本身的规约文件。

Karma configuration should then be changed so that it uses the application root dir
as the base directory, instead of `app`.

然后需要修改 Karma 配置，来让它使用本应用的根目录作为基础目录(base directory)，而不是 `app`。

<code-example path="upgrade-phonecat-2-hybrid/karma.conf.ajs.js" region="basepath" title="karma.conf.js">
</code-example>

Once done, you can load SystemJS and other dependencies, and also switch the configuration
for loading application files so that they are *not* included to the page by Karma. You'll let
the shim and SystemJS load them.

一旦这些完成了，你就能加载 SystemJS 和其它依赖，并切换配置文件来加载那些应用文件，而*不用*在 Karma 页面中包含它们。
你要让这个 shim 文件和 SystemJS 去加载它们。

<code-example path="upgrade-phonecat-2-hybrid/karma.conf.ajs.js" region="files" title="karma.conf.js">
</code-example>

Since the HTML templates of Angular components will be loaded as well, you must help
Karma out a bit so that it can route them to the right paths:

由于 Angular 组件中的 HTML 模板也同样要被加载，所以你得帮 Karma 一把，帮它在正确的路径下找到这些模板：

<code-example path="upgrade-phonecat-2-hybrid/karma.conf.ajs.js" region="html" title="karma.conf.js">
</code-example>

The unit test files themselves also need to be switched to Angular when their production
counterparts are switched. The specs for the checkmark pipe are probably the most straightforward,
as the pipe has no dependencies:

如果产品代码被切换到了 Angular，单元测试文件本身也需要切换过来。对勾(checkmark)管道的规约可能是最简单的，因为它没有任何依赖：

<code-example path="upgrade-phonecat-2-hybrid/app/core/checkmark/checkmark.pipe.spec.ts" title="app/core/checkmark/checkmark.pipe.spec.ts">
</code-example>

The unit test for the phone service is a bit more involved. You need to switch from the mocked-out
AngularJS `$httpBackend` to a mocked-out Angular Http backend.

`Phone` 服务的测试会牵扯到一点别的。你需要把模拟版的 AngularJS `$httpBackend` 服务切换到模拟板的 Angular Http 后端。

<code-example path="upgrade-phonecat-2-hybrid/app/core/phone/phone.service.spec.ts" title="app/core/phone/phone.service.spec.ts">
</code-example>

For the component specs, you can mock out the `Phone` service itself, and have it provide
canned phone data. You use Angular's component unit testing APIs for both components.

对于组件的规约，你可以模拟出 `Phone` 服务本身，并且让它提供电话的数据。你可以对这些组件使用 Angular 的组件单元测试 API。

<code-example path="upgrade-phonecat-2-hybrid/app/phone-detail/phone-detail.component.spec.ts" title="app/phone-detail/phone-detail.component.spec.ts">
</code-example>

<code-example path="upgrade-phonecat-2-hybrid/app/phone-list/phone-list.component.spec.ts" title="app/phone-list/phone-list.component.spec.ts">
</code-example>

Finally, revisit both of the component tests when you switch to the Angular
router. For the details component, provide a mock of Angular `ActivatedRoute` object
instead of using the AngularJS `$routeParams`.

最后，当你切换到 Angular 路由时，需要重新过一遍这些组件测试。对详情组件来说，你需要提供一个 Angular
`RouteParams` 的 mock 对象，而不再用 AngularJS 中的 `$routeParams`。

<code-example path="upgrade-phonecat-3-final/app/phone-detail/phone-detail.component.spec.ts" region="activatedroute" title="app/phone-detail/phone-detail.component.spec.ts">
</code-example>

And for the phone list component, a few adjustments to the router make
the `RouteLink` directives work.

对于电话列表组件，还要再做少量的调整，以便路由器能让 `RouteLink` 指令正常工作。

<code-example path="upgrade-phonecat-3-final/app/phone-list/phone-list.component.spec.ts" region="routestuff" title="app/phone-list/phone-list.component.spec.ts">
</code-example><|MERGE_RESOLUTION|>--- conflicted
+++ resolved
@@ -1,14 +1,9 @@
 # Upgrading from AngularJS to Angular
 
-<<<<<<< HEAD
 # 从 AngularJS 升级到 Angular
 
-_Angular_ is the name for the Angular of today and tomorrow.
-_AngularJS_ is the name for all v1.x versions of Angular.
-=======
 _Angular_ is the name for the Angular of today and tomorrow.<br />
 _AngularJS_ is the name for all 1.x versions of Angular.
->>>>>>> 601064e4
 
 *Angular* 这个名字专指现在和未来的 Angular 版本，而 *AngularJS* 专指 Angular 的所有 v1.x 版本。
 
@@ -341,17 +336,13 @@
 
 ### How ngUpgrade Works
 
-<<<<<<< HEAD
 ### 升级模块工作原理
 
-The primary tool provided by ngUpgrade is called the `UpgradeModule`.
-=======
 One of the primary tools provided by ngUpgrade is called the `UpgradeModule`.
->>>>>>> 601064e4
 This is a module that contains utilities for bootstrapping and managing hybrid
 applications that support both Angular and AngularJS code.
 
-`upgrade` 模块提供的主要工具叫做 `UpgradeModule`。这是一个服务，它可以启动并管理一个能同时支持 Angular 和 AngularJS 的混合式应用。
+`ngUpgrade` 提供的主要工具之一被称为 `UpgradeModule`。这是一个服务，它可以启动并管理一个能同时支持 Angular 和 AngularJS 的混合式应用。
 
 When you use ngUpgrade, what you're really doing is *running both AngularJS and
 Angular at the same time*. All Angular code is running in the Angular
@@ -644,15 +635,11 @@
 You will import `UpgradeModule` inside the NgModule, and then use it for
 bootstrapping the AngularJS module.
 
-<<<<<<< HEAD
 在混合式应用中，你同时运行了两个版本的 Angular。
 这意味着你至少需要 AngularJS 和 Angular 各提供一个模块。
 当你使用 AngularJS 的模块进行引导时，就得把 Angular 的模块传给 `UpgradeModule`。
 
-<div class="l-sub-section">
-=======
 <div class="alert is-helpful">
->>>>>>> 601064e4
 
 For more information, see [NgModules](guide/ngmodules).
 
@@ -735,14 +722,10 @@
 and use it to bootstrap the AngularJS app in the `AppModule.ngDoBootstrap` method.
 The `upgrade.bootstrap` method takes the exact same arguments as [angular.bootstrap](https://docs.angularjs.org/api/ng/function/angular.bootstrap):
 
-<<<<<<< HEAD
 在 `AppModule` 的构造函数中，使用依赖注入技术获取了一个 `UpgradeModule` 实例，并用它在 `AppModule.ngDoBootstrap` 方法中启动 AngularJS 应用。
 `upgrade.bootstrap` 方法接受和 [angular.bootstrap](https://docs.angularjs.org/api/ng/function/angular.bootstrap) 完全相同的参数。
 
-<div class="l-sub-section">
-=======
 <div class="alert is-helpful">
->>>>>>> 601064e4
 
 Note that you do not add a `bootstrap` declaration to the `@NgModule` decorator, since
 AngularJS will own the root template of the application.
@@ -2054,13 +2037,9 @@
 Now you're running both AngularJS and Angular at the same time. That's pretty
 exciting! You're not running any actual Angular components yet. That's next.
 
-<<<<<<< HEAD
 现在，你同时运行着 AngularJS 和 Angular。漂亮！不过你还没有运行什么实际的 Angular 组件，这就是接下来要做的。
 
-<div class="l-sub-section">
-=======
 <div class="alert is-helpful">
->>>>>>> 601064e4
 
 #### Why declare _angular_ as _angular.IAngularStatic_?
 
