# JavaScript Modules vs. NgModules

# JavaScript 模块 vs. NgModule

#### Prerequisites

#### 前提条件

A basic understanding of [JavaScript/ECMAScript modules](https://hacks.mozilla.org/2015/08/es6-in-depth-modules/).

对 [JavaScript/ECMAScript 模块](https://hacks.mozilla.org/2015/08/es6-in-depth-modules/) 有基本的了解。

<hr>

JavaScript and Angular use modules to organize code, and
though they organize it differently, Angular apps rely on both.

JavaScript 和 Angular 都使用模块来组织代码，虽然它们的组织形式不同，但 Angular 的应用会同时依赖两者。

## JavaScript modules

## JavaScript 模块

In JavaScript, modules are individual files with JavaScript code in them. To make what’s in them available, you write an export statement, usually after the relevant code, like this:

在 JavaScript 中，模块是内含 JavaScript 代码的独立文件。要让其中的东西可用，你要写一个导出语句，通常会放在相应的代码之后，类似这样：

```typescript

export class AppComponent { ... }

```

Then, when you need that file’s code in another file, you import it like this:

然后，当你在其它文件中需要这个文件的代码时，要像这样导入它：

```typescript

import { AppComponent } from './app.component';

```

JavaScript modules help you namespace, preventing accidental global variables.

JavaScript 模块让你能为代码加上命名空间，防止因为全局变量而引起意外。

## NgModules

<!-- KW-- perMisko: let's discuss. This does not answer the question why it is different. Also, last sentence is confusing.-->

NgModules are classes decorated with `@NgModule`. The `@NgModule` decorator’s `imports` array tells Angular what other NgModules the current module needs. The modules in the `imports` array are different than JavaScript modules because they are NgModules rather than regular JavaScript modules. Classes with an `@NgModule` decorator are by convention kept in their own files, but what makes them an `NgModule` isn’t being in their own file, like JavaScript modules; it’s the presence of `@NgModule` and its metadata.

<<<<<<< HEAD
NgModule 是一些带有 `@NgModule` 装饰器的类。`@NgModule` 装饰器的 `imports` 数组会告诉 Angular 哪些其它的 NgModule 是当前模块所需的。
`imports` 数组中的这些模块与 JavaScript 模块不同，它们都是 NgModule 而不是常规的 JavaScript 模块。
带有 `@NgModule` 装饰器的类通常会习惯性地放在单独的文件中，但单独的文件并不像 JavaScript 模块那样作为必要条件，而是因为它带有 `@NgModule` 装饰器及其元数据。

The `AppModule` generated from the Angular CLI demonstrates both kinds of modules in action:
=======
The `AppModule` generated from the [Angular CLI](cli) demonstrates both kinds of modules in action:
>>>>>>> 331989ce

Angular CLI 生成的 `AppModule` 实际演示了这两种模块：

```typescript

/* These are JavaScript import statements. Angular doesn’t know anything about these. */
import { BrowserModule } from '@angular/platform-browser';
import { NgModule } from '@angular/core';

import { AppComponent } from './app.component';

/* The @NgModule decorator lets Angular know that this is an NgModule. */
@NgModule({
  declarations: [
    AppComponent
  ],
  imports: [     /* These are NgModule imports. */
    BrowserModule
  ],
  providers: [],
  bootstrap: [AppComponent]
})
export class AppModule { }

```

The NgModule classes differ from JavaScript module in the following key ways:

NgModule 类与 JavaScript 模块有下列关键性的不同：

* An NgModule bounds [declarable classes](guide/ngmodule-faq#q-declarable) only.
Declarables are the only classes that matter to the [Angular compiler](guide/ngmodule-faq#q-angular-compiler).

   Angular 模块只绑定了[*可声明的类*](guide/ngmodule-faq#q-declarable)，这些可声明的类只是供[Angular 编译器](guide/ngmodule-faq#q-angular-compiler)用的。

* Instead of defining all member classes in one giant file as in a JavaScript module,
you list the module's classes in the `@NgModule.declarations` list.

   与 JavaScript 类把它所有的成员类都放在一个巨型文件中不同，你要把该模块的类列在它的 `@NgModule.declarations` 列表中。

* An NgModule can only export the [declarable classes](guide/ngmodule-faq#q-declarable)
it owns or imports from other modules. It doesn't declare or export any other kind of class.

   Angular 模块只能导出[*可声明的类*](guide/ngmodule-faq#q-declarable)。这可能是它自己拥有的也可能是从其它模块中导入的。它不会声明或导出任何其它类型的类。

* Unlike JavaScript modules, an NgModule can extend the _entire_ application with services
by adding providers to the `@NgModule.providers` list.

   与 JavaScript 模块不同，NgModule 可以通过把服务提供商加到 `@NgModule.providers` 列表中，来用服务扩展*整个*应用。

<hr />

## More on NgModules

## 关于 NgModule 的更多知识

For more information on NgModules, see:

要了解关于 NgModule 的更多知识，参见

* [Bootstrapping](guide/bootstrapping).

   [引导启动](guide/bootstrapping)。

* [Frequently used modules](guide/frequent-ngmodules).

   [常用模块](guide/frequent-ngmodules)。

* [Providers](guide/providers).

   [服务提供商](guide/providers)。<|MERGE_RESOLUTION|>--- conflicted
+++ resolved
@@ -51,15 +51,11 @@
 
 NgModules are classes decorated with `@NgModule`. The `@NgModule` decorator’s `imports` array tells Angular what other NgModules the current module needs. The modules in the `imports` array are different than JavaScript modules because they are NgModules rather than regular JavaScript modules. Classes with an `@NgModule` decorator are by convention kept in their own files, but what makes them an `NgModule` isn’t being in their own file, like JavaScript modules; it’s the presence of `@NgModule` and its metadata.
 
-<<<<<<< HEAD
 NgModule 是一些带有 `@NgModule` 装饰器的类。`@NgModule` 装饰器的 `imports` 数组会告诉 Angular 哪些其它的 NgModule 是当前模块所需的。
 `imports` 数组中的这些模块与 JavaScript 模块不同，它们都是 NgModule 而不是常规的 JavaScript 模块。
 带有 `@NgModule` 装饰器的类通常会习惯性地放在单独的文件中，但单独的文件并不像 JavaScript 模块那样作为必要条件，而是因为它带有 `@NgModule` 装饰器及其元数据。
 
-The `AppModule` generated from the Angular CLI demonstrates both kinds of modules in action:
-=======
 The `AppModule` generated from the [Angular CLI](cli) demonstrates both kinds of modules in action:
->>>>>>> 331989ce
 
 Angular CLI 生成的 `AppModule` 实际演示了这两种模块：
 
