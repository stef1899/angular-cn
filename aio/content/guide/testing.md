--- conflicted
+++ resolved
@@ -438,23 +438,14 @@
 
 ### Configure CLI for CI testing in Chrome
 
-<<<<<<< HEAD
-### 为在 Chrome 中运行 CI 测试而配置 CLI
-
-When the CLI commands `ng test` and `ng e2e` are generally running the CI tests in your environment, you might still need to adjust your configuration to run the Chrome browser tests.
-
-当 CLI 命令 `ng test` 和 `ng e2e` 经常要在你的环境中运行 CI 测试时，你可能需要再调整一下配置，以运行 Chrome 浏览器测试。
-
-There are configuration files for both the [Karma JavaScript test runner](https://karma-runner.github.io/latest/config/configuration-file.html)
-and [Protractor](https://www.protractortest.org/#/api-overview) end-to-end testing tool,
-=======
 While the CLI command `ng test` is generally running the CI tests in your environment, you might still need to adjust your configuration to run the Chrome browser tests.
 
+当你要用 CLI 命令 `ng test` 在自己的环境中运行 CI 测试时，你可能需要再调整一下配置，以运行 Chrome 浏览器测试。
+
 There is a configuration file for the [Karma JavaScript test runner](https://karma-runner.github.io/latest/config/configuration-file.html),
->>>>>>> d7454a16
 which you must adjust to start Chrome without sandboxing.
 
-有一些文件是给 [Karma（直译 "报应"）](https://karma-runner.github.io/latest/config/configuration-file.html)测试运行器和 [Protractor（直译 "量角器"）](https://www.protractortest.org/#/api-overview) 端到端测试运行器使用的，你必须改为不用沙箱的 Chrome 启动方式。
+这个配置文件是给 [Karma（直译 "报应"）](https://karma-runner.github.io/latest/config/configuration-file.html)测试运行器使用的，你必须改为不用沙箱的 Chrome 启动方式。
 
 We'll be using [Headless Chrome](https://developers.google.com/web/updates/2017/04/headless-chrome#cli) in these examples.
 
@@ -473,28 +464,7 @@
 },
 ```
 
-<<<<<<< HEAD
-* In the root folder of your e2e tests project, create a new file named `protractor-ci.conf.js`. This new file extends the original `protractor.conf.js`.
-
-  在 e2e 测试项目的根目录下创建一个新文件 `protractor-ci.conf.js`，它扩展了原始的 `protractor.conf.js`：
-
-```
-const config = require('./protractor.conf').config;
-
-config.capabilities = {
-  browserName: 'chrome',
-  chromeOptions: {
-    args: ['--headless', '--no-sandbox']
-  }
-};
-
-exports.config = config;
-```
-
-Now you can run the following commands to use the `--no-sandbox` flag:
-=======
 Now you can run the following command to use the `--no-sandbox` flag:
->>>>>>> d7454a16
 
 现在你可以运行下列带有 `--no-sandbox` 标志的命令了：
 
@@ -543,13 +513,9 @@
   [测试管道](guide/testing-pipes) - 了解测试管道的方法。
 
 * [Debugging tests](guide/test-debugging)&mdash;uncover common testing bugs.
-<<<<<<< HEAD
 
   [调试测试代码](guide/testing-attribute-directives) - 发现测试代码的常见 BUG。
 
 * [Testing utility APIs](guide/testing-utility-apis)&mdash;get familiar with Angular testing features.
 
   [测试实用工具 API](guide/testing-utility-apis) - 了解 Angular 的测试特性。
-=======
-* [Testing utility APIs](guide/testing-utility-apis)&mdash;get familiar with Angular testing features.
->>>>>>> d7454a16
