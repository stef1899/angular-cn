--- conflicted
+++ resolved
@@ -27,46 +27,41 @@
 
 There are two ways to make a service a singleton in Angular:
 
-<<<<<<< HEAD
 在 Angular 中有两种方式来生成单例服务：
 
-* Declare that the service should be provided in the application root.
-
-  声明该服务应该在应用的根上提供。
-
-* Include the service in the `AppModule` or in a module that is only imported by the `AppModule`.
+* Declare `root` for the value of the `@Injectable()` `providedIn` property
+
+  把 `@Injectable()` 的 `providedIn` 属性声明为 `root`。
+
+* Include the service in the `AppModule` or in a module that is only imported by the `AppModule`
 
   把该服务包含在 `AppModule` 或某个只会被 `AppModule` 导入的模块中。
 
-Beginning with Angular 6.0, the preferred way to create a singleton service is to specify on the service that it should be provided in the application root. This is done by setting `providedIn` to `root` on the service's `@Injectable` decorator:
-
-从 Angular 6.0 开始，创建单例服务的首选方式是在那个服务类上指定它应该在应用的根上提供。只要在该服务的 `@Injectable` 装饰器上把 `providedIn` 设置为 `root` 就可以了：
-
-<code-example path="providers/src/app/user.service.0.ts"  header="src/app/user.service.0.ts" linenums="false"> </code-example>
-=======
-* Declare `root` for the value of the `@Injectable()` `providedIn` property
-* Include the service in the `AppModule` or in a module that is only imported by the `AppModule`
-
-
 {@a providedIn}
 
 ### Using `providedIn`
+
+### 使用 `providedIn`
 
 Beginning with Angular 6.0, the preferred way to create a singleton service is to set `providedIn` to `root` on the service's `@Injectable()` decorator. This tells Angular
 to provide the service in the application root.
 
+从 Angular 6.0 开始，创建单例服务的首选方式就是在那个服务类的 `@Injectable` 装饰器上把 `providedIn` 设置为 `root`。这会告诉 Angular 在应用的根上提供此服务。
+
 <code-example path="providers/src/app/user.service.0.ts"  header="src/app/user.service.ts" linenums="false"> </code-example>
->>>>>>> cb6dea47
 
 For more detailed information on services, see the [Services](tutorial/toh-pt4) chapter of the
 [Tour of Heroes tutorial](tutorial).
 
-<<<<<<< HEAD
 要想深入了解关于服务的信息，参见[《英雄指南》教程](tutorial)中的[服务](tutorial/toh-pt4)一章。
-=======
+
 ### NgModule `providers` array
 
+### NgModule 的 `providers` 数组
+
 In apps built with Angular versions prior to 6.0, services are registered NgModule `providers` arrays as follows:
+
+在基于 Angular 6.0 以前的版本构建的应用中，服务是注册在 NgModule 的 `providers` 数组中的，就像这样：
 
 ```ts
 @NgModule({
@@ -80,71 +75,63 @@
 If this NgModule were the root `AppModule`, the `UserService` would be a singleton and available
 throughout the app. Though you may see it coded this way, using the `providedIn` property of the `@Injectable()` decorator on the service itself is preferable as of Angular 6.0 as it makes your services tree-shakable.
 
+如果这个 NgModule 是根模块 `AppModule`，此 `UserService` 就会是单例的，并且在整个应用中都可用。虽然你可能会看到这种形式的代码，但是最好使用在服务自身的 `@Injectable()` 装饰器上设置 `providedIn` 属性的形式，因为 Angular 6.0 可以对这些服务进行摇树优化。
+
 {@a forRoot}
 
 ## The `forRoot()` pattern
 
+## `forRoot()` 模式
+
 Generally, you'll only need `providedIn` for providing services and `forRoot()`/`forChild()` for routing. However, understanding how `forRoot()` works to make sure a service is a singleton will inform your development at a deeper level.
+
+通常，你只需要用 `providedIn` 提供服务，用 `forRoot()`/`forChild()` 提供路由即可。
+不过，理解 `forRoot()` 为何能够确保服务只有单个实例，可以让你学会更深层次的开发知识。
 
 If a module defines both providers and declarations (components, directives, pipes),
 then loading the module in multiple feature modules would duplicate the registration of the service. This could result in multiple service instances and the service would no longer behave as a singleton.
 
+如果模块同时定义了 providers（服务）和 declarations（组件、指令、管道），那么，当你同时在多个特性模块中加载此模块时，这些服务就会被注册在多个地方。这会导致出现多个服务实例，并且该服务的行为不再像单例一样。
+
 There are multiple ways to prevent this:
 
+有多重方式来防止这种现象：
+
 * Use the [`providedIn` syntax](guide/singleton-services#providedIn) instead of registering the service in the module.
+
+  用 [`providedIn` 语法](guide/singleton-services#providedIn)代替在模块中注册服务的方式。
+
 * Separate your services into their own module.
+
+  把你的服务分离到它们自己的模块中。
+
 * Define `forRoot()` and `forChild()` methods in the module.
->>>>>>> cb6dea47
+
+  在模块中分别定义 `forRoot()` 和 `forChild()` 方法。
 
 <div class="alert is-helpful">
 
 **Note:** There are two example apps where you can see this scenario; the more advanced <live-example noDownload>NgModules live example</live-example>, which contains `forRoot()` and `forChild()` in the routing modules and the `GreetingModule`, and the simpler <live-example name="lazy-loading-ngmodules" noDownload>Lazy Loading live example</live-example>. For an introductory explanation see the [Lazy Loading Feature Modules](guide/lazy-loading-ngmodules) guide.
 
-<<<<<<< HEAD
-如果某个模块同时提供了服务提供商和可声明对象（组件、指令、管道），那么当在某个子注入器中加载它的时候（比如路由），就会生成多个该服务提供商的实例。
-而存在多个实例会导致一些问题，因为这些实例会屏蔽掉根注入器中该服务提供商的实例，而它的本意可能是作为单例对象使用的。
-因此，Angular 提供了一种方式来把服务提供商从该模块中分离出来，以便该模块既可以带着 `providers` 被根模块导入，也可以不带 `providers` 被子模块导入。
-
-1. Create a static method `forRoot()` (by convention) on the module.
-
-   在该模块上创建一个静态方法 `forRoot()`（习惯名称）。
-
-2. Place the providers into the `forRoot` method as follows.
-
-   把那些服务提供商放进 `forRoot` 方法中，参见下面的例子。
-
-<!-- MH: show a simple example how to do that without going to deep into it. -->
-=======
+**注意：**有两个范例应用可以让你查看这种情况，更高级的方式参见 <live-example noDownload>NgModules 在线例子</live-example>，它在路由模块中包含 `forRoot()` 和 `forChild()`，而 `GreetingModule` 是一个比较简单的<live-example name="lazy-loading-ngmodules" noDownload>惰性加载范例</live-example>。在[惰性加载模块](guide/lazy-loading-ngmodules)中有简要的解释。
+
 </div>
 
->>>>>>> cb6dea47
 
 Use `forRoot()` to
 separate providers from a module so you can import that module into the root module
 with `providers` and child modules without `providers`.
 
-<<<<<<< HEAD
-以 `RouterModule` 为例具体说说。`RouterModule` 要提供 `Router` 服务，还要提供 `RouterOutlet` 指令。
-`RouterModule` 要由根应用模块导入，以便该应用拥有一个路由器，而且它还需要至少一个 `RouterOutlet`。
-`RouterModule` 还必须由各个独立的路由组件导入，让它们能在自己的模板中使用 `RouterOutlet` 指令来支持其子路由。
-
-If the `RouterModule` didn’t have `forRoot()` then each route component would instantiate a new `Router` instance, which would break the application as there can only be one `Router`. For this reason, the `RouterModule` has the `RouterOutlet` declaration so that it is available everywhere, but the `Router` provider is only in the `forRoot()`. The result is that the root application module imports `RouterModule.forRoot(...)` and gets a `Router`, whereas all route components import `RouterModule` which does not include the `Router`.
-
-如果 `RouterModule` 没有 `forRoot()`，那么每个路由组件都会创建一个新的 `Router` 实例。这将会破坏整个应用，因为应用中只能有一个 `Router`。
-`RouterModule` 拥有 `RouterOutlet` 指令，它应该随处可用，但是 `Router` 只能有一个，它应该在 `forRoot()` 中提供。
-最终的结果就是，应用的根模块导入了 `RouterModule.forRoot(...)` 以获取 `Router`，而所有路由组件都导入了 `RouterModule`，它不包括这个 `Router` 服务。
-
-If you have a module which provides both providers and declarations, use this pattern to separate them out.
-
-如果你有一个同时提供服务提供商和可声明对象的模块，请使用下面的模式把它们分离开。
-
-A module that adds providers to the application can offer a
-facility for configuring those providers as well through the
-`forRoot()` method.
-=======
+使用 `forRoot()` 来把提供商从该模块中分离出去，这样你就能在根模块中导入该模块时带上 `providers` ，并且在子模块中导入它时不带 `providers`。
+
 1. Create a static method `forRoot()` on the module.
+
+   在该模块中创建一个静态方法 `forRoot()`。
+
 2. Place the providers into the `forRoot()` method.
 
+   把这些提供商放进 `forRoot()` 方法中。
+
 <code-example path="ngmodules/src/app/greeting/greeting.module.ts" region="for-root" header="src/app/greeting/greeting.module.ts" linenums="false"> </code-example>
 
 
@@ -152,9 +139,15 @@
 
 ### `forRoot()` and the `Router`
 
+### `forRoot()` 和 `Router`
+
 `RouterModule` provides the `Router` service, as well as router directives, such as `RouterOutlet` and `routerLink`. The root application module imports `RouterModule` so that the application has a `Router` and the root application components can access the router directives. Any feature modules must also import `RouterModule` so that their components can place router directives into their templates.
 
+`RouterModule` 中提供了 `Router` 服务，同时还有一些路由指令，比如 `RouterOutlet` 和 `routerLink` 等。应用的根模块导入了 `RouterModule`，以便应用中有一个 `Router` 服务，并且让应用的根组件可以访问各个路由器指令。任何一个特性模块也必须导入 `RouterModule`，这样它们的组件模板中才能使用这些路由器指令。
+
 If the `RouterModule` didn’t have `forRoot()` then each feature module would instantiate a new `Router` instance, which would break the application as there can only be one `Router`. By using the `forRoot()` method, the root application module imports `RouterModule.forRoot(...)` and gets a `Router`, and all feature modules import `RouterModule.forChild(...)` which does not instantiate another `Router`.
+
+如果 `RouterModule` 没有 `forRoot()`，那么每个特性模块都会实例化一个新的 `Router` 实例，而这会破坏应用的正常逻辑，因为应用中只能有一个 `Router` 实例。通过使用 `forRoot()` 方法，应用的根模块中会导入 `RouterModule.forRoot(...)`，从而获得一个 `Router` 实例，而所有的特性模块要导入 `RouterModule.forChild(...)`，它就不会实例化另外的 `Router`。
 
 <div class="alert is-helpful">
 
@@ -164,29 +157,26 @@
 However, since Angular 6.0, the best practice for providing services is with the
 `@Injectable()` `providedIn` property.
 
+**注意：**如果你的某个模块也同时有 providers 和 declarations，你也*可以*使用这种技巧来把它们分开。你可能会在某些传统应用中看到这算模式。
+不过，从 Angular 6.0 开始，提供服务的最佳实践是使用 `@Injectable()` 的 `providedIn` 属性。
+
 </div>
 
 ### How `forRoot()` works
->>>>>>> cb6dea47
-
-那些需要把服务提供商加到应用中的模块可以通过某种类似 `forRoot()` 方法的方式配置那些服务提供商。
+
+### `forRoot()` 的工作原理
 
 `forRoot()` takes a service configuration object and returns a
 [ModuleWithProviders](api/core/ModuleWithProviders), which is
 a simple object with the following properties:
 
-<<<<<<< HEAD
-`forRoot()` 接收一个服务配置对象，然后返回一个 [ModuleWithProviders](api/core/ModuleWithProviders) ，它是一个带有下列属性的简单对象：
+`forRoot()` 会接受一个服务配置对象，并返回一个 [ModuleWithProviders](api/core/ModuleWithProviders) 对象，它带有下列属性：
 
 * `ngModule`: in this example, the `CoreModule` class.
 
-   `ngModule`： 在这个例子中就是 `CoreModule` 类
+  `ngModule`：在这个例子中，就是 `CoreModule` 类。
 
 * `providers`: the configured providers.
-=======
-* `ngModule`: in this example, the `GreetingModule` class
-* `providers`: the configured providers
->>>>>>> cb6dea47
 
    `providers` - 配置好的服务提供商
 
@@ -199,49 +189,32 @@
 the `AppModule` providers takes precedence over the providers
 of imported modules.
 
-<<<<<<< HEAD
-在这个<live-example name="ngmodules"></live-example>中，根 `AppModule` 导入了 `CoreModule`，并把它的 `providers` 添加到了 `AppModule` 的服务提供商中。
-特别是，Angular 会在 `@NgModule.providers` 前面添加这些导入的服务提供商。
-这种顺序保证了 `AppModule` 中的服务提供商总是会优先于那些从其它模块中导入的服务提供商。
+在这个 <live-example name="ngmodules">在线例子</live-example>中，根模块 `AppModule` 导入了 `GreetingModule`，并把它的 `providers` 添加到了 `AppModule` 的服务提供商列表中。特别是，Angular 会把所有从其它模块导入的提供商追加到本模块的 `@NgModule.providers` 中列出的提供商之前。这种顺序可以确保你在 `AppModule` 的 `providers` 中显式列出的提供商，其优先级高于导入模块中给出的提供商。
 
 Import `CoreModule` and use its `forRoot()` method one time, in `AppModule`, because it registers services and you only want to register those services one time in your app. If you were to register them more than once, you could end up with multiple instances of the service and a runtime error.
 
 应该只在 `AppModule` 中导入 `CoreModule` 并只使用一次 `forRoot()` 方法，因为该方法中会注册服务，而你希望那些服务在该应用中只注册一次。
 如果你多次注册它们，就可能会得到该服务的多个实例，并导致运行时错误。
 
-You can also add a `forRoot()` method in the `CoreModule` that configures
-the core `UserService`.
-=======
-The sample app imports `GreetingModule` and uses its `forRoot()` method one time, in `AppModule`. Registering it once like this prevents multiple instances.
-
 You can also add a `forRoot()` method in the `GreetingModule` that configures
 the greeting `UserService`.
->>>>>>> cb6dea47
 
 你还可以在 `CoreModule` 中添加一个用于配置 `UserService` 的 `forRoot()` 方法。
 
 In the following example, the optional, injected `UserServiceConfig`
 extends the greeting `UserService`. If a `UserServiceConfig` exists, the `UserService` sets the user name from that config.
 
-<<<<<<< HEAD
 在下面的例子中，可选的注入 `UserServiceConfig` 扩展了 `Core` 模块中的 `UserService`。如果 `UserServiceConfig` 存在，就从这个配置中设置用户名。
 
-<code-example path="ngmodules/src/app/core/user.service.ts" region="ctor" header="src/app/core/user.service.ts (constructor)" linenums="false">
-=======
 <code-example path="ngmodules/src/app/greeting/user.service.ts" region="ctor" header="src/app/greeting/user.service.ts (constructor)" linenums="false">
->>>>>>> cb6dea47
 
 </code-example>
 
 Here's `forRoot()` that takes a `UserServiceConfig` object:
 
-<<<<<<< HEAD
 下面是一个接受 `UserServiceConfig` 参数的 `forRoot()` 方法：
 
-<code-example path="ngmodules/src/app/core/core.module.ts" region="for-root" header="src/app/core/core.module.ts (forRoot)" linenums="false">
-=======
 <code-example path="ngmodules/src/app/greeting/greeting.module.ts" region="for-root" header="src/app/greeting/greeting.module.ts (forRoot)" linenums="false">
->>>>>>> cb6dea47
 
 </code-example>
 
@@ -256,21 +229,16 @@
 
 The app displays "Miss Marple" as the user instead of the default "Sherlock Holmes".
 
-<<<<<<< HEAD
 该应用不再显示默认的 “Sherlock Holmes”，而是用 “Miss Marple” 作为用户名称。
 
-Remember to _import_ `CoreModule` as a Javascript import at the top of the file; don't add it to more than one `@NgModule` `imports` list.
-
-记住，在文件顶部使用 JavaScript 的 `import` 语句*导入* `CoreModule`，但不要在多于一个 `@NgModule` 的 `imports` 列表中添加它。
+Remember to import `GreetingModule` as a Javascript import at the top of the file and don't add it to more than one `@NgModule` `imports` list.
+
+记住：在本文件的顶部要以 JavaScript  import 形式导入 `GreetingModule`，并且不要把它多次加入到本 `@NgModule` 的 `imports` 列表中。
 
 <!-- KW--Does this mean that if we need it elsewhere we only import it at the top? I thought the services would all be available since we were importing it into `AppModule` in `providers`. -->
-=======
-Remember to import `GreetingModule` as a Javascript import at the top of the file and don't add it to more than one `@NgModule` `imports` list.
->>>>>>> cb6dea47
-
-## Prevent reimport of the `GreetingModule`
-
-<<<<<<< HEAD
+
+## Prevent reimport of the `CoreModule`
+
 ## 防止重复导入 `CoreModule`
 
 Only the root `AppModule` should import the `CoreModule`. If a
@@ -280,20 +248,11 @@
 只有根模块 `AppModule` 才能导入 `CoreModule`。如果一个惰性加载模块也导入了它，
 该应用就会为服务生成[多个实例](guide/ngmodule-faq#q-why-bad)。
 
-To guard against a lazy-loaded module re-importing `CoreModule`, add the following `CoreModule` constructor.
+To guard against a lazy loaded module re-importing `GreetingModule`, add the following `GreetingModule` constructor.
 
 要想防止惰性加载模块重复导入 `CoreModule`，可以添加如下的 `CoreModule` 构造函数。
 
-<code-example path="ngmodules/src/app/core/core.module.ts" region="ctor" header="src/app/core/core.module.ts" linenums="false">
-=======
-Only the root `AppModule` should import the `GreetingModule`. If a
-lazy-loaded module imports it too, the app can generate
-[multiple instances](guide/ngmodule-faq#q-why-bad) of a service.
-
-To guard against a lazy loaded module re-importing `GreetingModule`, add the following `GreetingModule` constructor.
-
 <code-example path="ngmodules/src/app/greeting/greeting.module.ts" region="ctor" header="src/app/greeting/greeting.module.ts" linenums="false">
->>>>>>> cb6dea47
 
 </code-example>
 
@@ -303,48 +262,36 @@
 decorator means "look for `GreetingModule` in an ancestor
 injector, above me in the injector hierarchy."
 
-<<<<<<< HEAD
-这个构造函数要求 Angular 把 `CoreModule` 注入到它自己。
-如果 Angular 在*当前*注入器中查找 `CoreModule`，这个注入过程就会陷入死循环。
-而 `@SkipSelf` 装饰器表示 “在注入器树中那些高于我的祖先注入器中查找 `CoreModule`”。
+该构造函数要求 Angular 把 `GreetingModule` 注入它自己。
+如果 Angular 在*当前*注入器中查找 `GreetingModule`，这次注入就会导致死循环，但是 `@SkipSelf()` 装饰器的意思是 "在注入器树中层次高于我的祖先注入器中查找 `GreetingModule`。"
 
 If the constructor executes as intended in the `AppModule`,
 there would be no ancestor injector that could provide an instance of `CoreModule` and the injector should give up.
 
-如果构造函数如预期般在 `AppModule` 中执行，那就没有祖先注入器能提供 `CoreModule` 的实例，于是注入器就会放弃查找。
-
-=======
->>>>>>> cb6dea47
+如果该构造函数如预期般执行在 `AppModule` 中，那就不会有任何祖先注入器可以提供 `CoreModule` 的实例，所以该注入器就会放弃注入。
+
 By default, the injector throws an error when it can't
 find a requested provider.
 The `@Optional()` decorator means not finding the service is OK.
 The injector returns `null`, the `parentModule` parameter is null,
 and the constructor concludes uneventfully.
 
-<<<<<<< HEAD
 默认情况下，当注入器找不到想找的提供商时，会抛出一个错误。
-但 `@Optional` 装饰器表示找不到该服务也无所谓。
+但 `@Optional()` 装饰器表示找不到该服务也无所谓。
 于是注入器会返回 `null`，`parentModule` 参数也就被赋成了空值，而构造函数没有任何异常。
 
-It's a different story if you improperly import `CoreModule` into a lazy-loaded module such as `CustomersModule`.
+It's a different story if you improperly import `GreetingModule` into a lazy loaded module such as `CustomersModule`.
 
 但如果你把 `CoreModule` 导入到像 `CustomerModule` 这样的惰性加载模块中，事情就不一样了。
-
-Angular creates a lazy-loaded module with its own injector,
-a _child_ of the root injector.
-`@SkipSelf` causes Angular to look for a `CoreModule` in the parent injector, which this time is the root injector.
-=======
-It's a different story if you improperly import `GreetingModule` into a lazy loaded module such as `CustomersModule`.
 
 Angular creates a lazy loaded module with its own injector,
 a child of the root injector.
 `@SkipSelf()` causes Angular to look for a `GreetingModule` in the parent injector, which this time is the root injector.
->>>>>>> cb6dea47
 Of course it finds the instance imported by the root `AppModule`.
 Now `parentModule` exists and the constructor throws the error.
 
-Angular 会创建一个惰性加载模块，它具有自己的注入器，它是根注入器的*子注入器*。
-`@SkipSelf` 让 Angular 在其父注入器中查找 `CoreModule`，这次，它的父注入器却是根注入器了（而上次的父注入器是空）。
+Angular 创建惰性加载模块时会给它一个自有的注入器，它是根注入器的*子注入器*。
+`@SkipSelf()` 让 Angular 在其父注入器中查找 `CoreModule`，这次，它的父注入器是根注入器（而上次的父注入器是空）。
 当然，这次它找到了由根模块 `AppModule` 导入的实例。
 该构造函数检测到存在 `parentModule`，于是抛出一个错误。
 
@@ -359,11 +306,7 @@
  </code-pane>
 </code-tabs>
 
-<<<<<<< HEAD
-<hr>
-=======
 <hr />
->>>>>>> cb6dea47
 
 ## More on NgModules
 
