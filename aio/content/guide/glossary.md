# Angular Glossary

# Angular 词汇表

Angular has its own vocabulary.
Most Angular terms are common English words
with a specific meaning within the Angular system.

Angular 有自己的词汇表。
虽然大多数 Angular 短语都是日常用语，但是在 Angular 体系中，它们有特别的含义。

This glossary lists the most prominent terms
and a few less familiar ones that have unusual or
unexpected definitions.

本词汇表列出了常用术语和少量具有独特或反直觉含义的罕用术语。

[A](guide/glossary#A) [B](guide/glossary#B) [C](guide/glossary#C) [D](guide/glossary#D) [E](guide/glossary#E) [F](guide/glossary#F) [G](guide/glossary#G) [H](guide/glossary#H) [I](guide/glossary#I)
[J](guide/glossary#J) [K](guide/glossary#K) [L](guide/glossary#L) [M](guide/glossary#M) [N](guide/glossary#N) [O](guide/glossary#O) [P](guide/glossary#P) [Q](guide/glossary#Q) [R](guide/glossary#R)
[S](guide/glossary#S) [T](guide/glossary#T) [U](guide/glossary#U) [V](guide/glossary#V) [W](guide/glossary#W) [X](guide/glossary#X) [Y](guide/glossary#Y) [Z](guide/glossary#Z)

{@a A}
{@a aot}


## Ahead-of-time (AOT) compilation

## 预 (ahead-of-time, AoT) 编译

You can compile Angular applications at build time.
By compiling your application using the compiler-cli, `ngc`, you can bootstrap directly to a module factory, meaning you don't need to include the Angular compiler in your JavaScript bundle.
Ahead-of-time compiled applications also benefit from decreased load time and increased performance.
 
开发者可以在构造时 (build-time) 编译 Angular 应用程序。
  通过`compiler-cli` - `ngc`编译应用程序，应用可以从一个模块工厂直接启动，
  意味着不再需要把 Angular 编译器添加到 JavaScript 包中。
  预编译的应用程序加载迅速，具有更高的性能。



## Annotation

## 注解

In practice, a synonym for [Decoration](guide/glossary#decorator).

实际上，是[装饰 (decoration)](guide/glossary#decorator) 的同义词。


{@a attribute-directive}


{@a attribute-directives}


## Attribute directives

## 属性型指令

A category of [directive](guide/glossary#directive) that can listen to and modify the behavior of
other HTML elements, attributes, properties, and components. They are usually represented
as HTML attributes, hence the name.

[指令 (directive)](guide/glossary#directive)的一种。可以监听或修改其它 HTML 元素、特性 (attribute)、属性 (property)、组件的行为。通常用作 HTML 属性，就像它的名字所暗示的那样。

For example, you can use the `ngClass` directive to add and remove CSS class names.

例如，`ngClass`指令就是典型的属性型指令。它可以添加或移除 CSS 类名。

Learn about them in the [_Attribute Directives_](guide/attribute-directives) guide.

要了解更多信息，请参见[_属性型指令_](guide/attribute-directives)页。


{@a B}

## Barrel

## 封装桶

A way to *roll up exports* from several ES2015 modules into a single convenient ES2015 module.
The barrel itself is an ES2015 module file that re-exports *selected* exports of other ES2015 modules.

封装桶是把多个模块的*导出结果*汇总到单一的 ES2015 模块的一种方式。
      封装桶本身是一个 ES2015 模块文件，它重新导出*选中的*导出，这些导入来自其它 ES2015 模块。

For example, imagine three ES2015 modules in a `heroes` folder:

例如，设想在`heroes`目录下有三个 ES2015 模块：


<code-example>
  // heroes/hero.component.ts
  export class HeroComponent {}

  // heroes/hero.model.ts
  export class Hero {}

    // heroes/hero.service.ts
    export class HeroService {}
</code-example>



Without a barrel, a consumer needs three import statements:

如果没有封装桶，消费者需要三条导入语句：  


<code-example>
  import { HeroComponent } from '../heroes/hero.component.ts';
  import { Hero }          from '../heroes/hero.model.ts';
  import { HeroService }   from '../heroes/hero.service.ts';
</code-example>



You can add a barrel to the `heroes` folder (called `index`, by convention) that exports all of these items:

在`heroes`目录下添加一个封装桶（按约定叫做`index`），它导出所有这三项：  


<code-example>
  export * from './hero.model.ts';   // re-export all of its exports
  export * from './hero.service.ts'; // re-export all of its exports
  export { HeroComponent } from './hero.component.ts'; // re-export the named thing

</code-example>



Now a consumer can import what it needs from the barrel.

现在，消费者就就可以从这个封装桶中导入它需要的东西了。


<code-example>
  import { Hero, HeroService } from '../heroes'; // index is implied
</code-example>



The Angular [scoped packages](guide/glossary#scoped-package) each have a barrel named `index`.

Angular 的每个[范围化包 (scoped package)](guide/glossary#scoped-package) 都有一个名为`index`的封装桶。


<div class="alert is-important">



You can often achieve the same result using [NgModules](guide/glossary#ngmodule) instead.

注意，你可以利用 [Angular 模块](guide/glossary#ngmodule)达到同样的目的。


</div>


## Binding

## 绑定 (binding)

Usually refers to [data binding](guide/glossary#data-binding) and the act of
binding an HTML object property to a data object property.

几乎都是指的[数据绑定 (data binding)](guide/glossary#data-binding) 和将 HTML 对象属性绑定到数据对象属性的行为。

Sometimes refers to a [dependency-injection](guide/glossary#dependency-injection) binding
between a "token"&mdash;also referred to as a "key"&mdash;and a dependency [provider](guide/glossary#provider).

有时也会指在“令牌”（也称为键）和依赖[提供商 (provider)](guide/glossary#provider)
之间的[依赖注入 (dependency injection)](guide/glossary#dependency-injection) 绑定。
这种用法很少，而且一般都会在上下文中写清楚。


## Bootstrap

## 启动/引导 (bootstrap)

<<<<<<< HEAD

=======
>>>>>>> 8d34364f
You launch an Angular application by "bootstrapping" it using the application root NgModule (`AppModule`).

Bootstrapping identifies an application's top level "root" [component](guide/glossary#component),
which is the first component that is loaded for the application.

通过应用程序根 Angular 模块来启动 Angular 应用程序。
  启动过程标识应用的顶级“根”[组件 (component)](guide/glossary#component)，也就是应用加载的第一个组件。
  更多信息，见[设置](guide/setup)。

You can bootstrap multiple apps in the same `index.html`, each app with its own top-level root.

你可以在同一个`index.html`中引导多个应用，每个应用都有它自己的顶级根组件。


{@a C}

## camelCase

## 驼峰式命名法 (camelCase)

The practice of writing compound words or phrases such that each word or abbreviation begins with a capital letter
_except the first letter, which is lowercase_.

驼峰式命名法是书写复合词或短语的一种形式，除首字母要小写外，每个单词或缩写都以大写字母开头。

Function, property, and method names are typically spelled in camelCase. For example, `square`, `firstName`, and `getHeroes`. Notice that `square` is an example of how you write a single word in camelCase.

通常，函数、属性和方法命名使用驼峰式拼写法。例如，`square`, `firstName` 和 `getHeroes`。注意这里的`square`是如何用驼峰式命名法表示单一词的例子。

camelCase is also known as *lower camel case* to distinguish it from *upper camel case*, or [PascalCase](guide/glossary#pascalcase).
In Angular documentation, "camelCase" always means *lower camel case*.

这种形式也叫做**小写驼峰式命名法 (lower camel case)**，以区分于**大写驼峰式命名法**，也称 [Pascal 命名法 (PascalCase)](guide/glossary#pascalcase)。
在文档中提到“驼峰式命名法 (camelCase) ”的时候，我们所指的都是小驼峰命名法。


## CLI

The Angular CLI is a `command line interface` tool that can create a project, add files, and perform a variety of ongoing development tasks such as testing, bundling, and deployment.

Learn more in the [Getting Started](guide/quickstart) guide.

{@a component}


## Component

## 组件 (component)

An Angular class responsible for exposing data to a [view](guide/glossary#view) and handling most of the view’s display and user-interaction logic.

组件是一个 Angular 类，用于把数据展示到[视图 (view)](guide/glossary#view)，并处理几乎所有的视图显示和交互逻辑。

The *component* is one of the most important building blocks in the Angular system.
It is, in fact, an Angular [directive](guide/glossary#directive) with a companion [template](guide/glossary#template).

*组件*是 Angular 系统中最重要的基本构造块之一。
它其实是一个拥有[模板 (template)](guide/glossary#template)的[指令 (directive)](guide/glossary#directive)。

Apply the `@Component` [decorator](guide/glossary#decorator) to
the component class, thereby attaching to the class the essential component metadata
that Angular needs to create a component instance and render the component with its template
as a view.

需要将`#@Component`[装饰器](guide/glossary#decorator)应用到一个组件类，从而把必要的组件元数据附加到类上。
Angular 会需要元数据来创建一个组件实例，并把组件的模板作为视图渲染出来。

Those familiar with "MVC" and "MVVM" patterns will recognize
the component in the role of "controller" or "view model".

如果你熟悉 "MVC" 和 "MVVM" 模式，就会意识到组件充当了“控制器 (controller) ”和“视图模型 (view model) ”的角色。

{@a D}

## dash-case

## 中线命名法 (dash-case)

The practice of writing compound words or phrases such that each word is separated by a dash or hyphen (`-`).
This form is also known as kebab-case.

中线命名法是书写复合词或短语的一种形式，使用中线 (`-`) 分隔每个单词。
这种形式也称为烤串命名法 kebab-case。

[Directive](guide/glossary#directive) selectors (like `my-app`) and
the root of filenames (such as `hero-list.component.ts`) are often
spelled in dash-case.

[指令](guide/glossary#directive)的选择器（例如`my-app`）和文件名（例如`hero-list.component.ts`）通常是用中线命名法来命名。


## Data binding

## 数据绑定 (data binding)

Applications display data values to a user and respond to user
actions (such as clicks, touches, and keystrokes).

应用程序会将数据展示给用户，并对用户的操作（点击、触屏、按键）做出回应。

In data binding, you declare the relationship between an HTML widget and data source
and let the framework handle the details.
Data binding is an alternative to manually pushing application data values into HTML, attaching
event listeners, pulling changed values from the screen, and
updating application data values.

在数据绑定机制下，我们只要声明一下HTML部件和数据源之间的关系，把细节交给框架去处理。
而以前的手动操作过程是：将数据推送到 HTML 页面中、添加事件监听器、从屏幕获取变化后的数据，并更新应用中的值。

Angular has a rich data-binding framework with a variety of data-binding
operations and supporting declaration syntax.

Angular 有一个非常强大的数据绑定框架，具有各种数据绑定操作，并支持声明式语法。

 Read about the following forms of binding in the [Template Syntax](guide/template-syntax) page:
 
 更多的绑定形式，见[模板语法](guide/template-syntax)：

 * [Interpolation](guide/template-syntax#interpolation)

   [插值表达式 (interpolation)](guide/template-syntax#interpolation)

 * [Property binding](guide/template-syntax#property-binding)

   [property 绑定 (property binding)](guide/template-syntax#property-binding)

 * [Event binding](guide/template-syntax#event-binding)

   [事件绑定 (event binding)](guide/template-syntax#event-binding)

 * [Attribute binding](guide/template-syntax#attribute-binding)

   [attribute 绑定 (attribute binding)](guide/template-syntax#attribute-binding)

 * [Class binding](guide/template-syntax#class-binding)

   [CSS 类绑定 (class binding)](guide/template-syntax#class-binding)

 * [Style binding](guide/template-syntax#style-binding)

   [样式绑定 (style binding)](guide/template-syntax#style-binding)

 * [Two-way data binding with ngModel](guide/template-syntax#ngModel)

   [基于 ngModel 的双向数据绑定 (Two-way data binding with ngModel)](guide/template-syntax#ngModel)

{@a decorator}


{@a decoration}


## Decorator | decoration

## 装饰器（decorator | decoration）

A *function* that adds metadata to a class, its members (properties, methods) and function arguments.

装饰器是一个**函数**，它将元数据添加到类、类成员（属性、方法）和函数参数。

Decorators are an experimental (stage 2), JavaScript language [feature](https://github.com/wycats/javascript-decorators). TypeScript adds support for decorators.

装饰器是一个 JavaScript 的语言[特性](https://github.com/wycats/javascript-decorators)，装饰器在 TypeScript 里已经实现，并被推荐到了ES2016（也就是ES7）。

To apply a decorator, position it immediately above or to the left of the item it decorates.

要想应用装饰器，把它放到被装饰对象的上面或左边。

Angular has its own set of decorators to help it interoperate with your application parts.
The following example is a `@Component` decorator that identifies a
class as an Angular [component](guide/glossary#component) and an `@Input` decorator applied to the `name` property
of that component. The elided object argument to the `@Component` decorator would contain the pertinent component metadata.

Angular 使用自己的一套装饰器来实现应用程序各部件之间的相互操作。
下面的例子中使用了`@Component`装饰器来将一个类标记为 Angular [组件 (component)](guide/glossary#component)，
并将`@Input`装饰器来应用到组件的`name`属性。
`@Component`装饰器中省略的参数对象会包含与组件有关的元数据。

```@Component({...})
export class AppComponent {
  constructor(@Inject('SpecialFoo') public foo:Foo) {}
  @Input() name:string;
}
```

The scope of a decorator is limited to the language feature
that it decorates. None of the decorations shown here will "leak" to other
classes that follow it in the file.

装饰器的作用域会被限制在它所装饰的语言特性。
在同一文件中，装饰器不会“泄露”到它后面的其它类。
  

<div class="alert is-important">



Always include parentheses `()` when applying a decorator.

永远别忘了在装饰器后面加括号`()`。


</div>


## Dependency injection

## 依赖注入（dependency injection）

A design pattern and mechanism
for creating and delivering parts of an application to other
parts of an application that request them.

依赖注入既是设计模式，同时又是一种机制：当应用程序的一些部件需要另一些部件时，
利用依赖注入来创建被请求的部件，并将它们注入到发出请求的部件中。

Angular developers prefer to build applications by defining many simple parts
that each do one thing well and then wiring them together at runtime.

Angular 开发者构建应用程序时的首选方法是：定义许多简单部件，
每个部件只做一件事并做好它，然后在运行时把它们装配在一起组成应用程序。

These parts often rely on other parts. An Angular [component](guide/glossary#component)
part might rely on a service part to get data or perform a calculation. When
part "A" relies on another part "B," you say that "A" depends on "B" and
that "B" is a dependency of "A."

这些部件通常会依赖其它部件。一个 Angular [组件 (component)](guide/glossary#component)
可能依赖一个服务部件来获取数据或执行运算。
如果部件 “A” 要靠另一个部件 “B” 才能工作，我们称 “A” 依赖 “B” ，“B” 是 “A” 的依赖。

You can ask a "dependency injection system" to create "A"
for us and handle all the dependencies.
If "A" needs "B" and "B" needs "C," the system resolves that chain of dependencies
and returns a fully prepared instance of "A."


可以要求“依赖注入系统”为我们创建 “A” 并处理所有依赖。如果 “A” 需要 “B” ，“B” 需要 “C ”，
系统将解析这个依赖链，返回一个完全准备好的 “A” 实例。

Angular provides and relies upon its own sophisticated
dependency-injection system
to assemble and run applications by "injecting" application parts
into other application parts where and when needed.

Angular 提供并使用自己精心设计的[依赖注入 (dependency injection)](guide/dependency-injection)系统来组装和运行应用程序，在需要的地方和时刻，将一些部件“注入”到另一些部件里面。

At the core, an [`injector`](guide/glossary#injector) returns dependency values on request.
The expression `injector.get(token)` returns the value associated with the given token.

在 Angular 内核中有一个[注入器 (injector)](guide/glossary#injector)，当请求时返回依赖值。
表达式`injector.get(token)`返回与该token（令牌）参数相关的值。

A token is an Angular type (`InjectionToken`). You rarely need to work with tokens directly; most
methods accept a class name (`Foo`) or a string ("foo") and Angular converts it
to a token. When you write `injector.get(Foo)`, the injector returns
the value associated with the token for the `Foo` class, typically an instance of `Foo` itself.

令牌是一个 Angular 中的类型 (`InjectionToken`)。我们很少直接处理令牌。
绝大多数方法都接受类名 (`Foo`) 或字符串 ("foo")， Angular 会把这些类名称和字符串转换成令牌。
当调用`injector.get(Foo)`时，注入器返回用`Foo`类生成的令牌所对应的依赖值，该依赖值通常是`Foo`类的实例。

During many of its operations, Angular makes similar requests internally, such as when it creates a [`component`](guide/glossary#component) for display.

Angular 在内部执行很多类似的依赖注入请求，例如，在创建用于显示的[组件 (component)](guide/glossary#component)。

The `Injector` maintains an internal map of tokens to dependency values.
If the `Injector` can't find a value for a given token, it creates
a new value using a `Provider` for that token.

注入器 (`Injector`) 维护一个令牌到依赖值的映射表。
如果注入器找不到给定令牌对应的依赖值，它会使用提供商 (`Provider`) 创建一个依赖值。

A [provider](guide/glossary#provider) is a recipe for
creating new instances of a dependency value associated with a particular token.

[提供商 (provider)](guide/glossary#provider)是一个“菜谱”，用于创建特定令牌对应的依赖实例。

An injector can only create a value for a given token if it has
a `provider` for that token in its internal provider registry.
Registering providers is a critical preparatory step.

只有当注入器内部提供商注册表中存在与令牌对应的提供商时，
注入器才能为这个令牌创建一个依赖值。所以注册提供商是一个非常关键的准备步骤。

Angular registers some of its own providers with every injector.
You can register your own providers.

Angular 会为每个注册器注册很多内置提供商。
    我们也可以注册自己的提供商。

Read more in the [Dependency Injection](guide/dependency-injection) page.

更多信息，参见[依赖注入 (dependency injection)](guide/dependency-injection)。


{@a directive}


{@a directives}


## Directive

## 指令 (directive)

An Angular class responsible for creating, reshaping, and interacting with HTML elements
in the browser DOM. The directive is Angular's most fundamental feature.

指令是一个 Angular 类，负责创建和重塑浏览器 DOM 中的 HTML 元素，并与之互动。
指令是 Angular 中最基本的特性之一。

A directive is usually associated with an HTML element or attribute.
This element or attribute is often referred to as the directive itself.
When Angular finds a directive in an HTML template,
it creates the matching directive class instance
and gives the instance control over that portion of the browser DOM.

指令几乎总与 HTML 元素或属性 (attribute) 相关。
我们通常把这些关联到的 HTML 元素或者属性 (attribute) 当做指令本身。
当 Angular 在 HTML 模板中遇到一个指令的时候，
它会创建匹配的指令类的实例，并把浏览器中这部分 DOM 的控制权交给它。

You can invent custom HTML markup (for example, `<my-directive>`) to
associate with your custom directives. You add this custom markup to HTML templates
as if you were writing native HTML. In this way, directives become extensions of
HTML itself.

你可以自定义 HTML 标签（例如`<my-directive>`）来关联自定义指令。
然后，可以像写原生 HTML 一样把这些自定义标签放到 HTML 模板里。
这样，指令就变成了 HTML 本身的拓展。

Directives fall into one of the following categories:

指令分为三类：

* [Components](guide/glossary#component) combine application logic with an HTML template to
render application [views](guide/glossary#view). Components are usually represented as HTML elements.
They are the building blocks of an Angular application.

  [组件 (component)](guide/glossary#component): 用于组合程序逻辑和 HTML 模板，渲染出应用程序的[视图](guide/glossary#view)。
  组件一般表示成 HTML 元素的形式，它们是构建 Angular 应用程序的基本单元。

* [Attribute directives](guide/glossary#attribute-directive) can listen to and modify the behavior of
other HTML elements, attributes, properties, and components. They are usually represented
as HTML attributes, hence the name.

  [属性型指令 (attribute directive)](guide/glossary#attribute-directive)：可以监控和修改其它 HTML 元素、 
  HTML 属性 (attribute)、 DOM 属性 (property)、组件等行为等等。它们通常表示为 HTML 属性 (attibute)，故名。

* [Structural directives](guide/glossary#structural-directive) are responsible for
shaping or reshaping HTML layout, typically by adding, removing, or manipulating
elements and their children.

  [结构型指令 (structural directive)](guide/glossary#structural-directive)：负责塑造或重塑 HTML
布局。这一般是通过添加、删除或者操作 HTML 元素及其子元素来实现的。

{@a E}

## ECMAScript

## ECMAScript 语言

The [official JavaScript language specification](https://en.wikipedia.org/wiki/ECMAScript).

[官方 JavaScript 语言规范](https://en.wikipedia.org/wiki/ECMAScript)

The latest approved version of JavaScript is
[ECMAScript 2017](http://www.ecma-international.org/ecma-262/8.0/)
(also known as "ES2017" or "ES8"). Many Angular developers write their applications
in ES8 or a dialect that strives to be
compatible with it, such as [TypeScript](guide/glossary#typescript).

最新批准的 JavaScript 版本是[ECMAScript 2016](http://www.ecma-international.org/ecma-262/7.0/)（也称“ES2016”或“ES7”）。
Angular 的开发人员要么使用这个版本的语言，要么使用与之兼容的方言，例如 [TypeScript](guide/glossary#typescript)。

Most modern browsers only support the much older "ECMAScript 5" (also known as "ES5") standard.
Applications written in ES2017, ES2016, ES2015, or one of their dialects must be [transpiled](guide/glossary#transpile)
to ES5 JavaScript.

目前，几乎所有现代游览器只支持很老的“ECMAScript 5” （也称ES5）标准。
使用ES2016、ES2015或者其它方言开发的应用程序，必须“[转译 (transpile)](guide/glossary#transpile)”成 ES5 JavaScript。

Angular developers can write in ES5 directly.

Angular 的开发人员也可以选择直接使用 ES5 编程。


## ES2015

## ES2015 语言

Short hand for [ECMAScript](guide/glossary#ecmascript) 2015.

[ECMAScript](guide/glossary#ecmascript) 2015 的缩写。

## ES5

## ES5 语言

Short hand for [ECMAScript](guide/glossary#ecmascript) 5, the version of JavaScript run by most modern browsers.

“[ECMAScript](guide/glossary#ecmascript) 5”的简写，大部分现代浏览器使用的 JavaScript 版本。

## ES6

## ES6 语言

Short hand for [ECMAScript](guide/glossary#ecmascript) 2015.

[ECMAScript](guide/glossary#ecmascript) 2015 的简写。

{@a F}


{@a G}


{@a H}

{@a I}

## Injector

## 注入器 (injector)

An object in the Angular [dependency-injection system](guide/glossary#dependency-injection)
that can find a named dependency in its cache or create a dependency
with a registered [provider](guide/glossary#provider).

Angular [依赖注入系统 (Dependency Injection System)](guide/glossary#dependency-injection)中的一个对象，
它可以在自己的缓存中找到一个命名的“依赖”或者利用已注册的[提供商 (provider)](guide/glossary#provider) 创建这样一个依赖。

## Input

## 输入属性 (input)

A directive property that can be the *target* of a
[property binding](guide/template-syntax#property-binding) (explained in detail in the [Template Syntax](guide/template-syntax) page).
Data values flow *into* this property from the data source identified
in the template expression to the right of the equal sign.

输入属性是一个指令属性，可以作为[属性绑定 (property binding)](guide/template-syntax#property-binding)（详情参见[模板语法](guide/template-syntax)页）的目标。
数据值会从模板表达式等号右侧的数据源流入这个属性。

See the [Input and output properties](guide/template-syntax#inputs-outputs) section of the [Template Syntax](guide/template-syntax) page.

见[模板语法](guide/template-syntax)中的[输入与输出属性](guide/template-syntax#inputs-outputs)。


## Interpolation

## 插值表达式 (interpolation)

A form of [property data binding](guide/glossary#data-binding) in which a
[template expression](guide/glossary#template-expression) between double-curly braces
renders as text.  That text may be concatenated with neighboring text
before it is assigned to an element property
or displayed between element tags, as in this example.

[属性数据绑定 (property data binding)](guide/glossary#data-binding) 的一种形式，位于双大括号中的[模板表达式 (template expression)](guide/glossary#template-expression)会被渲染成文本。
在被赋值给元素属性或者显示在元素标签中之前，这些文本可能会先与周边的文本合并，参见下面的例子。


<code-example language="html" escape="html">
  <label>My current hero is {{hero.name}}</label>

</code-example>



Read more about [interpolation](guide/template-syntax#interpolation) in the
[Template Syntax](guide/template-syntax) page.

更多信息，见[模板语法](guide/template-syntax)中的[插值表达式](guide/template-syntax#interpolation)。


{@a J}

{@a jit}


## Just-in-time (JIT) compilation

## 即时 (just-in-time, JiT) 编译

A bootstrapping method of compiling components and modules in the browser
and launching the application dynamically. Just-in-time mode is a good choice during development.
Consider using the [ahead-of-time](guide/glossary#aot) mode for production apps.

Angular 的即时编译在浏览器中启动并编译所有的组件和模块，动态运行应用程序。
  它很适合在开发过程中使用。但是在产品发布时，推荐采用[预编译 (ahead-of-time)](guide/glossary#aot) 模式。


{@a K}

## kebab-case

## 烤串命名法 (kebab-case)

See [dash-case](guide/glossary#dash-case).

见[中线命名法 (dash-case)](guide/glossary#dash-case)。


{@a L}

## Lifecycle hooks

## 生命周期钩子 (lifecycle hook)

[Directives](guide/glossary#directive) and [components](guide/glossary#component) have a lifecycle
managed by Angular as it creates, updates, and destroys them.

[指令 (directive)](guide/glossary#directive) 和[组件 (component)](guide/glossary#component) 具有生命周期，由 Angular 在创建、更新和销毁它们的过程中进行管理。

You can tap into key moments in that lifecycle by implementing
one or more of the lifecycle hook interfaces.

你可以通过实现一个或多个生命周期钩子接口，切入到生命周期中的关键时间点。

Each interface has a single hook method whose name is the interface name prefixed with `ng`.
For example, the `OnInit` interface has a hook method named `ngOnInit`.

每个接口只有一个钩子方法，方法名是接口名加前缀 `ng`。例如，`OnInit`接口的钩子方法名为 `ngOnInit`。

Angular calls these hook methods in the following order:

Angular 会按以下顺序调用钩子方法：

* `ngOnChanges`: when an [input](guide/glossary#input)/[output](guide/glossary#output) binding value changes.

  `ngOnChanges` - 在[输入属性 (input)](guide/glossary#input)/[输出属性 (output)](guide/glossary#output)的绑定值发生变化时调用。
  
* `ngOnInit`: after the first `ngOnChanges`.

  `ngOnInit` - 在第一次`ngOnChanges`完成后调用。
  
* `ngDoCheck`: developer's custom change detection.

  `ngDoCheck` - 开发者自定义变更检测。
  
* `ngAfterContentInit`: after component content initialized.

  `ngAfterContentInit` - 在组件内容初始化后调用。
  
* `ngAfterContentChecked`: after every check of component content.

  `ngAfterContentChecked` - 在组件内容每次检查后调用。
  
* `ngAfterViewInit`: after a component's views are initialized.

  `ngAfterViewInit` - 在组件视图初始化后调用。
  
* `ngAfterViewChecked`: after every check of a component's views.

  `ngAfterViewChecked` - 在组件视图每次检查后调用。
  
* `ngOnDestroy`: just before the directive is destroyed.

  `ngOnDestroy` - 在指令销毁前调用。

Read more in the [Lifecycle Hooks](guide/lifecycle-hooks) page.

更多信息，见[生命周期钩子 (lifecycle hook)](guide/lifecycle-hooks)。

{@a M}

## Module

## 模块 (module)

<div class="alert is-important">


Angular has the following types of modules:

Angular有下列模块类型：

* [NgModules](guide/glossary#ngmodule).
<<<<<<< HEAD
For details and examples, see the [NgModules](guide/ngmodule) page.

  [Angular 模块](guide/glossary#ngmodule)，见[Angular 模块](guide/ngmodule)。
* ES2015 modules, as described in this section.

  本节描述的 ES2015 模块。
=======
For details and examples, see the [NgModules](guide/ngmodules) page. 
* ES2015 modules, as described in this section.

For a comparison, see [JavaScript Modules vs. NgModules](guide/ngmodule-vs-jsmodule).
>>>>>>> 8d34364f


</div>



A cohesive block of code dedicated to a single purpose.  

模块是一个内聚的代码块，具有单一用途。

Angular apps are modular.

Angular 应用程序是模块化的。
  
In general, you assemble an application from many modules, both the ones you write and the ones you acquire from others.

一般来说，我们用模块来组装应用程序，这些模块包含自己编写的模块和从其它地方获取的模块。

A module *exports* something of value in that code, typically one thing such as a class;
a module that needs that class *imports* it.

模块会**导出 (export) **代码中的某些值，最典型的就是类。
模块如果需要什么东西，那就**导入 (import) **它。
  
The structure of NgModules and the import/export syntax
is based on the [ES2015 module standard](http://www.2ality.com/2014/09/es6-modules-final.html).
  
Angular 的模块结构和导入/导出语法是基于 [ES2015 模块标准](http://www.2ality.com/2014/09/es6-modules-final.html)的。

An application that adheres to this standard requires a module loader to
load modules on request and resolve inter-module dependencies.
Angular doesn't include a module loader and doesn't have a preference
for any particular third- party library.
You can use any module library that conforms to the standard.

采用这个标准的应用程序需要一个模块加载器来按需加载模块，并解析模块间的依赖关系。
Angular 不附带模块加载器，也不偏爱任何第三方库（虽然大多数例子使用SystemJS）。
你可以选择任何与这个标准兼容的模块化库。

Modules are typically named after the file in which the exported thing is defined.
The Angular [DatePipe](https://github.com/angular/angular/blob/master/packages/common/src/pipes/date_pipe.ts)
class belongs to a feature module named `date_pipe` in the file `date_pipe.ts`.

模块一般与它定义导出物的文件同名。例如，Angular 的 [DatePipe](https://github.com/angular/angular/blob/master/modules/angular2/src/common/pipes/date_pipe.ts) 类属于名叫`date_pipe`的特性模块，位于`date_pipe.ts`文件中。

You rarely access Angular feature modules directly. You usually import them from an Angular [scoped package](guide/glossary#scoped-package) such as `@angular/core`.

你很少需要直接访问 Angular 的特性模块。
而通常会从一个 Angular [范围化包 (scoped package)](guide/glossary#scoped-package)中导入它们，例如`@angular/core`。


{@a N}


## NgModule

<<<<<<< HEAD
## 可观察对象 (observable)


<div class="l-sub-section">



=======
>>>>>>> 8d34364f
Helps you organize an application into cohesive blocks of functionality.
An NgModule identifies the components, directives, and pipes that the application uses along with the list of external NgModules that the application needs, such as `FormsModule`.

Every Angular application has an application root-module class. By convention, the class is
called `AppModule` and resides in a file named `app.module.ts`.

For details and examples, see [NgModules](guide/ngmodules) and the 
related files in that section.




{@a O}

## Observable

## Observable 对象

An array whose items arrive asynchronously over time.
Observables help you manage asynchronous data, such as data coming from a backend service.
Observables are used within Angular itself, including Angular's event system and its HTTP client service.

一个`Observable`是一个数组，其中的元素随着时间的流逝异步地到达。
`Observable`帮助我们管理异步数据，例如来自后台服务的数据。
Angular 自身使用了`Observable`，包括 Angular 的事件系统和它的 http 客户端服务。

To use observables, Angular uses a third-party library called Reactive Extensions (RxJS).
Observables are a proposed feature for ES 2016, the next version of JavaScript.

为了使用`Observable`， Angular 采用了名为 Reactive Extensions (RxJS) 的第三方包。
在下个版本的 JavaScript - ES 2016 中，`Observable`是建议的特性之一。


## Output

## 输出属性 (output)

A directive property that can be the *target* of event binding
(read more in the [event binding](guide/template-syntax#event-binding)
section of the [Template Syntax](guide/template-syntax) page).
Events stream *out* of this property to the receiver identified
in the template expression to the right of the equal sign.

输出属性是一个指令属性，可作为[事件绑定](guide/template-syntax.html#event-binding)的 **目标** 。
事件流从这个属性流*出*到模板表达式等号的右边的接收者。

See the [Input and output properties](guide/template-syntax#inputs-outputs) section of the [Template Syntax](guide/template-syntax) page.

参见[模板语法](guide/template-syntax)中的[输入与输出属性](guide/template-syntax#inputs-outputs)部分。


{@a P}

## PascalCase

## Pascal 命名法 (PascalCase)

The practice of writing individual words, compound words, or phrases such that each word or abbreviation begins with a capital letter.
Class names are typically spelled in PascalCase. For example, `Person` and `HeroDetailComponent`.

Pascal 命名法是书写单词、复合词或短语的一种形式，每个单词或缩写都以大写开头。
类名一般都采用 Pascal 命名法。例如`Person`和`HeroDetailComponent`。

This form is also known as *upper camel case* to distinguish it from *lower camel case* or simply [camelCase](guide/glossary#camelcase).
In this documentation, "PascalCase" means *upper camel case* and  "camelCase" means *lower camel case*.

这种形式也称**大写驼峰式命名法**，以区别于**小写驼峰式命名法”或[驼峰式命名法 (camelCase)](guide/glossary#camelcase)** 。
在本文档中，“Pascal 命名法”都是指的*大写驼峰式命名法*，“驼峰式命名法”指的都是*小写驼峰式命名法*。


## Pipe

## 管道 (pipe)

An Angular pipe is a function that transforms input values to output values for
display in a [view](guide/glossary#view).
Here's an example that uses the built-in `currency` pipe to display
a numeric value in the local currency.

Angular 管道是一个函数，用于把输入值转换成输出值以供[视图 (view)](guide/glossary#view)显示。
下面这个例子中，用内置的`currency`管道把数字值显示为本地货币格式。


<code-example language="html" escape="html">
  <label>Price: </label>{{product.price | currency}}

</code-example>



You can also write your own custom pipes.
Read more in the page on [pipes](guide/pipes).

我们还可以写自己的自定义管道。
更多信息，见[管道](guide/pipes)。


## Provider

## 提供商 (provider)

A _provider_ creates a new instance of a dependency for the
[dependency injection](guide/glossary#dependency-injection) system.
It relates a lookup token to code&mdash;sometimes called a "recipe"&mdash;that can create a dependency value.

依赖注入系统依靠提供商来创建依赖的实例。
它把一个查找令牌和代码（有时也叫“配方”）关联到一起，以便创建依赖值。


{@a Q}

{@a R}

## Reactive forms

## 响应式表单 (reactive forms)

A technique for building Angular forms through code in a component.
The alternative technique is [template-driven forms](guide/glossary#template-driven-forms).

通过组件中代码构建 Angular 表单的一种技术。
另一种技术是[模板驱动表单](guide/glossary#template-driven-forms)

When building reactive forms:

构建响应式表单时：

* The "source of truth" is the component. The validation is defined using code in the component.

  组件是“真理之源”。表单验证在组件代码中定义。

* Each control is explicitly created in the component class with `new FormControl()` or with `FormBuilder`.

  在组件类中，使用`new FormControl()`或者`FormBuilder`显性地创建每个控件。

* The template input elements do *not* use `ngModel`.

  模板中的`input`元素**不**使用`ngModel`。
  
* The associated Angular directives are all prefixed with `Form`, such as `FormGroup`, `FormControl`, and `FormControlName`.

  相关联的 Angular 指令全部以`Form`开头，例如`FormGroup`、`FormControl`和`FormControlName`。

Reactive forms are powerful, flexible, and a good choice for more complex data-entry form scenarios, such as dynamic generation of form controls.

动态表单非常强大、灵活，它在复杂数据输入的场景下尤其好用，例如动态的生成表单控制器。


## Router

## 路由器 (router)

Most applications consist of many screens or [views](guide/glossary#view).
The user navigates among them by clicking links and buttons,
and performing other similar actions that cause the application to
replace one view with another.

大多数应用程序包含多个屏幕或[视图 (view)](guide/glossary#view)。
用户通过点击链接、按钮和其它类似动作，在它们之间导航，使应用程序从一个视图切换到另一个视图。

The Angular component router is a richly featured mechanism for configuring and managing the entire view navigation process, including the creation and destruction
of views.

Angular 的组件路由器是一个特性丰富的机制，可以配置和管理整个导航过程，包括建立和销毁视图。

In most cases, components become attached to a router by means
of a `RouterConfig` that defines routes to views.

多数情况下，组件会通过`RouterConfig`中定义的路由到视图的对照表来附加到[路由器](guide/glossary#router)上。

A [routing component's](guide/glossary#routing-component) template has a `RouterOutlet` element
  where it can display views produced by the router.

[路由组件](guide/glossary#routing-component)的模板中带有一个`RouterOutlet`元素，那是显示路由器生成的视图的地方。

Other views in the application likely have anchor tags or buttons with `RouterLink`
  directives that users can click to navigate.

应用中的其它视图中某些锚标签或按钮上带有`RouterLink`指令，用户可以点击它们进行导航。

For more information, see the [Routing & Navigation](guide/router) page.

更多信息，见[路由与导航](guide/router)。


## Router module

<<<<<<< HEAD
## 路由器模块 (router module)


<div class="l-sub-section">

=======
>>>>>>> 8d34364f
A separate [NgModule](guide/glossary#ngmodule) that provides the necessary service providers and directives for navigating through application views.

一个独立的 [Angular 模块](guide/glossary#ngmodule)，用来提供导航所需的服务提供商和指令。

For more information, see the [Routing & Navigation](guide/router) page.

更多信息，见[路由与导航](guide/router)。


## Routing component

## 路由组件 (routing component)

An Angular [component](guide/glossary#component) with a `RouterOutlet` that displays views based on router navigations.

一个带有 RouterOutlet 的 Angular [组件](guide/glossary#component)，根据路由器导航来显示视图。

For more information, see the [Routing & Navigation](guide/router) page.

更多信息，见[路由与导航](guide/router)。


{@a S}

## Scoped package

## 范围化包 (scoped package)

A way to group related *npm* packages.
Read more at the [npm-scope](https://docs.npmjs.com/misc/scope) page.

对相关的*npm*包进行分组的一种方式，参阅[npm-scope](https://docs.npmjs.com/misc/scope)。

NgModules are delivered within *scoped packages* such as `@angular/core`,
`@angular/common`, `@angular/platform-browser-dynamic`, `@angular/http`, and `@angular/router`.

Angular 模块是用一系列*范围化包*的形式发布的，例如`@angular/core`、`@angular/common`、`@angular/platform-browser-dynamic`、`@angular/http`和`@angular/router`。

Import a scoped package the same way that you import a normal package.
The only difference, from a consumer perspective,
is that the scoped package name begins with the Angular *scope name*, `@angular`.

导入范围化包与导入*普通*包方式相同。
  从消费者的视角看，唯一的不同是那些包的名字是用 Angular 的*范围化包名*`@angular`开头的。
  

<code-example path="architecture/src/app/app.component.ts" linenums="false" title="architecture/src/app/app.component.ts (import)" region="import">

</code-example>


## Service

## 服务 (service)

For data or logic that is not associated
with a specific view or that you want to share across components, build services.

服务用于封装不与任何特定视图相关的数据和逻辑，或者用于在组件之间共享数据和逻辑。

Applications often require services such as a hero data service or a logging service.

应用程序经常需要服务，例如英雄数据服务或者日志服务。

A service is a class with a focused purpose.
You often create a service to implement features that are
independent from any specific view,
provide shared data or logic across components, or encapsulate external interactions.

服务是一个具有特定功能的类。
    我们经常创建服务来实现不依赖任何特定视图的特征，
    在组件之间提供共享数据或逻辑，或者封装外部的交互。

Applications often require services such as a data service or a logging service.

应用通常都需要服务，比如数据服务或者日志服务。

For more information, see the [Services](tutorial/toh-pt4) page of the [Tour of Heroes](tutorial) tutorial.

更多信息，见[英雄指南](tutorial)中的[服务](tutorial/toh-pt4)。

{@a snake-case}


## snake_case

## 蛇形命名法

The practice of writing compound words or phrases such that an
underscore (`_`) separates one word from the next. This form is also known as *underscore case*.

写复合词或短语的一种方式，在多个词之间用下划线(`_`)分隔。也叫*下划线命名法*


{@a structural-directive}


{@a structural-directives}


## Structural directives

## 结构型指令

A category of [directive](guide/glossary#directive) that can
shape or reshape HTML layout, typically by adding and removing elements in the DOM.
The `ngIf` "conditional element" directive and the `ngFor` "repeater" directive are well-known examples.

结构型指令是[指令 (directive)](guide/glossary#directive)一种，
可以通过在DOM中添加、删除或操作元素和其各级子元素来塑造或重塑 HTML 布局。
例如，`ngIf`这个“条件化元素”指令，`ngFor`这个“重复器”指令都是众所周知的例子。

Read more in the [Structural Directives](guide/structural-directives) page.

更多信息，见[结构型指令](guide/structural-directives)。


{@a T}

## Template

## 模板 (template)

A chunk of HTML that Angular uses to render a [view](guide/glossary#view) with
the support and guidance of an Angular [directive](guide/glossary#directive),
most notably a [component](guide/glossary#component).

模板是一大块 HTML。Angular 会在[指令 (directive)](guide/glossary#directive) 特别是[组件 (component)](guide/glossary#component)
    的支持和持续指导下，用它来渲染[视图 (view)](guide/glossary#view)。


## Template-driven forms

## 模板驱动表单 (template-driven forms)

A technique for building Angular forms using HTML forms and input elements in the view.
The alternate technique is [Reactive Forms](guide/glossary#reactive-forms).

一项在视图中使用 HTML 表单和输入类元素构建 Angular 表单的技术。
      它的替代方案是[响应式表单](guide/glossary#reactive-forms)。

When building template-driven forms:

当构建模板驱动表单时：

* The "source of truth" is the template. The validation is defined using attributes on the individual input elements.

  模板是“真理之源”。使用属性 (attribute) 在单个输入元素上定义验证规则。
  
* [Two-way binding](guide/glossary#data-binding) with `ngModel` keeps the component model synchronized with the user's entry into the input elements.

  使用`ngModel`进行[双向绑定](guide/glossary#data-binding)，保持组件模型和用户输入之间的同步。
  
* Behind the scenes, Angular creates a new control for each input element, provided you have set up a `name` attribute and two-way binding for each input.

  在幕后，Angular 为每个带有`name`属性和双向绑定的输入元素创建了一个新的控件。
  
* The associated Angular directives are all prefixed with `ng` such as `ngForm`, `ngModel`, and `ngModelGroup`.

  相关的 Angular 指令都带有`ng`前缀，例如`ngForm`、`ngModel`和`ngModelGroup`。

Template-driven forms are convenient, quick, and simple. They are a good choice for many basic data-entry form scenarios.

模板驱动表单便捷、快速、简单，是很多基础型数据输入表单的最佳选择。

Read about how to build template-driven forms
in the [Forms](guide/forms) page.

要了解如何构建模板驱动表单的更多信息，参见[表单](guide/forms)页。


## Template expression

## 模板表达式 (template expression)

A TypeScript-like syntax that Angular evaluates within
a [data binding](guide/glossary#data-binding).

Angular 用来在[数据绑定 (data binding)](guide/glossary#data-binding)内求值的、**类似**JavaScript语法的表达式。

Read about how to write template expressions
in the [Template expressions](guide/template-syntax#template-expressions) section
of the [Template Syntax](guide/template-syntax) page.

到[模板语法](guide/template-syntax)一章的[模板表达式](guide/template-syntax#template-expressions)部分了解更多模板表达式的知识。


## Transpile

## 转译（transpile)

The process of transforming code written in one form of JavaScript
(such as TypeScript) into another form of JavaScript  (such as [ES5](guide/glossary#es5)).

把一种形式的 JavaScript（例如 TypeScript）转换成另一种形式的 JavaScript（例如 [ES5](guide/glossary#es5)）的过程。


## TypeScript

## TypeScript 语言

A version of JavaScript that supports most [ECMAScript 2015](guide/glossary#es2015)
language features such as [decorators](guide/glossary#decorator).

JavaScript 的一个版本，支持了几乎所有 [ECMAScript 2015](guide/glossary#es2015) 语言特性，例如[装饰器 (decorator)](guide/glossary#decorator))。

TypeScript is also notable for its optional typing system, which provides
compile-time type checking and strong tooling support (such as "intellisense,"
code completion, refactoring, and intelligent search). Many code editors
and IDEs support TypeScript either natively or with plugins.

TypeScript 还以它的可选类型系统而著称。
该类型系统提供了编译时类型检查和强大的工具支持（例如 “Intellisense”，代码补齐，重构和智能搜索等）。
许多代码编辑器和 IDE 都原生支持 TypeScript 或通过插件提供支持。

TypeScript is the preferred language for Angular development, although
you can use other JavaScript dialects such as [ES5](guide/glossary#es5).

TypeScript 是 Angular 的首选语言，当然，你可以使用其它 JavaScript 方言，例如[ES5](guide/glossary#es5)。

Read more about TypeScript at [typescriptlang.org](http://www.typescriptlang.org/).

更多信息，见[typescript.org](http://www.typescriptlang.org/)。


{@a U}

{@a V}

## View

## 视图 (view)

A portion of the screen that displays information and responds
to user actions such as clicks, mouse moves, and keystrokes.

视图是屏幕中一小块，用来显示信息并响应用户动作，例如点击、移动鼠标和按键。

Angular renders a view under the control of one or more [directives](guide/glossary#directive),
especially  [component](guide/glossary#component) directives and their companion [templates](guide/glossary#template).
The component plays such a prominent role that it's often
convenient to refer to a component as a view.

Angular 在一个或多个[指令 (directive)](guide/glossary#directive) 的控制下渲染视图，
尤其是[组件 (component)](guide/glossary#component) 指令及其[模板 (template)](guide/glossary#template)。
组件扮演着非常重要的角色，我们甚至经常会为了方便, 直接用视图作为组件的代名词。

Views often contain other views. Any view might be loaded and unloaded
dynamically as the user navigates through the application, typically
under the control of a [router](guide/glossary#router).

视图一般包含其它视图，在用户在应用程序中导航时，
任何视图都可能被动态加载或卸载，这一般会在[路由器 (router)](guide/glossary#router) 的控制下进行。


{@a W}


{@a X}


{@a Y}


{@a Z}

## Zone

## 区域 (zone)

A mechanism for encapsulating and intercepting
a JavaScript application's asynchronous activity.

区域是一种用来封装和截听 JavaScript 应用程序异步活动的机制。

The browser DOM and JavaScript have a limited number
  of asynchronous activities,  such as DOM events (for example, clicks),
  [promises](https://developer.mozilla.org/en-US/docs/Web/JavaScript/Reference/Global_Objects/Promise), and
  [XHR](https://developer.mozilla.org/en-US/docs/Web/API/XMLHttpRequest)
  calls to remote servers.

浏览器中的 DOM 和 JavaScript 之间常会有一些数量有限的异步活动，
  例如 DOM 事件（例如点击）、[承诺 (promise)](https://developer.mozilla.org/en-US/docs/Web/JavaScript/Reference/Global_Objects/Promise)
  和通过 [XHR](https://developer.mozilla.org/en-US/docs/Web/API/XMLHttpRequest) 调用远程服务。
  
Zones intercept all of these activities and give a "zone client" the opportunity
  to take action before and after the async activity finishes.

区域能截听所有这些活动，并让“区域的客户”有机会在异步活动完成之前和之后采取行动。

Angular runs your application in a zone where it can respond to
  asynchronous events by checking for data changes and updating
  the information it displays via [data bindings](guide/glossary#data-binding).

Angular 会在一个 Zone 区域中运行应用程序，在这个区域中，它可以对异步事件做出反应，可以通过检查数据变更、利用[数据绑定 (data bindings)](guide/glossary#data-binding) 来更新信息显示。

Learn more about zones in this
  [Brian Ford video](https://www.youtube.com/watch?v=3IqtmUscE_U).

更多信息，见 [Brian Ford 的视频](https://www.youtube.com/watch?v=3IqtmUscE_U)。<|MERGE_RESOLUTION|>--- conflicted
+++ resolved
@@ -178,10 +178,6 @@
 
 ## 启动/引导 (bootstrap)
 
-<<<<<<< HEAD
-
-=======
->>>>>>> 8d34364f
 You launch an Angular application by "bootstrapping" it using the application root NgModule (`AppModule`).
 
 Bootstrapping identifies an application's top level "root" [component](guide/glossary#component),
@@ -762,19 +758,8 @@
 Angular有下列模块类型：
 
 * [NgModules](guide/glossary#ngmodule).
-<<<<<<< HEAD
-For details and examples, see the [NgModules](guide/ngmodule) page.
-
-  [Angular 模块](guide/glossary#ngmodule)，见[Angular 模块](guide/ngmodule)。
+For details and examples, see the [NgModules](guide/ngmodules) page.[Angular 模块](guide/glossary#ngmodule)，见[Angular 模块](guide/ngmodule)。
 * ES2015 modules, as described in this section.
-
-  本节描述的 ES2015 模块。
-=======
-For details and examples, see the [NgModules](guide/ngmodules) page. 
-* ES2015 modules, as described in this section.
-
-For a comparison, see [JavaScript Modules vs. NgModules](guide/ngmodule-vs-jsmodule).
->>>>>>> 8d34364f
 
 
 </div>
@@ -831,16 +816,10 @@
 
 ## NgModule
 
-<<<<<<< HEAD
-## 可观察对象 (observable)
-
-
 <div class="l-sub-section">
 
 
 
-=======
->>>>>>> 8d34364f
 Helps you organize an application into cohesive blocks of functionality.
 An NgModule identifies the components, directives, and pipes that the application uses along with the list of external NgModules that the application needs, such as `FormsModule`.
 
@@ -1028,14 +1007,8 @@
 
 ## Router module
 
-<<<<<<< HEAD
-## 路由器模块 (router module)
-
-
 <div class="l-sub-section">
 
-=======
->>>>>>> 8d34364f
 A separate [NgModule](guide/glossary#ngmodule) that provides the necessary service providers and directives for navigating through application views.
 
 一个独立的 [Angular 模块](guide/glossary#ngmodule)，用来提供导航所需的服务提供商和指令。
