# Glossary

# Angular 词汇表

Angular has its own vocabulary.
Most Angular terms are common English words or computing terms
that have a specific meaning within the Angular system.

Angular 有自己的词汇表。
虽然大多数 Angular 短语都是日常用语或计算机术语，但是在 Angular 体系中，它们有特别的含义。

This glossary lists the most prominent terms
and a few less familiar ones with unusual or
unexpected definitions.

本词汇表列出了常用术语和少量具有反常或意外含义的不常用术语。

[A](#A) [B](#B) [C](#C) [D](#D) [E](#E) [F](#F) [G](#G) [H](#H) [I](#I)
[J](#J) [K](#K) [L](#L) [M](#M) [N](#N) [O](#O) [P](#P) [Q](#Q) [R](#R)
[S](#S) [T](#T) [U](#U) [V](#V) [W](#W) [X](#X) [Y](#Y) [Z](#Z)

{@a A}

{@a aot}

## ahead-of-time (AOT) compilation

## 预 (ahead-of-time, AOT) 编译

The Angular ahead-of-time (AOT) compiler converts Angular HTML and TypeScript code
into efficient JavaScript code during the build phase, before the browser downloads
and runs that code.
This is the best compilation mode for production environments, with decreased load time and increased performance compared to [just-in-time (JIT) compilation](#jit).

Angular 的预先（AOT）编译器可以在编译期间把 Angular 的 HTML 代码和 TypeScript 代码转换成高效的 JavaScript 代码，这样浏览器就可以直接下载并运行它们。
对于产品环境，这是最好的编译模式，相对于[即时 (JIT) 编译](#jit)而言，它能减小加载时间，并提高性能。

By compiling your application using the `ngc` command-line tool, you can bootstrap directly to a module factory, so you don't need to include the Angular compiler in your JavaScript bundle.

使用命令行工具 `ngc` 来编译你的应用之后，就可以直接启动一个模块工厂，这意味着你不必再在 JavaScript 打包文件中包含 Angular 编译器。

{@a angular-element}

## Angular element

## Angular 元素（element）

An Angular [component](#component) packaged as a [custom element](#custom-element).

被包装成[自定义元素](#custom-element)的 Angular [组件](#component)。

Learn more in [Angular Elements Overview](guide/elements).

参阅 [*Angular 元素*](guide/elements) 一文。

{@a annotation}

## Annotation

## 注解（Annotation）

A structure that provides metadata for a class. See [decorator](#decorator).

一种为类提供元数据的结构。参阅 [装饰器](#decorator)。

{@a app-shell}

## app-shell

<<<<<<< HEAD
## 应用外壳（app-shell）

App shell is a way to render a portion of your application via a route at build time.
=======
App shell is a way to render a portion of your application using a route at build time.
>>>>>>> 08caeadd
This gives users a meaningful first paint of your application that appears quickly because the browser can render static HTML and CSS without the need to initialize JavaScript.

应用外壳是一种在构建期间通过路由为应用渲染出部分内容的方式。
这样就能为用户快速渲染出一个有意义的首屏页面，因为浏览器可以在初始化脚本之前渲染出静态的 HTML 和 CSS。

Learn more in [The App Shell Model](https://developers.google.com/web/fundamentals/architecture/app-shell).

欲知详情，参阅[应用外壳模型](https://developers.google.com/web/fundamentals/architecture/app-shell)。

You can use the Angular CLI to [generate](cli/generate#app-shell) an app shell.
This can improve the user experience by quickly launching a static rendered page (a skeleton common to all pages) while the browser downloads the full client version and switches to it automatically after the code loads.

你可以使用 Angular CLI 来[生成](cli/generate#app-shell)一个应用外壳。
它可以在浏览器下载完整版应用之前，先快速启动一个静态渲染页面（所有页面的公共骨架）来增强用户体验，等代码加载完毕后再自动切换到完整版。

See also [Service Worker and PWA](guide/service-worker-intro).

参阅 [Service Worker 与 PWA](guide/service-worker-intro)。

{@a architect}

## Architect

## 建筑师（Architect）

The tool that the CLI uses to perform complex tasks such as compilation and test running, according to a provided configuration.
Architect is a shell that runs a [builder](#builder) (defined in an [npm package](#npm-package)) with a given [target configuration](#target).

CLI 用来根据所提供的配置执行复杂任务（比如编译和执行测试）的工具。
建筑师是一个外壳，它用来对一个指定的[目标配置](#target)来执行一个[构建器（builder）](#builder) (定义在一个 [npm 包](#npm-package)中)。

In the [workspace configuration file](guide/workspace-config#project-tool-configuration-options), an "architect" section provides configuration options for Architect builders.

在[工作区配置文件](guide/workspace-config#project-tool-configuration-options)中，"architect" 区可以为建筑师的各个构建器提供配置项。

For example, a built-in builder for linting is defined in the package `@angular-devkit/build_angular:tslint`, which uses the [TSLint](https://palantir.github.io/tslint/) tool to perform linting, with a configuration specified in a `tslint.json` file.

比如，内置的 linting 构建器定义在 `@angular-devkit/build_angular:tslint` 包中，它使用 [TSLint](https://palantir.github.io/tslint/) 工具来执行 linting 操作，其配置是在 `tslint.json` 文件中指定的。

Use the [CLI command `ng run`](cli/run) to invoke a builder by specifying a [target configuration](#target) associated with that builder.
Integrators can add builders to enable tools and workflows to run through the Angular CLI. For example, a custom builder can replace the third-party tools used by the built-in implementations for CLI commands such as `ng build` or `ng test`.

使用 [CLI 命令 `ng run`](cli/run)可以通过指定与某个构建器相关联的[目标配置](#target)来调用此构建器。
整合器（Integrator）可以添加一些构建器来启用某些工具和工作流，以便通过 Angular CLI 来运行它。比如，自定义构建器可以把 CLI 命令（如 `ng build` 或 `ng test`）的内置实现替换为第三方工具。

{@a attribute-directive}

{@a attribute-directives}

## attribute directives

## 属性型指令（attribute directives）

A category of [directive](#directive) that can listen to and modify the behavior of
other HTML elements, attributes, properties, and components. They are usually represented
as HTML attributes, hence the name.

[指令 (directive)](#directive)的一种。可以监听或修改其它 HTML 元素、特性 (attribute)、属性 (property)、组件的行为。通常用作 HTML 属性，就像它的名字所暗示的那样。

Learn more in [Attribute Directives](guide/attribute-directives).

要了解更多，参阅[*属性型指令*](guide/attribute-directives)

{@a B}

{@a binding}

## binding

## 绑定 (binding)

Generally, the practice of setting a variable or property to a data value.
Within Angular, typically refers to [data binding](#data-binding),
which coordinates DOM object properties with data object properties.

广义上是指把变量或属性设置为某个数据值的一种实践。
在 Angular 中，一般是指[数据绑定](#data-binding)，它会根据数据对象属性的值来设置 DOM 对象的属性。

Sometimes refers to a [dependency-injection](#dependency-injection) binding
between a [token](#token) and a dependency [provider](#provider).

有时也会指在“[令牌（Token）](#token)”和依赖[提供者（Provider）](#provider)
之间的[依赖注入](#dependency-injection) 绑定。

{@a bootstrap}

## bootstrap

<<<<<<< HEAD
## 启动/引导 (bootstrap)

A way to initialize and launch an app or system.

一种用来初始化和启动应用或系统的途径。

In Angular, an app's root NgModule (`AppModule`) has a `bootstrap` property that identifies the app's top-level [components](#component).
=======
A way to initialize and launch an application or system.

In Angular, an application's root NgModule (`AppModule`) has a `bootstrap` property that identifies the application's top-level [components](#component).
>>>>>>> 08caeadd
During the bootstrap process, Angular creates and inserts these components into the `index.html` host web page.
You can bootstrap multiple applications in the same `index.html`. Each application contains its own components.

在 Angular 中，应用的根模块（`AppModule`）有一个 `bootstrap` 属性，用于指出该应用的的顶层[组件](#component)。
在引导期间，Angular 会创建这些组件，并插入到宿主页面 `index.html` 中。
你可以在同一个 `index.html` 中引导多个应用，每个应用都有一些自己的组件。

Learn more in [Bootstrapping](guide/bootstrapping).

要了解更多，参阅[*引导*](guide/bootstrapping)一章。

{@a builder}

## builder

## 构建器（Builder）

A function that uses the [Architect](#architect) API to perform a complex process such as "build" or "test".
The builder code is defined in an [npm package](#npm-package).

一个函数，它使用 [Architect](#architect) API 来执行复杂的过程，比如构建或测试。
构建器的代码定义在一个 [npm 包](#npm-package)中。

For example, [BrowserBuilder](https://github.com/angular/angular-cli/tree/master/packages/angular_devkit/build_angular/src/browser) runs a [webpack](https://webpack.js.org/) build for a browser target and [KarmaBuilder](https://github.com/angular/angular-cli/tree/master/packages/angular_devkit/build_angular/src/karma) starts the Karma server and runs a webpack build for unit tests.

比如，[BrowserBuilder](https://github.com/angular/angular-cli/tree/master/packages/angular_devkit/build_angular/src/browser) 针对某个浏览器目标运行 [webpack](https://webpack.js.org/) 构建，而 [KarmaBuilder](https://github.com/angular/angular-cli/tree/master/packages/angular_devkit/build_angular/src/karma) 则启动 Karma 服务器，并且针对单元测试运行 webpack 构建。

The [CLI command `ng run`](cli/run) invokes a builder with a specific [target configuration](#target).
The [workspace configuration](guide/workspace-config) file, `angular.json`, contains default configurations for built-in builders.

[CLI 命令 `ng run`](cli/run) 使用一个特定的[目标配置](#target)来调用构建器。
[工作区配置](guide/workspace-config)文件 `angular.json` 中包含这些内置构建器的默认配置。

{@a C}

{@a case-conventions}

{@a dash-case}

{@a camelcase}

{@a kebab-case}

## case types

## 大小写类型（case types）

Angular uses capitalization conventions to distinguish the names of various types, as described in the [naming guidelines section](guide/styleguide#02-01) of the Style Guide. Here's a summary of the case types:

Angular 使用大小写约定来区分多种名字，详见[风格指南中的 "命名" 一节](guide/styleguide#02-01)。下面是这些大小写类型的汇总表：

* camelCase : Symbols, properties, methods, pipe names, non-component directive selectors, constants.
  Standard or lower camel case uses lowercase on the first letter of the item. For example, "selectedHero".

    小驼峰形式（camelCase）：符号、属性、方法、管道名、非组件指令的选择器、常量。
    小驼峰（也叫标准驼峰）形式的第一个字母要使用小写形式。比如 "selectedHero"。

* UpperCamelCase (or PascalCase): Class names, including classes that define components, interfaces, NgModules, directives, and pipes,
  Upper camel case uses uppercase on the first letter of the item. For example, "HeroListComponent".

    大驼峰形式（UpperCamelCase）或叫帕斯卡形式（PascalCase）：类名（包括用来定义组件、接口、NgModule、指令、管道等的类）。
    大驼峰形式的第一个字母要使用大写形式。比如 "HeroListComponent"。

* dash-case (or "kebab-case"): Descriptive part of file names, component selectors. For example, "app-hero-list".

  中线形式（dash-case）或叫烤串形式（kebab-case）：文件名中的描述部分，组件的选择器。比如 "app-hero-list"。

* underscore_case (or "snake_case"): Not typically used in Angular. Snake case uses words connected with underscores.
  For example, "convert_link_mode".

    下划线形式（underscore_case）或叫蛇形形式（snake_case）：在 Angular 中没有典型用法。蛇形形式使用下划线连接各个单词。
    比如 "convert_link_mode"。

* UPPER_UNDERSCORE_CASE (or UPPER_SNAKE_CASE, or SCREAMING_SNAKE_CASE): Traditional for constants (acceptable, but prefer camelCase).
  Upper snake case uses words in all capital letters connected with underscores. For example, "FIX_ME".

    大写下划线形式（UPPER_UNDERSCORE_CASE）或叫大写蛇形形式（UPPER_SNAKE_CASE）：传统的常量写法（可以接受，但更推荐用小驼峰形式（camelCase））
    大蛇形形式使用下划线分隔的全大写单词。比如 "FIX_ME"。

{@a change-detection}

## change detection

## 变更检测（change detection）

The mechanism by which the Angular framework synchronizes the state of an application's UI with the state of the data.
The change detector checks the current state of the data model whenever it runs, and maintains it as the previous state to compare on the next iteration.

Angular 框架会通过此机制将应用程序 UI 的状态与数据的状态同步。变更检测器在运行时会检查数据模型的当前状态，并在下一轮迭代时将其和先前保存的状态进行比较。

As the application logic updates component data, values that are bound to DOM properties in the view can change.
The change detector is responsible for updating the view to reflect the current data model.
Similarly, the user can interact with the UI, causing events that change the state of the data model.
These events can trigger change detection.

<<<<<<< HEAD
当应用逻辑更改组件数据时，绑定到视图中 DOM 属性上的值也要随之更改。变更检测器负责更新视图以反映当前的数据模型。类似地，用户也可以与 UI 进行交互，从而引发要更改数据模型状态的事件。这些事件可以触发变更检测。

Using the default ("CheckAlways") change-detection strategy, the change detector goes through the [view hierarchy](#view-tree) on each VM turn to check every [data-bound property](#data-binding) in the template. In the first phase, it compares the current state of the dependent data with the previous state, and collects changes.
In the second phase, it updates the page DOM to reflect any new data values.

使用默认的（“CheckAlways”）变更检测策略，变更检测器将遍历每个视图模型上的[视图层次结构](#view-tree)，以检查模板中的每个[数据绑定属性](#data-binding)。在第一阶段，它将所依赖的数据的当前状态与先前状态进行比较，并收集更改。在第二阶段，它将更新页面上的 DOM 以反映出所有新的数据值。

If you set the `OnPush` ("CheckOnce") change-detection strategy, the change detector runs only when [explicitly invoked](api/core/ChangeDetectorRef), or when it is triggered by an `Input` reference change or event handler. This typically improves performance. For more information, see [Optimize Angular's change detection](https://web.dev/faster-angular-change-detection/).

如果设置了 `OnPush`（“CheckOnce”）变更检测策略，则变更检测器仅在[显式调用](api/core/ChangeDetectorRef)它或由 `@Input` 引用的变化或触发事件处理程序时运行。这通常可以提高性能。欲知详情，参阅[优化 Angular 的变更检测](https://web.dev/faster-angular-change-detection/)。
=======
Using the default change-detection strategy, the change detector goes through the [view hierarchy](#view-tree) on each VM turn to check every [data-bound property](#data-binding) in the template. In the first phase, it compares the current state of the dependent data with the previous state, and collects changes.
In the second phase, it updates the page DOM to reflect any new data values.

If you set the `OnPush` change-detection strategy, the change detector runs only when [explicitly invoked] (api/core/ChangeDetectorRef), or when it is triggered by an `Input` reference change or event handler. This typically improves performance. For more information, see [Optimize Angular's change detection](https://web.dev/faster-angular-change-detection/).
>>>>>>> 08caeadd

{@a class-decorator}

## class decorator

## 类装饰器（class decorator）

A [decorator](#decorator) that appears immediately before a class definition, which declares the class to be of the given type, and provides metadata suitable to the type.

[装饰器](#decorator)会出现在类定义的紧前方，用来声明该类具有指定的类型，并且提供适合该类型的元数据。

The following decorators can declare Angular class types:

可以用下列装饰器来声明 Angular 的类：

* `@Component()`
* `@Directive()`
* `@Pipe()`
* `@Injectable()`
* `@NgModule()`

{@a class-field-decorator}

## class field decorator

## 类字段装饰器（class field decorator）

A [decorator](#decorator) statement immediately before a field in a class definition that declares the type of that field. Some examples are `@Input` and `@Output`.

出现在类定义中属性紧前方的[装饰器](#decorator)语句用来声明该字段的类型。比如 `@Input` 和 `@Output`。

{@a collection}


## collection

## 集合（collection）

In Angular, a set of related [schematics](#schematic) collected in an [npm package](#npm-package).

在 Angular 中，是指收录在同一个 [npm 包](#npm-package) 中的[一组原理图（schematics）](#schematic)。

{@a cli}

## command-line interface (CLI)

## 命令行界面（CLI）

The [Angular CLI](cli) is a command-line tool for managing the Angular development cycle. Use it to create the initial filesystem scaffolding for a [workspace](#workspace) or [project](#project), and to run [schematics](#schematic) that add and modify code for initial generic versions of various elements. The CLI supports all stages of the development cycle, including building, testing, bundling, and deployment.

[Angular CLI](cli) 是一个命令行工具，用于管理 Angular 的开发周期。它用于为[工作区](#workspace)或[项目](#project)创建初始的脚手架，并且运行[生成器（schematics）](#schematic)来为初始生成的版本添加或修改各类代码。
CLI 支持开发周期中的所有阶段，比如构建、测试、打包和部署。

* To begin using the CLI for a new project, see [Local Environment Setup](guide/setup-local "Setting up for Local Development").

  要开始使用 CLI 来创建新项目，参阅[建立本地开发环境](guide/setup-local "Setting up for Local Development")。

* To learn more about the full capabilities of the CLI, see the [CLI command reference](cli).

  要了解 CLI 的全部功能，参阅 [CLI 命令参考手册](cli)。

See also [Schematics CLI](#schematics-cli).

参阅 [Schematics CLI](#schematics-cli)。

{@a component}

## component

## 组件 (component)

A class with the `@Component()` [decorator](#decorator) that associates it with a companion [template](#template). Together, the component class and template define a [view](#view).

一个带有 `@Component()` [装饰器](#decorator)的类，和它的伴生[模板](#template)关联在一起。组件类及其模板共同定义了一个[视图](#view)。

A component is a special type of [directive](#directive).
The `@Component()` decorator extends the `@Directive()` decorator with template-oriented features.

组件是[指令](#directive)的一种特例。`@Component()` 装饰器扩展了 `@Directive()` 装饰器，增加了一些与模板有关的特性。

An Angular component class is responsible for exposing data and handling most of the view's display and user-interaction logic through [data binding](#data-binding).

Angular 的组件类负责暴露数据，并通过[数据绑定机制](#data-binding)来处理绝大多数视图的显示和用户交互逻辑。

Read more about component classes, templates, and views in [Introduction to Angular concepts](guide/architecture).

要了解更多关于组件类、模板和视图的知识，参阅 [架构概览](guide/architecture) 一章。

## configuration

## 配置（configuration）

See  [workspace configuration](#cli-config)

参阅[工作区配置](#cli-config)

{@a content-projection}

## content projection

## 内容投影

A way to insert DOM content from outside a component into the component's view in a designated spot.

一种从组件外把 DOM 内容插入到当前组件视图的特定位置上的方式。

For more information, see [Responding to changes in content](guide/lifecycle-hooks#content-projection).

欲知详情，参阅[内容变化的应对方式](guide/lifecycle-hooks#content-projection)。

{@a custom-element}

## custom element

## 自定义元素（Custom element）

A web platform feature, currently supported by most browsers and available in other browsers through polyfills (see [Browser support](guide/browser-support)).

一种 Web 平台的特性，目前已经被绝大多数浏览器支持，在其它浏览器中也可以通过腻子脚本获得支持（参阅[浏览器支持](guide/browser-support)）。

The custom element feature extends HTML by allowing you to define a tag whose content is created and controlled by JavaScript code. A custom element (also called a *web component*) is recognized by a browser when it's added to the [CustomElementRegistry](https://developer.mozilla.org/en-US/docs/Web/API/CustomElementRegistry).

<<<<<<< HEAD
这种自定义元素特性通过允许你定义标签（其内容是由 JavaScript 代码来创建和控制的）来扩展 HTML。当自定义元素（也叫 *Web Component*）被添加到 [CustomElementRegistry](https://developer.mozilla.org/en-US/docs/Web/API/CustomElementRegistry) 之后就会被浏览器识别。

You can use the API to transform an Angular component so that it can be registered with the browser and used in any HTML that you add directly to the DOM within an Angular app. The custom element tag inserts the component's view, with change-detection and data-binding functionality, into content that would otherwise be displayed without Angular processing.
=======
You can use the API to transform an Angular component so that it can be registered with the browser and used in any HTML that you add directly to the DOM within an Angular application. The custom element tag inserts the component's view, with change-detection and data-binding functionality, into content that would otherwise be displayed without Angular processing.
>>>>>>> 08caeadd

你可以使用 API 来转换 Angular 组件，以便它能够注册进浏览器中，并且可以用在你往 DOM 中添加的任意 HTML 中。
自定义元素标签可以把组件的视图（包括变更检测和数据绑定功能）插入到不受 Angular 控制的内容中。

See [Angular element](#angular-element).

参阅 [Angular 元素](#angular-element)。

See also [dynamic component loading](#dynamic-components).

参阅[加载动态组件](#dynamic-components)。

{@a D}

{@a data-binding}

## data binding

<<<<<<< HEAD
## 数据绑定 (data binding)

A process that allows apps to display data values to a user and respond to user
=======
A process that allows applications to display data values to a user and respond to user
>>>>>>> 08caeadd
actions (such as clicks, touches, and keystrokes).

这个过程可以让应用程序将数据展示给用户，并对用户的操作（点击、触屏、按键）做出回应。

In data binding, you declare the relationship between an HTML widget and a data source
and let the framework handle the details.
Data binding is an alternative to manually pushing application data values into HTML, attaching
event listeners, pulling changed values from the screen, and
updating application data values.

在数据绑定机制下，你只要声明一下 HTML 部件和数据源之间的关系，把细节交给框架去处理。
而以前的手动操作过程是：将数据推送到 HTML 页面中、添加事件监听器、从屏幕获取变化后的数据，并更新应用中的值。

Read about the following forms of binding in Angular's [Template Syntax](guide/template-syntax):

更多的绑定形式，见[模板语法](guide/template-syntax)：

* [Interpolation](guide/interpolation)

   [插值](guide/interpolation)

* [Property binding](guide/property-binding)

   [property 绑定](guide/property-binding)

* [Event binding](guide/event-binding)

   [事件绑定](guide/event-binding)

* [Attribute binding](guide/attribute-binding)

   [attribute 绑定](guide/attribute-binding)

* [Class binding](guide/attribute-binding#class-binding)

   [CSS 类绑定](guide/attribute-binding#class-binding)

* [Style binding](guide/attribute-binding#style-binding)

   [样式绑定](guide/attribute-binding#style-binding)

* [Two-way data binding with ngModel](guide/built-in-directives#ngModel)

   [基于 ngModel 的双向数据绑定](guide/built-in-directives#ngModel)

{@a declarable}

## declarable

## 可声明对象（declarable）

A class type that you can add to the `declarations` list of an [NgModule](#ngmodule).
You can declare [components](#component), [directives](#directive), and [pipes](#pipe).

类的一种类型，你可以把它们添加到 [NgModule](#ngmodule) 的 `declarations` 列表中。
你可以声明[组件](#component)、[指令](#directive)和[管道](#pipe)。

Don't declare the following:

*不要*声明：

* A class that's already declared in another NgModule

   已经在其它 NgModule 中声明过的类

* An array of directives imported from another package. For example, don't declare `FORMS_DIRECTIVES` from `@angular/forms`

   从其它包中导入的指令数组。比如，不要再次声明来自 `@angular/forms` 中的 `FORMS_DIRECTIVES`

* NgModule classes

   NgModule 类

* Service classes

   服务类

* Non-Angular classes and objects, such as strings, numbers, functions, entity models, configurations, business logic, and helper classes

   非 Angular 的类和对象，比如：字符串、数字、函数、实体模型、配置、业务逻辑和辅助类

{@a decorator}

{@a decoration}

## decorator | decoration

## 装饰器（decorator | decoration）

A function that modifies a class or property definition. Decorators (also called *annotations*) are an experimental (stage 2) [JavaScript language feature](https://github.com/wycats/javascript-decorators).
TypeScript adds support for decorators.

一个函数，用来修饰紧随其后的类或属性定义。
装饰器（也叫注解）是 JavaScript 的一种语言[特性](https://github.com/wycats/javascript-decorators)，是一项位于阶段 2（stage 2）的试验特性。

Angular defines decorators that attach metadata to classes or properties
so that it knows what those classes or properties mean and how they should work.

Angular 定义了一些装饰器，用来为类或属性附加元数据，来让自己知道那些类或属性的含义，以及该如何处理它们。

See [class decorator](#class-decorator), [class field decorator](#class-field-decorator).

参阅 [类装饰器](#class-decorator)、[类属性装饰器](#class-field-decorator)。

{@a di}

{@a dependency-injection}

## dependency injection (DI)

## 依赖注入（dependency injection）

A design pattern and mechanism for creating and delivering some parts of an application (dependencies) to other parts of an application that require them.

依赖注入既是设计模式，同时又是一种机制：当应用程序的一些部件（即一些依赖）需要另一些部件时，
利用依赖注入来创建被请求的部件，并将它们注入到需要它们的部件中。

In Angular, dependencies are typically services, but they also can be values, such as strings or functions.
An [injector](#injector) for an application (created automatically during bootstrap) instantiates dependencies when needed, using a configured [provider](#provider) of the service or value.

在 Angular 中，依赖通常是服务，但是也可以是值，比如字符串或函数。应用的[注入器](#injector)（它是在启动期间自动创建的）会使用该服务或值的配置好的[提供者](#provider)来按需实例化这些依赖。各个不同的提供者可以为同一个服务提供不同的实现。

Learn more in [Dependency Injection in Angular](guide/dependency-injection).

要了解更多，参阅[Angular 中的依赖注入](guide/dependency-injection)一章。

{@a di-token}

## DI token

## DI 令牌（Token）

A lookup token associated with a dependency [provider](#provider), for use with the [dependency injection](#di) system.

<<<<<<< HEAD
一种用来查阅的令牌，它关联到一个依赖[提供者](#provider)，用于[依赖注入](#di)系统中。
{@a differential-loading}

## differential loading

## 差异化加载

A build technique that creates two bundles for an application. One smaller bundle is for modern browsers. A second, larger bundle allows the application to run correctly in older browsers (such as IE11) that do not support all modern browser APIs.

一种构建技术，它会为同一个应用创建两个发布包。一个是较小的发布包，是针对现代浏览器的。另一个是较大的发布包，能让该应用正确的运行在像 IE 11 这样的老式浏览器上，这些浏览器不能支持全部现代浏览器的 API。

For more information, see the [Deployment](guide/deployment#differential-loading) guide.

欲知详情，参阅 [Deployment](guide/deployment#differential-loading) 一章。

=======
>>>>>>> 08caeadd
{@a directive}
{@a directives}

## directive

## 指令 (directive)

A class that can modify the structure of the DOM or modify attributes in the DOM and component data model. A directive class definition is immediately preceded by a `@Directive()` [decorator](#decorator) that supplies metadata.

一个可以修改 DOM 结构或修改 DOM 和组件数据模型中某些属性的类。
指令类的定义紧跟在 `@Directive()` [装饰器](#decorator)之后，以提供元数据。

A directive class is usually associated with an HTML element or attribute, and that element or attribute is often referred to as the directive itself. When Angular finds a directive in an HTML [template](#template), it creates the matching directive class instance and gives the instance control over that portion of the browser DOM.

指令类几乎总与 HTML 元素或属性 (attribute) 相关。
通常会把这些 HTML 元素或者属性 (attribute) 当做指令本身。
当 Angular 在 HTML [模板中](#template)发现某个指令时，会创建与之相匹配的指令类的实例，并且把这部分 DOM 的控制权交给它。

There are three categories of directive:

指令分为三类：

* [Components](#component) use `@Component()` (an extension of `@Directive()`) to associate a template with a class.

   [组件](#component)使用 `@Component()`（继承自 `@Directive()`）为某个类关联一个模板。

* [Attribute directives](#attribute-directive) modify behavior and appearance of page elements.

   [属性型指令](#attribute-directive)修改页面元素的行为和外观。

* [Structural directives](#structural-directive) modify the structure of the DOM.

   [结构型指令](#structural-directive)修改 DOM 的结构。

Angular supplies a number of built-in directives that begin with the `ng` prefix.
You can also create new directives to implement your own functionality.
You associate a *selector* (an HTML tag such as `<my-directive>`) with a custom directive; this extends the [template syntax](guide/template-syntax) that you can use in your applications.

Angular 提供了一些以 `ng` 为前缀的内置指令。你也可以创建新的指令来实现自己的功能。
你可以为自定义指令关联一个*选择器*（一种形如 `<my-directive>` 的 HTML 标记），以扩展[模板语法](guide/template-syntax)，从而让你能在应用中使用它。

**UpperCamelCase**, such as `NgIf`, refers to a directive class.
You can use **UpperCamelCase** when describing properties and directive behavior.

**UpperCamelCase**（例如 `NgIf` ）用于引用指令类。在描述属性和指令行为时，使用 **UpperCamelCase**。

**lowerCamelCase**, such as `ngIf` refers to a directive's attribute name.
You can use **lowerCamelCase** when describing how to apply the directive to an element in the HTML template.

**lowerCamelCase**（例如 `ngIf`）用于引用指令的属性名。在描述如何将指令应用于 HTML 模板中的元素时，使用 **lowerCamelCase**。

{@a dom}

## domain-specific language (DSL)

## 领域特定语言（DSL)

A special-purpose library or API; see [Domain-specific language](https://en.wikipedia.org/wiki/Domain-specific_language).
<<<<<<< HEAD

一种特殊用途的库或 API，参阅[领域特定语言](https://en.wikipedia.org/wiki/Domain-specific_language)词条。

Angular extends TypeScript with domain-specific languages for a number of domains relevant to Angular apps, defined in NgModules such as [animations](guide/animations), [forms](guide/forms), and [routing and navigation](guide/router).
=======
Angular extends TypeScript with domain-specific languages for a number of domains relevant to Angular applications, defined in NgModules such as [animations](guide/animations), [forms](guide/forms), and [routing and navigation](guide/router).
>>>>>>> 08caeadd

Angular 使用领域特定语言扩展了 TypeScript，用于与 Angular 应用相关的许多领域。这些 DSL 都定义在 NgModule 中，比如 [动画](guide/animations)、[表单](guide/forms)和[路由与导航](guide/router)。

{@a dynamic-components}

## dynamic component loading

## 动态组件加载（dynamic component loading）

A technique for adding a component to the DOM at run time. Requires that you exclude the component from compilation and then connect it to Angular's change-detection and event-handling framework when you add it to the DOM.

一种在运行期间把组件添加到 DOM 中的技术，它需要你从编译期间排除该组件，然后，当你把它添加到 DOM 中时，再把它接入 Angular 的变更检测与事件处理框架。

See also [custom element](#custom-element), which provides an easier path with the same result.

参阅[自定义元素](#custom-element)，它提供了一种更简单的方式来达到相同的效果。

{@a E}

{@a eager-loading}

## eager loading

## 急性加载（Eager Loading）

NgModules or components that are loaded on launch are called eager-loaded, to distinguish them from those
that are loaded at run time (lazy-loaded).
See [lazy loading](#lazy-load).

在启动时加载的 NgModule 和组件被称为急性加载，与之相对的是那些在运行期间才加载的方式（惰性加载）。
参阅[惰性加载](#lazy-load)。

{@a ecma}

## ECMAScript

## ECMAScript 语言

The [official JavaScript language specification](https://en.wikipedia.org/wiki/ECMAScript).

[官方 JavaScript 语言规范](https://en.wikipedia.org/wiki/ECMAScript)

Not all browsers support the latest ECMAScript standard, but you can use a [transpiler](#transpile) (like [TypeScript](#typescript)) to write code using the latest features, which will then be transpiled to code that runs on versions that are supported by browsers.

并不是所有浏览器都支持最新的 ECMAScript 标准，不过你可以使用[转译器](#transpile)（比如[TypeScript](#typescript)）来用最新特性写代码，然后它会被转译成可以在浏览器的其它版本上运行的代码。

To learn more, see [Browser Support](guide/browser-support).

要了解更多，参阅[浏览器支持](guide/browser-support)页。

{@a element}

## element

## 元素（Element）

Angular defines an `ElementRef` class to wrap render-specific native UI elements.
In most cases, this allows you to use Angular templates and data binding to access DOM elements
without reference to the native element.

Angular 定义了 `ElementRef` 类来包装与渲染有关的原生 UI 元素。这让你可以在大多数情况下使用 Angular 的模板和数据绑定机制来访问 DOM 元素，而不必再引用原生元素。

The documentation generally refers to *elements* (`ElementRef` instances), as distinct from  *DOM elements*
(which can be accessed directly if necessary).

本文档中一般会使用**元素（Element）**来指代 `ElementRef` 的实例，注意与 **DOM 元素**（你必要时你可以直接访问它）区分开。

Compare to [custom element](#custom-element).

可以对比下[自定义元素](#custom-element)。

{@a entry-point}

## entry point

## 入口点（Entry Point）

A [JavaScript module](#module) that is intended to be imported by a user of [an
npm package](guide/npm-packages). An entry-point module typically re-exports
symbols from other internal modules. A package can contain multiple
entry points. For example, the `@angular/core` package has two entry-point
modules, which can be imported using the module names `@angular/core` and
`@angular/core/testing`.

[JavaScript 模块](#module)的目的是供 [npm 包](guide/npm-packages)的用户进行导入。入口点模块通常会重新导出来自其它内部模块的一些符号。每个包可以包含多个入口点。比如 `@angular/core` 就有两个入口点模块，它们可以使用名字 `@angular/core` 和 `@angular/core/testing` 进行导入。

{@a F}

{@a form-control}

## form control

## 表单控件（form control）

A instance of `FormControl`, which is a fundamental building block for Angular forms. Together with `FormGroup` and `FormArray`, tracks the value, validation, and status of a form input element.

一个 `FormControl` 实例，它是 Angular 表单的基本构造块。它会和 `FormGroup` 和 `FormArray` 一起，跟踪表单输入元素的值、有效性和状态。

Read more forms in the [Introduction to forms in Angular](guide/forms-overview).

欲知详情，参阅 [Angular 表单简介](guide/forms-overview)。

{@a form-model}

## form model

## 表单模型（form model）

The "source of truth" for the value and validation status of a form input element at a given point in time. When using [reactive forms](#reactive-forms), the form model is created explicitly in the component class. When using [template-driven forms](#template-driven-forms), the form model is implicitly created by directives.

是指在指定的时间点，表单输入元素的值和验证状态的"事实之源"。当使用[响应式表单](#reactive-forms)时，表单模型会在组件类中显式创建。当使用[模板驱动表单](#template-driven-forms)时，表单模型是由一些指令隐式创建的。

Learn more about reactive and template-driven forms in the [Introduction to forms in Angular](guide/forms-overview).

要深入了解响应式表单和模板驱动表单，参阅 [Angular 表单简介](guide/forms-overview)。

{@a form-validation}

## form validation

## 表单验证（form validation）

A check that runs when form values change and reports whether the given values are correct and complete, according to the defined constraints. Reactive forms apply [validator functions](guide/form-validation#adding-to-reactive-forms). Template-driven forms use [validator directives](guide/form-validation#adding-to-template-driven-forms).

一种检查，当表单值发生变化时运行，并根据预定义的约束来汇报指定的这些值是否正确并完全。响应式表单使用[验证器函数](guide/form-validation#adding-to-reactive-forms)，而模板驱动表单则使用[验证器指令](guide/form-validation#adding-to-template-driven-forms)。

To learn more, see [Form Validation](guide/form-validation).

要了解更多，参阅[表单验证器](guide/form-validation)。

{@a G}

{@a H}

{@a I}

{@a immutability}

## immutability

## 不可变性（immutability）

The ability to alter the state of a value after its creation. [Reactive forms](#reactive-forms) perform immutable changes in that
each change to the data model produces a new data model rather than modifying the existing one. [Template-driven forms](#template-driven-forms) perform mutable changes with `NgModel` and [two-way data binding](#data-binding) to modify the existing data model in place.

是否能够在创建之后修改值的状态。[响应式表单](#reactive-forms)会执行不可变性的更改，每次更改数据模型都会生成一个新的数据模型，而不是修改现有的数据模型。
[模板驱动表单](#template-driven-forms)则会执行可变的更改，它通过 `NgModel` 和[双向数据绑定](#data-binding)来就地修改现有的数据模型。

{@a injectable}

## injectable

## 可注入对象（injectable）

An Angular class or other definition that provides a dependency using the [dependency injection](#di) mechanism. An injectable [service](#service) class must be marked by the `@Injectable()` [decorator](#decorator). Other items, such as constant values, can also be injectable.

Angular 中的类或其它概念使用[依赖注入](#di)机制来提供依赖。
可供注入的[服务](#service)类必须使用 `@Injectable()` [装饰器](#decorator)标出来。其它条目，比如常量值，也可用于注入。

{@a injector}

## injector

## 注入器 (injector)

An object in the Angular [dependency-injection](#dependency-injection) system
that can find a named dependency in its cache or create a dependency
using a configured [provider](#provider).
Injectors are created for NgModules automatically as part of the bootstrap process
and are inherited through the component hierarchy.

Angular [依赖注入系统](#dependency-injection)中可以在缓存中根据名字查找依赖，也可以通过配置过的[提供者](#provider)来创建依赖。
启动过程中会自动为每个模块创建一个注入器，并被组件树继承。

* An injector provides a singleton instance of a dependency, and can inject this same instance in multiple components.

   注入器会提供依赖的一个单例，并把这个单例对象注入到多个组件中。

* A hierarchy of injectors at the NgModule and component level can provide different instances of a dependency to their own components and child components.

   模块和组件级别的注入器树可以为它们拥有的组件及其子组件提供同一个依赖的不同实例。

* You can configure injectors with different providers that can provide different implementations of the same dependency.

   你可以为同一个依赖使用不同的提供者来配置这些注入器，这些提供者可以为同一个依赖提供不同的实现。

Learn more about the injector hierarchy in [Hierarchical Dependency Injectors](guide/hierarchical-dependency-injection).

要了解关于多级注入器的更多知识，参阅[多级依赖注入](guide/hierarchical-dependency-injection)一章。

{@a input}

## input

## 输入属性 (input)

When defining a [directive](#directive), the `@Input()` decorator on a directive property
makes that property available as a *target* of a [property binding](guide/property-binding).
Data values flow into an input property from the data source identified
in the [template expression](#template-expression) to the right of the equal sign.

当定义[指令](#directive)时，指令属性上的 `@Input()` 装饰器让该属性可以作为[属性绑定](guide/property-binding)的*目标*使用。
数据值会从等号右侧的[模板表达式](#template-expression)所指定的数据源流入组件的输入属性。

To learn more, see [input and output properties](guide/inputs-outputs).

要了解更多，参阅[输入与输出属性](guide/inputs-outputs)。

{@a interpolation}

## interpolation

## 插值 (interpolation)

A form of property [data binding](#data-binding) in which a [template expression](#template-expression) between double-curly braces renders as text.
That text can be concatenated with neighboring text before it is assigned to an element property
or displayed between element tags, as in this example.

[属性数据绑定 (property data binding)](#data-binding) 的一种形式，位于双花括号中的[模板表达式 (template expression)](#template-expression)会被渲染成文本。
在被赋值给元素属性或者显示在元素标签中之前，这些文本可能会先与周边的文本合并，参阅下面的例子。

```html
<label>My current hero is {{hero.name}}</label>
```

Read more in the [Interpolation](guide/interpolation) guide.

更多信息，见[模板语法](guide/template-syntax)中的[插值](guide/interpolation)。

{@a ivy}

## Ivy

## 常春藤引擎（Ivy）

Ivy is the code name for Angular's [next-generation compilation and rendering pipeline](https://blog.angular.io/a-plan-for-version-8-0-and-ivy-b3318dfc19f7).
With the version 9 release of Angular, the new compiler and runtime instructions are used by default instead of the older compiler and runtime, known as [View Engine](#ve).

Ivy 是 Angular 的[下一代编译和渲染管道](https://blog.angular.io/a-plan-for-version-8-0-and-ivy-b3318dfc19f7)的代号。在 Angular 的版本 9 中，默认情况下使用新的编译器和运行时，而不再用旧的编译器和运行时，也就是 [View Engine](#ve)。

See [Angular Ivy](guide/ivy).

参阅 [Angular Ivy](guide/ivy)。

{@a J}

{@a javascript}

## JavaScript

See [ECMAScript](#ecma), [TypeScript](#typescript).

参阅 [ECMAScript](#ecma) 和 [TypeScript](#typescript)。

{@a jit}

## just-in-time (JIT) compilation

## 即时 (just-in-time, JIT) 编译

The Angular just-in-time (JIT) compiler converts your Angular HTML and TypeScript code into
efficient JavaScript code at run time, as part of bootstrapping.

在启动期间，Angular 的即时编译器（JIT)会在运行期间把你的 Angular HTML 和 TypeScript 代码转换成高效的 JavaScript 代码。

JIT compilation is the default (as opposed to AOT compilation) when you run Angular's `ng build` and `ng serve` CLI commands, and is a good choice during development.
JIT mode is strongly discouraged for production use
because it results in large application payloads that hinder the bootstrap performance.

当你运行 Angular 的 CLI 命令 `ng build` 和 `ng serve` 时，JIT 编译是默认选项，而且是开发期间的最佳实践。但是强烈建议你不要在生产环境下使用 JIT 模式，因为它会导致巨大的应用负担，从而拖累启动时的性能。

Compare to [ahead-of-time (AOT) compilation](#aot).

参阅[预先 (AOT) 编译](#aot)。

{@a K}

{@a L}

{@a lazy-load}

## lazy loading

## 惰性加载（Lazy loading）

A process that speeds up application load time by splitting the application into multiple bundles and loading them on demand.
For example, dependencies can be lazy loaded as needed&mdash;as opposed to [eager-loaded](#eager-loading) modules that are required by the root module and are thus loaded on launch.

惰性加载过程会把应用拆分成多个包并且按需加载它们，从而提高应用加载速度。
比如，一些依赖可以根据需要进行惰性加载，与之相对的是那些 [急性加载](#eager-loading) 的模块，它们是根模块所要用的，因此会在启动期间加载。

The [router](#router) makes use of lazy loading to load child views only when the parent view is activated.
Similarly, you can build custom elements that can be loaded into an Angular application when needed.

[路由器](#router)只有当父视图激活时才需要加载子视图。同样，你还可以构建一些自定义元素，它们也可以在需要时才加载进 Angular 应用。

{@a library}

## library

<<<<<<< HEAD
## 库（Library）

In Angular, a [project](#project) that provides functionality that can be included in other Angular apps.
A library isn't a complete Angular app and can't run independently.
(To add re-usable Angular functionality to non-Angular web apps, you can use Angular [custom elements](#angular-element).)
=======
In Angular, a [project](#project) that provides functionality that can be included in other Angular applications.
A library isn't a complete Angular application and can't run independently.
(To add re-usable Angular functionality to non-Angular web applications, you can use Angular [custom elements](#angular-element).)
>>>>>>> 08caeadd

一种 Angular [项目](#project)。用来让其它 Angular 应用包含它，以提供各种功能。库不是一个完整的 Angular 应用，不能独立运行。（要想为非 Angular 应用添加可复用的 Angular 功能，你可以使用 Angular 的[自定义元素](#angular-element)。）

* Library developers can use the [Angular CLI](#cli) to `generate` scaffolding for a new library in an existing [workspace](#workspace), and can publish a library as an `npm` package.

  库的开发者可以使用 [CLI](#cli) 在现有的 [工作区](#workspace) 中 `generate` 新库的脚手架，还能把库发布为 `npm` 包。

* Application developers can use the [Angular CLI](#cli) to `add` a published library for use with an application in the same [workspace](#workspace).

   应用开发者可以使用 [CLI](#cli) 来把一个已发布的库 `add` 进这个应用所在的[工作区](#workspace)。

See also [schematic](#schematic).

参阅 [原理图（schematic）](#schematic)。

{@a lifecycle-hook}

## lifecycle hook

## 生命周期钩子（Lifecycle hook）

An interface that allows you to tap into the lifecycle of [directives](#directive) and [components](#component) as they are created, updated, and destroyed.

一种接口，它允许你监听[指令](#directive)和[组件](#component)的生命周期，比如创建、更新和销毁等。

Each interface has a single hook method whose name is the interface name prefixed with `ng`.
For example, the `OnInit` interface has a hook method named `ngOnInit`.

每个接口只有一个钩子方法，方法名是接口名加前缀 `ng`。例如，`OnInit` 接口的钩子方法名为 `ngOnInit`。

Angular calls these hook methods in the following order:

Angular 会按以下顺序调用钩子方法：

* `ngOnChanges`: When an [input](#input)/[output](#output) binding value changes.

   `ngOnChanges` - 在[输入属性 (input)](#input)/[输出属性 (output)](#output)的绑定值发生变化时调用。

* `ngOnInit`: After the first `ngOnChanges`.

   `ngOnInit` - 在第一次 `ngOnChanges` 完成后调用。

* `ngDoCheck`: Developer's custom change detection.

   `ngDoCheck` - 开发者自定义变更检测。

* `ngAfterContentInit`: After component content initialized.

   `ngAfterContentInit` - 在组件内容初始化后调用。

* `ngAfterContentChecked`: After every check of component content.

   `ngAfterContentChecked` - 在组件内容每次检查后调用。

* `ngAfterViewInit`: After a component's views are initialized.

   `ngAfterViewInit` - 在组件视图初始化后调用。

* `ngAfterViewChecked`: After every check of a component's views.

   `ngAfterViewChecked` - 在组件视图每次检查后调用。

* `ngOnDestroy`: Just before the directive is destroyed.

   `ngOnDestroy` - 在指令销毁前调用。

To learn more, see [Lifecycle Hooks](guide/lifecycle-hooks).

要了解更多，参阅[生命周期钩子](guide/lifecycle-hooks)页。

{@a M}

{@a module}

## module

## 模块 (module)

In general, a module collects a block of code dedicated to a single purpose. Angular uses standard JavaScript modules and also defines an Angular module, `NgModule`.

通常，模块会收集一组专注于单一目的的代码块。Angular 既使用 JavaScript 的标准模块，也定义了 Angular 自己的模块，也就是 `NgModule`。

In JavaScript (ECMAScript), each file is a module and all objects defined in the file belong to that module. Objects can be exported, making them public, and public objects can be imported for use by other modules.

在 JavaScript (ECMAScript) 中，每个文件都是一个模块，该文件中定义的所有对象都属于这个模块。这些对象可以导出为公共对象，而这些公共对象可以被其它模块导入后使用。

Angular ships as a collection of JavaScript modules (also called libraries). Each Angular library name begins with the `@angular` prefix. Install Angular libraries with the [npm package manager](https://docs.npmjs.com/getting-started/what-is-npm) and import parts of them with JavaScript `import` declarations.

Angular 就是用一组 JavaScript 模块（也叫库）的形式发布的。每个 Angular 库都带有 `@angular` 前缀。
使用 [NPM 包管理器](https://docs.npmjs.com/getting-started/what-is-npm)安装它们，并且使用 JavaScript 的 `import` 声明语句从中导入各个部件。

Compare to [NgModule](#ngmodule).

参阅 [NgModule](#ngmodule)。

{@a N}

{@a ngcc}
## ngcc

Angular compatibility compiler.
If you build your application using [Ivy](#ivy), but it depends on libraries that have not been compiled with Ivy, the CLI uses `ngcc` to automatically update the dependent libraries to use Ivy.

Angular 兼容性编译器。如果使用 [Ivy](#ivy) 构建应用程序，但依赖未用 Ivy 编译的库，则 CLI 将使用 `ngcc` 自动更新依赖库以使用 Ivy。

{@a ngmodule}
## NgModule

A class definition preceded by the `@NgModule()` [decorator](#decorator), which declares and serves as a manifest for a block of code dedicated to an application domain, a workflow, or a closely related set of capabilities.

一种带有 `@NgModule()` [装饰器](#decorator)的类定义，它会声明并提供一组专注于特定功能的代码块，比如业务领域、工作流或一组紧密相关的能力集等。

Like a [JavaScript module](#module), an NgModule can export functionality for use by other NgModules and import public functionality from other NgModules.
The metadata for an NgModule class collects components, directives, and pipes that the application uses along with the list of imports and exports. See also [declarable](#declarable).

像 [JavaScript 模块](#module)一样，NgModule 能导出那些可供其它 NgModule 使用的功能，也可以从其它 NgModule 中导入其公开的功能。
NgModule 类的元数据中包括一些供应用使用的组件、指令和管道，以及导入、导出列表。参阅[可声明对象](#declarable)。

NgModules are typically named after the file in which the exported thing is defined. For example, the Angular [DatePipe](api/common/DatePipe) class belongs to a feature module named `date_pipe` in the file `date_pipe.ts`. You import them from an Angular [scoped package](#scoped-package) such as `@angular/core`.

NgModule 通常会根据它导出的内容决定其文件名，比如，Angular 的 [DatePipe](api/common/DatePipe) 类就属于 `date_pipe.ts` 文件中一个名叫 `date_pipe` 的特性模块。
你可以从 Angular 的[范围化包](#scoped-package)中导入它们，比如 `@angular/core`。

Every Angular application has a root module. By convention, the class is called `AppModule` and resides in a file named `app.module.ts`.

每个 Angular 应用都有一个根模块。通常，这个类会命名为 `AppModule`，并且位于一个名叫 `app.module.ts` 的文件中。

To learn more, see [NgModules](guide/ngmodules).

要了解更多，参阅 [NgModules](guide/ngmodules)。

{@a npm-package}

## npm package

## npm 包

The [npm package manager](https://docs.npmjs.com/getting-started/what-is-npm) is used to distribute and load Angular modules and libraries.

[npm 包管理器](https://docs.npmjs.com/getting-started/what-is-npm)用于分发与加载 Angular 的模块和库。

Learn more about how Angular uses [Npm Packages](guide/npm-packages).

你还可以了解 Angular 如何使用 [Npm 包](guide/npm-packages) 的更多知识。

{@a ngc}

## ngc

`ngc` is a Typescript-to-Javascript transpiler that processes Angular decorators, metadata, and templates, and emits JavaScript code.
The most recent implementation is internally referred to as `ngtsc` because it's a minimalistic wrapper around the TypeScript compiler `tsc` that adds a transform for processing Angular code.

`ngc` 是一个 TypeScript 到 JavaScript 的转译器，它会处理 Angular 的注解、元数据、模板，并生成 JavaScript 代码。
其最新的实现在内部被称为 `ngtsc`，因为它是一个对 TypeScript 编译器 `tsc` 的最小化包装，为其加入了 Angular 代码的转换过程。

{@a O}

{@a observable}

## observable

## 可观察对象（Observable）

A producer of multiple values, which it pushes to [subscribers](#subscriber). Used for asynchronous event handling throughout Angular. You execute an observable by subscribing to it with its `subscribe()` method, passing callbacks for notifications of new values, errors, or completion.

一个多值生成器，这些值会被推送给[订阅者](#subscriber)。
Angular 中到处都会用到异步事件处理。你要通过调用可观察对象的 `subscribe()` 方法来订阅它，从而让这个可观察对象得以执行，你还要给该方法传入一些回调函数来接收 "有新值"、"错误" 或 "完成" 等通知。

Observables can deliver single or multiple values of any type to subscribers, either synchronously (as a function delivers a value to its caller) or on a schedule. A subscriber receives notification of new values as they are produced and notification of either normal completion or error completion.

可观察对象可以把任意类型的一个或多个值传给订阅者，无论是同步（就像函数把值返回给它的调用者一样）还是异步。
订阅者会在生成了新值时收到包含这个新值的通知，以及正常结束或错误结束时的通知。

Angular uses a third-party library called [Reactive Extensions (RxJS)](https://rxjs.dev/).

Angular 使用一个名叫[响应式扩展 (RxJS)](http://reactivex.io/rxjs/)的第三方包来实现这些功能。

To learn more, see [Observables](guide/observables).

要了解更多，参阅[可观察对象](guide/observables)。

{@a observer}

## observer

## 观察者（Observer）

An object passed to the `subscribe()` method for an [observable](#observable). The object defines the callbacks for the [subscriber](#subscriber).

传给[可观察对象](#observable) 的 `subscribe()` 方法的一个对象，其中定义了[订阅者](#subscriber)的一组回调函数。

{@a output}

## output

## 输出属性 (output)

When defining a [directive](#directive), the `@Output{}` decorator on a directive property
makes that property available as a *target* of [event binding](guide/event-binding).
Events stream *out* of this property to the receiver identified
in the [template expression](#template-expression) to the right of the equal sign.

当定义[指令](#directive)时，指令属性上的 `@Output()` 装饰器会让该属性可用作[事件绑定](guide/event-binding)的*目标*。
事件从该属性流*出*到等号右侧指定的[模板表达式](#template-expression)中。

To learn more, see [Input and Output Properties](guide/inputs-outputs).

要了解更多，参阅[输入与输出属性](guide/inputs-outputs)。

{@a P}

{@a pipe}

## pipe

## 管道（pipe）

A class which is preceded by the `@Pipe{}` decorator and which defines a function that transforms input values to output values for display in a [view](#view). Angular defines various pipes, and you can define new pipes.

一个带有 `@Pipe{}` 装饰器的类，它定义了一个函数，用来把输入值转换成输出值，以显示在[视图](#view)中。
Angular 定义了很多管道，并且你还可可以自定义新的管道。

To learn more, see [Pipes](guide/pipes).

要了解更多，参阅[管道](guide/pipes)页。

{@a platform}

## platform

## 平台（platform）

In Angular terminology, a platform is the context in which an Angular application runs.
The most common platform for Angular applications is a web browser, but it can also be an operating system for a mobile device, or a web server.

在 Angular 术语中，平台是供 Angular 应用程序在其中运行的上下文。Angular 应用程序最常见的平台是 Web 浏览器，但它也可以是移动设备的操作系统或 Web 服务器。

Support for the various Angular run-time platforms is provided by the `@angular/platform-*` packages. These packages allow applications that make use of `@angular/core` and `@angular/common` to execute in different environments by providing implementation for gathering user input and rendering UIs for the given platform. Isolating platform-specific functionality allows the developer to make platform-independent use of the rest of the framework.

`@angular/platform-*` 软件包提供了对各种 Angular 运行时平台的支持。这些软件包通过提供用于收集用户输入和渲染指定平台 UI 的实现，以允许使用 `@angular/core` 和 `@angular/common` 的应用程序在不同的环境中执行。隔离平台相关的功能使开发人员可以独立于平台使用框架的其余部分。

* When running in a web browser, [`BrowserModule`](api/platform-browser/BrowserModule) is imported from the `platform-browser` package, and supports services that simplify security and event processing, and allows applications to access browser-specific features, such as interpreting keyboard input and controlling the title of the document being displayed. All applications running in the browser use the same platform service.

  在 Web 浏览器中运行时，[`BrowserModule`](api/platform-browser/BrowserModule) 是从 `platform-browser` 软件包中导入的，并支持简化安全性和事件处理的服务，并允许应用程序访问浏览器专有的功能，例如解释键盘输入和控制文档要显示的标题。浏览器中运行的所有应用程序都使用同一个平台服务。

* When [server-side rendering](#server-side-rendering) (SSR) is used, the [`platform-server`](api/platform-server) package provides web server implementations of the `DOM`, `XMLHttpRequest`, and other low-level features that don't rely on a browser.

  使用[服务端渲染](#server-side-rendering)（SSR）时，[`platform-server`](api/platform-server) 包将提供 `DOM`、`XMLHttpRequest` 和其它不依赖浏览器的其它底层功能的 Web 服务器端实现。

{@a polyfill}
## polyfill

## 腻子脚本（polyfill）

An [npm package](guide/npm-packages) that plugs gaps in a browser's JavaScript implementation.
See [Browser Support](guide/browser-support) for polyfills that support particular functionality for particular platforms.

一个 [NPM 包](guide/npm-packages)，它负责弥补浏览器 JavaScript 实现与最新标准之间的 "缝隙"。参阅[浏览器支持](guide/browser-support)页，以了解要在特定平台支持特定功能时所需的腻子脚本。

{@a project}

## project

## 项目（project）

In the Angular CLI, a standalone application or [library](#library) that can be created or modified by a CLI command.

在 Angular CLI 中，CLI 命令可能会创建或修改独立应用或[库](#library)。

A project, as generated by the [`ng new`](cli/new), contains the set of source files, resources, and configuration files that you need to develop and test the application using the CLI. Projects can also be created with the `ng generate application` and `ng generate library` commands.

由 [`ng new`](cli/new) 创建的项目中包含一组源文件、资源和配置文件，当你用 CLI 开发或测试此应用时就会用到它们。此外，还可以用 `ng generate application` 或 `ng generate library` 命令创建项目。

For more information, see [Project File Structure](guide/file-structure).

欲知详情，参阅[项目文件结构](guide/file-structure)。

The [`angular.json`](guide/workspace-config) file configures all projects in a [workspace](#workspace).

[`angular.json`](guide/workspace-config) 文件可以配置某个[工作区](#workspace) 中的所有项目。

{@a provider}

## provider

## 提供者 (provider)

An object that implements one of the [`Provider`](api/core/Provider) interfaces. A provider object defines how to obtain an injectable dependency associated with a [DI token](#token).
An [injector](#injector) uses the provider to create a new instance of a dependency
for a class that requires it.

一个实现了 [`Provider`](api/core/Provider) 接口的对象。一个提供者对象定义了如何获取与 [DI 令牌（token）](#token) 相关联的可注入依赖。
[注入器](#injector)会使用这个提供者来创建它所依赖的那些类的实例。

Angular registers its own providers with every injector, for services that Angular defines.
You can register your own providers for services that your application needs.

Angular 会为每个注入器注册一些 Angular 自己的服务。你也可以注册应用自己所需的服务提供者。

See also [service](#service), [dependency injection](#di).

参阅[服务](#service)和[依赖注入](#di)。

Learn more in [Dependency Injection](guide/dependency-injection).

欲知详情，参阅[依赖注入](guide/dependency-injection)。

{@a Q}

{@a R}

{@a reactive-forms}

## reactive forms

## 响应式表单 (reactive forms)

A framework for building Angular forms through code in a component.
The alternative is a [template-driven form](#template-driven-forms).

通过组件中代码构建 Angular 表单的一个框架。
另一种技术是[模板驱动表单](#template-driven-forms)

When using reactive forms:

构建响应式表单时：

* The "source of truth", the form model, is defined in the component class.

  "事实之源"（表单模型）定义在组件类中。

* Validation is set up through validation functions rather than validation directives.

  表单验证在组件代码而不是验证器指令中定义。

* Each control is explicitly created in the component class by creating a `FormControl` instance manually or with `FormBuilder`.

   在组件类中，使用 `new FormControl()` 或者 `FormBuilder` 显性地创建每个控件。

* The template input elements do *not* use `ngModel`.

   模板中的 `input` 元素**不**使用 `ngModel`。

* The associated Angular directives are prefixed with `form`, such as `formControl`, `formGroup`, and `formControlName`.

   相关联的 Angular 指令全部以 `Form` 开头，例如 `FormGroup()`、`FormControl()` 和 `FormControlName()`。

The alternative is a template-driven form. For an introduction and comparison of both forms approaches, see [Introduction to Angular Forms](guide/forms-overview).

另一种方式是模板驱动表单。模板驱动表单的简介和这两种方式的比较，参阅 [Angular 表单简介](guide/forms-overview)。

{@a resolver}

## resolver

## 解析器（resolver）

A class that implements the [Resolve](api/router/Resolve "API reference") interface (or a function with the same signature as the [resolve() method](api/router/Resolve#resolve "API reference")) that you use to produce or retrieve data that is needed before navigation to a requested route can be completed.

一个实现了 [Resolve](api/router/Resolve "API reference") 接口的类（或一个与 [resolve() 方法](api/router/Resolve#resolve "API reference")具有相同签名的函数），你可以在导航到所请求的路由之前，先用它来生成或获取数据。

Resolvers run after all [route guards](#route-guard "Definition") for a route tree have been executed and have succeeded.

解析器会在一棵路由树的所有[路由守卫](#route-guard "Definition")都被执行并成功之后运行。

See an example of using a [resolve guard](guide/router-tutorial-toh#resolve-guard "Routing techniques tutorial") to retrieve dynamic data.

参见使用[解析守卫](guide/router-tutorial-toh#resolve-guard "Routing techniques tutorial")获取动态数据一章中的例子。

{@a route-guard}

## route guard

## 路由守卫

A method that controls navigation to a requested route in a routing application.
Guards determine whether a route can be activated or deactivated, and whether a lazy-loaded module can be loaded.

一种在带路由的应用中对导航到所要求的路由进行控制的方式。
这些守卫会决定一个路由是否可以激活或停止激活，以及惰性加载模块是否可以被加载。

Learn more in the [Routing and Navigation](guide/router#preventing-unauthorized-access "Examples") guide.

欲知详情，参见[路由与导航](guide/router#preventing-unauthorized-access "Examples")一章。

{@a router}
{@a router-module}

## router

<<<<<<< HEAD
## 路由器 (router)

A tool that configures and implements navigation among states and [views](#view) within an Angular app.
=======
A tool that configures and implements navigation among states and [views](#view) within an Angular application.
>>>>>>> 08caeadd

一种工具，用来配置和实现 Angular 应用中各个状态和[视图](#view)之间的导航。

The `Router` module is an [NgModule](#ngmodule) that provides the necessary service providers and directives for navigating through application views. A [routing component](#routing-component) is one that imports the `Router` module and whose template contains a `RouterOutlet` element where it can display views produced by the router.

<<<<<<< HEAD
`Router` 模块是一个 [NgModule](#ngmodule)，它提供在应用视图间导航时需要的服务提供者和指令。[路由组件](#routing-component)是一种组件，它导入了 `Router` 模块，并且其模板中包含 `RouterOutlet` 元素，路由器生成的视图就会被显示在那里。

The router defines navigation among views on a single page, as opposed to navigation among pages. It interprets URL-like links to determine which views to create or destroy, and which components to load or unload. It allows you to take advantage of [lazy loading](#lazy-load) in your Angular apps.
=======
The router defines navigation among views on a single page, as opposed to navigation among pages. It interprets URL-like links to determine which views to create or destroy, and which components to load or unload. It allows you to take advantage of [lazy loading](#lazy-load) in your Angular applications.
>>>>>>> 08caeadd

路由器定义了在单页面中的各个视图之间导航的方式，而不是在页面之间。它会解释类似 URL 的链接，以决定该创建或销毁哪些视图，以及要加载或卸载哪些组件。它让你可以在 Angular 应用中获得[惰性加载](#lazy-load)的好处。

To learn more, see [Routing and Navigation](guide/router).

要了解更多，参阅[路由与导航](guide/router)。

{@a router-outlet}

## router outlet

## 路由出口（router outlet）

A [directive](#directive) that acts as a placeholder in a routing component's template. Angular dynamically renders the template based on the current router state.

一种[指令](#directive)，它在路由组件的模板中扮演占位符的角色，Angular 会根据当前的路由状态动态填充它。

{@a router-component}

## routing component

## 路由组件 (routing component)

An Angular [component](#component) with a `RouterOutlet` directive in its template that displays views based on router navigations.

一个模板中带有 `RouterOutlet` 指令的 Angular [组件](#component)，用于根据路由器的导航显示相应的视图。

For more information, see [Routing and Navigation](guide/router).

要了解更多，参阅[路由与导航](guide/router)。
{@a rule}

## rule

## 规则（rule）

In [schematics](#schematic), a function that operates on a [file tree](#file-tree) to create, delete, or modify files in a specific manner.

在[原理图](#schematic) 中，是指一个在[文件树](#file-tree)上运行的函数，用于以指定方式创建、删除或修改文件，并返回一个新的 `Tree` 对象。

{@a S}

{@a schematic}

## schematic

## 原理图（schematic）

A scaffolding library that defines how to generate or transform a programming project by creating, modifying, refactoring, or moving files and code.
A schematic defines [rules](#rule) that operate on a virtual file system called a [tree](#file-tree).

脚手架库会定义如何借助创建、修改、重构或移动文件和代码等操作来生成或转换某个项目。每个原理图定义了[一些规则](#rule)，以操作一个被称为[文件树](#file-tree)的虚拟文件系统。

The [Angular CLI](#cli) uses schematics to generate and modify [Angular projects](#project) and parts of projects.

<<<<<<< HEAD
Angular [CLI](#cli) 使用原理图来生成和修改 [Angular 项目](#project)及其部件。

* Angular provides a set of schematics for use with the CLI. See the [Angular CLI command reference](cli). The [`ng add`](cli/add) command runs schematics as part of adding a library to your project. The [`ng generate`](cli/generate) command runs schematics to create apps, libraries, and Angular code constructs.
=======
* Angular provides a set of schematics for use with the CLI. See the [Angular CLI command reference](cli). The [`ng add`](cli/add) command runs schematics as part of adding a library to your project. The [`ng generate`](cli/generate) command runs schematics to create applications, libraries, and Angular code constructs.
>>>>>>> 08caeadd

  Angular 提供了一组用于 CLI 的原理图。参阅 [Angular CLI 命令参考手册](cli)。当 [`ng add`](cli/add) 命令向项目中添加某个库时，就会运行原理图。[`ng generate`](cli/generate) 命令则会运行原理图，来创建应用、库和 Angular 代码块。

* [Library](#library) developers can create schematics that enable the Angular CLI to add and update their published libraries, and to generate artifacts the library defines.
Add these schematics to the npm package that you use to publish and share your library.

    公共库的开发者可以创建原理图，来让 CLI 生成他们自己的发布的库。欲知详情，参阅 [devkit 文档](https://www.npmjs.com/package/@angular-devkit/schematics)。

For more information, see [Schematics](guide/schematics) and [Integrating Libraries with the CLI](guide/creating-libraries#integrating-with-the-cli).

欲知详情，参阅[原理图](guide/schematics)和[把库与 CLI 集成](guide/creating-libraries#integrating-with-the-cli)。

{@a schematics-cli}

## Schematics CLI

Schematics come with their own command-line tool.
Using Node 6.9 or above, install the Schematics CLI globally:

Schematics 自带了一个命令行工具。
使用 Node 6.9 或更高版本，可以全局安装这个 Schematics CLI：

<code-example language="bash">
npm install -g @angular-devkit/schematics-cli
</code-example>

This installs the `schematics` executable, which you can use to create a new schematics [collection](#collection) with an initial named schematic. The collection folder is a workspace for schematics. You can also use the `schematics` command to add a new schematic to an existing collection, or extend an existing schematic.

这会安装可执行文件 `schematics`，你可以用它来创建新工程、往现有工程中添加新的 schematic，或扩展某个现有的 schematic。

{@a scoped-package}

## scoped package

## 范围化包 (scoped package)

A way to group related [npm packages](guide/npm-packages).
NgModules are delivered within scoped packages whose names begin with the Angular *scope name* `@angular`. For example, `@angular/core`, `@angular/common`, `@angular/forms`, and `@angular/router`.

一种把相关的 [npm 包](guide/npm-packages)分组到一起的方式。
Angular 的 NgModule 都是在一些以 `@angular` 为范围名的*范围化包*中发布的。比如 `@angular/core`、`@angular/common`、`@angular/forms` 和 `@angular/router`。

Import a scoped package in the same way that you import a normal package.

和导入普通包相同的方式导入范围化包。

<code-example path="architecture/src/app/app.component.ts" header="architecture/src/app/app.component.ts (import)" region="import">

</code-example>

{@a server-side-rendering}

## server-side rendering

## 服务端渲染

A technique that generates static application pages on the server, and can generate and serve those pages in response to requests from browsers.
It can also pre-generate pages as HTML files that you serve later.

<<<<<<< HEAD
一项在服务端生成静态应用页面的技术，它可以在对来自浏览器的请求进行响应时生成这些页面或用它们提供服务。
它还可以提前把这些页面生成为 HTML 文件，以便稍后用它们来提供服务。

This technique can improve performance on mobile and low-powered devices and improve the user experience by showing a static first page quickly while the client-side app is loading.
The static version can also make your app more visible to web crawlers.

该技术可以增强手机和低功耗设备的性能，而且会在应用加载通过快速展示一个静态首屏来提升用户体验。这个静态版本还能让你的应用对网络蜘蛛更加友好。

You can easily prepare an app for server-side rendering by using the [CLI](#cli) to run the [Angular Universal](#universal) tool, using the `@nguniversal/express-engine` [schematic](#schematic).
=======
This technique can improve performance on mobile and low-powered devices and improve the user experience by showing a static first page quickly while the client-side application is loading.
The static version can also make your application more visible to web crawlers.

You can easily prepare an application for server-side rendering by using the [CLI](#cli) to run the [Angular Universal](#universal) tool, using the `@nguniversal/express-engine` [schematic](#schematic).
>>>>>>> 08caeadd

你可以通过 [CLI](#cli) 运行 [Angular Universal](#universal) 工具，借助 `@nguniversal/express-engine` [schematic](#schematic) 原理图来更轻松的让应用支持服务端渲染。

{@a service}

## service

## 服务 (service)

In Angular, a class with the [@Injectable()](#injectable) decorator that encapsulates non-UI logic and code that can be reused across an application.
Angular distinguishes components from services to increase modularity and reusability.

在 Angular 中，服务就是一个带有 [@Injectable](#injectable) 装饰器的类，它封装了可以在应用程序中复用的非 UI 逻辑和代码。
Angular 把组件和服务分开，是为了增进模块化程度和可复用性。

The `@Injectable()` metadata allows the service class to be used with the [dependency injection](#di) mechanism.
The injectable class is instantiated by a [provider](#provider).
[Injectors](#injector) maintain lists of providers and use them to provide service instances when they are required by components or other services.

`@Injectable` 元数据让服务类能用于[依赖注入](#di)机制中。可注入的类是用[提供者](#provider)进行实例化的。
[各个注入器](#injector)会维护一个提供者的列表，并根据组件或其它服务的需要，用它们来提供服务的实例。

To learn more, see [Introduction to Services and Dependency Injection](guide/architecture-services).

要了解更多，参阅[服务与依赖注入简介](guide/architecture-services)。

{@a structural-directive}
{@a structural-directives}

## structural directives

## 结构型指令（Structural directives）

A category of [directive](#directive) that is responsible for shaping HTML layout by modifying the DOM&mdash;that is, adding, removing, or manipulating elements and their children.

一种[指令](#directive)类型，它能通过修改 DOM （添加、删除或操纵元素及其子元素）来修整或重塑 HTML 的布局。

To learn more, see [Structural Directives](guide/structural-directives).

要了解更多，参阅[结构型指令](guide/structural-directives)页。

{@a subscriber}

## subscriber

## 订阅者（Subscriber）

A function that defines how to obtain or generate values or messages to be published. This function is executed when a consumer calls the `subscribe()` method of an [observable](#observable).

一个函数，用于定义如何获取或生成要发布的值或消息。
当有消费者调用[可观察对象](#observable)的 `subscribe()` 方法时，该函数就会执行。

The act of subscribing to an observable triggers its execution, associates callbacks with it, and creates a `Subscription` object that lets you unsubscribe.

订阅一个可观察对象就会触发该对象的执行、为该对象关联一些回调函数，并创建一个 `Subscription`（订阅记录）对象来让你能取消订阅。

The `subscribe()` method takes a JavaScript object (called an [observer](#observer)) with up to three callbacks, one for each type of notification that an observable can deliver:

`subscribe()` 方法接收一个 JavaScript 对象（叫做[观察者（observer）](#observer)），其中最多可以包含三个回调，分别对应可观察对象可以发出的几种通知类型：

* The `next` notification sends a value such as a number, a string, or an object.

   `next`（下一个）通知会发送一个值，比如数字、字符串、对象。

* The `error` notification sends a JavaScript Error or exception.

   `error`（错误）通知会发送 JavaScript 错误或异常。

* The `complete` notification doesn't send a value, but the handler is called when the call completes. Scheduled values can continue to be returned after the call completes.

   `complete`（完成）通知不会发送值，但是当调用结束时会调用这个处理器。异步的值可能会在调用了完成之后继续发送过来。

{@a T}

{@a target}

## target

## 目标

A buildable or runnable subset of a [project](#project), configured as an object in the [workspace configuration file](guide/workspace-config#project-tool-configuration-options), and executed by an [Architect](#architect) [builder](#builder).

[项目](#project)的一个可构建或可运行的子集，它是[工作区配置文件](guide/workspace-config#project-tool-configuration-options)中的一个子对象，它会被[建筑师（Architect）](#architect)的[构建器（Builder）](#builder)执行。

In the `angular.json` file, each project has an "architect" section that contains targets which configure builders. Some of these targets correspond to [CLI commands](#cli), such as `build`, `serve`, `test`, and `lint`.

在 `angular.json` 文件中，每个项目都有一个 `architect` 分区，其中包含一些用于配置构建器的目标。其中一些目标对应于 [CLI 命令](#cli)，比如 `build`、`serve`、`test` 和 `lint`。

For example, the Architect builder invoked by the `ng build` command to compile a project uses a particular build tool, and has a default configuration with values that you can override on the command line. The `build` target also defines an alternate configuration for a "development" build, which you can invoke with the `--configuration development` flag on the `build` command.

比如，`ng build` 命令用来编译项目时所调用的构建器会使用一个特定的构建工具，并且具有一份默认配置，此配置中的值可以通过命令行参数进行覆盖。目标 `build` 还为 "开发环境" 构建定义了另一个配置，可以通过在 `build` 命令上添加 `--configuration development` 标志来调用它。

The Architect tool provides a set of builders. The [`ng new` command](cli/new) provides a set of targets for the initial application project. The [`ng generate application`](cli/generate#application) and [`ng generate library`](cli/generate#library) commands provide a set of targets for each new [project](#project). These targets, their options and configurations, can be customized to meet the needs of your project. For example, you may want to add a "staging" or "testing" configuration to a project's "build" target.

建筑师工具提供了一组构建器。[`ng new` 命令](cli/new)为初始应用项目提供了一组目标。[`ng generate application`](cli/generate#application) 和 [`ng generate library`](cli/generate#library) 命令则为每个新[项目](#project)提供了一组目标。这些目标的选项和配置都可以进行自定义，以便适应你项目的需求。比如，你可能会想为项目的 "build" 目标添加一个 "staging" 或 "testing" 配置。

You can also define a custom builder, and add a target to the project configuration that uses your custom builder. You can then run the target using the [`ng run`](cli/run) CLI command.

你还可以定义一个自定义构建器，并且往项目配置中添加一个目标，来使用你的自定义构建器。然后你就可以通过 [`ng run`](cli/run) 命令来运行此目标。

{@a template}

## template

## 模板 (template)

Code that defines how to render a component's [view](#view).

用来定义要如何在 HTML 中渲染组件[视图](#view)的代码。

A template combines straight HTML with Angular [data-binding](#data-binding) syntax, [directives](#directive),
and [template expressions](#template-expression) (logical constructs).
The Angular elements insert or calculate values that modify the HTML elements before the page is displayed. Learn more about Angular template language in the [Template Syntax](guide/template-syntax) guide.

模板会把纯 HTML 和 Angular 的[数据绑定](#data-binding)语法、[指令](#directive)和[模板表达式](#template-expression)组合起来。Angular 的元素会插入或计算那些值，以便在页面显示出来之前修改 HTML 元素。

A template is associated with a [component class](#component) through the `@Component()` [decorator](#decorator). The template code can be provided inline, as the value of the `template` property, or in a separate HTML file linked through the `templateUrl` property. 

模板通过 `@Component()` [装饰器](#decorator)与[组件类](#component)类关联起来。模板代码可以作为 `template` 属性的值用内联的方式提供，也可以通过 `templateUrl` 属性链接到一个独立的 HTML 文件。

Additional templates, represented by `TemplateRef` objects, can define alternative or *embedded* views, which can be referenced from multiple components.

用 `TemplateRef` 对象表示的其它模板用来定义一些备用视图或*内嵌*视图，它们可以来自多个不同的组件。

{@a template-driven-forms}

## template-driven forms

## 模板驱动表单（template-driven forms）

A format for building Angular forms using HTML forms and input elements in the view.
The alternative format uses the [reactive forms](#reactive-forms) framework.

一种在视图中使用 HTML 表单和输入类元素构建 Angular 表单的格式。
它的替代方案是[响应式表单](#reactive-forms)框架。

When using template-driven forms:

当构建模板驱动表单时：

* The "source of truth" is the template. The validation is defined using attributes on the individual input elements.

   模板是“事实之源”。使用属性 (attribute) 在单个输入元素上定义验证规则。

* [Two-way binding](#data-binding) with `ngModel` keeps the component model synchronized with the user's entry into the input elements.

   使用 `ngModel` 进行[双向绑定](#data-binding)，保持组件模型和用户输入之间的同步。

* Behind the scenes, Angular creates a new control for each input element, provided you have set up a `name` attribute and two-way binding for each input.

   在幕后，Angular 为每个带有 `name` 属性和双向绑定的输入元素创建了一个新的控件。

* The associated Angular directives are prefixed with `ng` such as `ngForm`, `ngModel`, and `ngModelGroup`.

   相关的 Angular 指令都带有 `ng` 前缀，例如 `ngForm`、`ngModel` 和 `ngModelGroup`。

The alternative is a reactive form. For an introduction and comparison of both forms approaches, see [Introduction to Angular Forms](guide/forms-overview).

另一种方式是响应式表单。响应式表单的简介和两种方式的比较参阅 [Angular 表单简介](guide/forms-overview)。

{@a template-expression}

## template expression

## 模板表达式（template expression）

A TypeScript-like syntax that Angular evaluates within a [data binding](#data-binding).

一种类似 TypeScript 的语法，Angular 用它对[数据绑定 (data binding)](#data-binding)进行求值。

Read about how to write template expressions in the [template expressions](guide/interpolation#template-expressions) section of the [Interpolation](guide/interpolation) guide.

请到[插值](guide/interpolation)中的[模板表达式](guide/interpolation#template-expressions)部分学习如何编写模板表达式。

{@a template-reference-variable}

## template reference variable

## 模板引用变量

A variable defined in a template that references an instance associated with an element, such as a directive instance, component instance, template as in `TemplateRef`, or DOM element.
After declaring a template reference variable on an element in a template,
you can access values from that variable elsewhere within the same template.
The following example defines a template reference variable named `#phone`.

模板中定义的一个变量，它可以引用与某元素相关的实例，比如指令实例、组件实例、模板（`TemplateRef`）或 DOM 元素。
在模板中的某个元素上声明了模板引用变量之后，你可以从同一个模板中的其它位置访问这些值。
下面的例子定义了一个名叫 `#phone` 的模板引用变量。

<code-example path="template-reference-variables/src/app/app.component.html" region="ref-var" header="src/app/app.component.html"></code-example>

For more information, see the [Template reference variable](guide/template-reference-variables) guide.

到[模板表达式](guide/template-reference-variables)部分了解更多模板表达式的知识。


{@a template-input-variable}

## template input variable
## 模板输入变量（template input variable）

A template input variable is a variable you can reference within a single instance of the template. You declare a template input variable using the `let` keyword as in `let customer`.

模板输入变量是一种你可以在模板的单个实例中引用的变量。你可以使用 `let` 关键字来声明模板输入变量，就像 `let customer` 一样。

```
 <tr *ngFor="let customer of customers;">
     <td>{{customer.customerNo}}</td>
     <td>{{customer.name}}</td>
     <td>{{customer.address}}</td>
     <td>{{customer.city}}</td>
     <td>{{customer.state}}</td>
     <button (click)="selectedCustomer=customer">Select</button>
   </tr>
```

Read and learn more about [template input variables](guide/template-reference-variables#template-input-variable).

欲知详情，参见[模板输入变量](guide/template-reference-variables#template-input-variable)。

{@a token}

## token

## 令牌（Token）

An opaque identifier used for efficient table lookup. In Angular, a [DI token](#di-token) is used to find [providers](#provider) of dependencies in the [dependency injection](#di) system.

用于高效查表的不透明标识符（译注：不透明是指你不必了解其细节）。在 Angular 中，[DI 令牌](#di-token)用于在[依赖注入](#di)系统中查找[服务提供者](#provider)。

{@a transpile}

## transpile

## 转译（transpile)

The translation process that transforms one version of JavaScript to another version; for example, down-leveling ES2015 to the older ES5 version.

一种翻译过程，它会把一个版本的 JavaScript 转换成另一个版本，比如把下一版的 ES2015 转换成老版本的 ES5。
{@a file-tree}

## tree

## 目录树（tree）

In [schematics](#schematic), a virtual file system represented by the `Tree` class.
Schematic [rules](#rule) take a tree object as input, operate on them, and return a new tree object.

在 [schematics](#schematic) 中，一个用 `Tree` 类表示的虚拟文件系统。
Schematic [规则](#rule)以一个 `tree` 对象作为输入，对它们进行操作，并且返回一个新的 `tree` 对象。

{@a typescript}

## TypeScript

A programming language based on JavaScript that is notable for its optional typing system.
TypeScript provides compile-time type checking and strong tooling support (such as
code completion, refactoring, inline documentation, and intelligent search).
Many code editors and IDEs support TypeScript either natively or with plug-ins.

TypeScript 是一种基于 JavaScript 的程序设计语言，以其可选类型系统著称。
TypeScript 提供了编译时类型检查和强大的工具支持（比如代码补齐、重构、内联文档和智能搜索等）。
许多代码编辑器和 IDE 都原生支持 TypeScript 或通过插件提供支持。

TypeScript is the preferred language for Angular development.
Read more about TypeScript at [typescriptlang.org](https://www.typescriptlang.org/).

TypeScript 是 Angular 的首选语言。要了解更多，参阅 [typescriptlang.org](http://www.typescriptlang.org/)。

## TypeScript configuration file

## TypeScript 配置文件

A file specifies the root files and the compiler options required to compile a TypeScript project. For more information, see [TypeScript configuration](/guide/typescript-configuration).

一个文件，用来指定编译 TypeScript 项目时的根文件和编译器选项。欲知详情，参阅 [TypeScript 配置](/guide/typescript-configuration)。

{@a U}

{@a unidirectional-data-flow}

## unidirectional data flow

## 单向数据流

A data flow model where the component tree is always checked for changes in one direction (parent to child), which prevents cycles in the change detection graph.

一种数据流模型，它总是在一个方向（从父到子）上检查组件树是否有变化，以防止在变更检测图中出现循环。

In practice, this means that data in Angular flows downward during change detection.
A parent component can easily change values in its child components because the parent is checked first.
A failure could occur, however, if a child component tries to change a value in its parent during change detection (inverting the expected data flow), because the parent component has already been rendered.
In development mode, Angular throws the `ExpressionChangedAfterItHasBeenCheckedError` error if your application attempts to do this, rather than silently failing to render the new value.

在实践中，这意味着 Angular 中的数据会在变更检测过程中向下流动。父组件可以很容易地改变子组件中的值，因为父组件是先检查的。但是，如果子组件在更改检测期间（反转预期的数据流）尝试更改其父组件中的值，则可能会导致错误，因为父组件已经渲染过了。在开发模式下，如果你的应用尝试这样做，Angular 会抛出 `ExpressionChangedAfterItHasBeenCheckedError` 错误，而不是沉默地渲染新值。

To avoid this error, a [lifecycle hook](guide/lifecycle-hooks) method that seeks to make such a change should trigger a new change detection run. The new run follows the same direction as before, but succeeds in picking up the new value.

为了避免这个错误，进行此类更改的[生命周期钩子](guide/lifecycle-hooks)方法中就要触发一次新的变更检测。这次新的变更检测与之前那次的方向一样，但可以成功获得新值。

{@a universal}

## Universal

A tool for implementing [server-side rendering](#server-side-rendering) of an Angular application.
When integrated with an app, Universal generates and serves static pages on the server in response to requests from browsers.
The initial static page serves as a fast-loading placeholder while the full application is being prepared for normal execution in the browser.

用来帮 Angular 应用实现[服务端渲染](#server-side-rendering)的工具。
当与应用集成在一起时，Universal 可以在服务端生成静态页面并用它们来响应来自浏览器的请求。
当浏览器正准备运行完整版应用的时候，这个初始的静态页可以用作一个可快速加载的占位符。

To learn more, see [Angular Universal: server-side rendering](guide/universal).

欲知详情，参阅 [Angular Universal: 服务端渲染](guide/universal)。

{@a V}

{@a view}

## view

## 视图 (view)

The smallest grouping of display elements that can be created and destroyed together.
Angular renders a view under the control of one or more [directives](#directive).

视图是可显示元素的最小分组单位，它们会被同时创建和销毁。
Angular 在一个或多个[指令 (directive)](#directive) 的控制下渲染视图。

A [component](#component) class and its associated [template](#template) define a view.
A view is specifically represented by a `ViewRef` instance associated with a component.
A view that belongs immediately to a component is called a *host view*.
Views are typically collected into [view hierarchies](#view-tree).

[组件 (component)](#component) 类及其关联的[模板 (template)](#template)定义了一个视图。
具体实现上，视图由一个与该组件相关的 `ViewRef` 实例表示。
直属于某个组件的视图叫做*宿主视图*。
通常会把视图组织成一些[视图树（view hierarchies）](#view-tree)。

Properties of elements in a view can change dynamically, in response to user actions;
the structure (number and order) of elements in a view can't.
You can change the structure of elements by inserting, moving, or removing nested views within their view containers.

视图中各个元素的属性可以动态修改以响应用户的操作，而这些元素的结构（数量或顺序）则不能。你可以通过在它们的视图容器中插入、移动或移除内嵌视图来修改这些元素的结构。

View hierarchies can be loaded and unloaded dynamically as the user navigates through the application, typically under the control of a [router](#router).

当用户在应用中导航时（比如使用[路由器](#router)），视图树可以动态加载或卸载。

{@a ve}

## View Engine

## 视图引擎（View Engine）

The compilation and rendering pipeline used by Angular before version 9. Compare [Ivy](#ivy).

Angular 9 之前的版本使用的编译和渲染管道。可对比 [Ivy](#ivy)。

{@a view-tree}

## view hierarchy

## 视图树（View hierarchy）

A tree of related views that can be acted on as a unit. The root view is a component's *host view*.  A host view can be the root of a tree of *embedded views*, collected in a *view container* (`ViewContainerRef`) attached to an anchor element in the hosting component. The view hierarchy is a key part of Angular [change detection](#change-detection).

一棵相关视图的树，它们可以作为一个整体行动。其根视图就是组件的*宿主视图*。宿主视图可以是*内嵌视图*树的根，它被收集到了宿主组件上的一个*视图容器（`ViewContainerRef`）*中<!-- 再校对 -->。视图树是 Angular [变更检测](#change-detection)的关键部件之一。

The view hierarchy doesn't imply a component hierarchy. Views that are embedded in the context of a particular hierarchy can be host views of other components. Those components can be in the same NgModule as the hosting component, or belong to other NgModules.

视图树和组件树并不是一一对应的。那些嵌入到指定视图树上下文中的视图也可能是其它组件的宿主视图。那些组件可能和宿主组件位于同一个 NgModule 中，也可能属于其它 NgModule。

{@a W}
{@a web-component}

## web component

## Web 组件

See [custom element](#custom-element).

参阅[自定义元素](#custom-element)

{@a workspace}

## workspace

<<<<<<< HEAD
## 工作区（Workspace）

A collection of Angular [projects](#project) (that is, applications and libraries) powered by the [Angular CLI] (#cli) that are typically co-located in a single source-control repository (such as [git](https://git-scm.com/)).
=======
A collection of Angular [projects](#project) (that is, applications and libraries) powered by the [Angular CLI](#cli) that are typically co-located in a single source-control repository (such as [git](https://git-scm.com/)).
>>>>>>> 08caeadd

一组基于 [Angular CLI](#cli) 的 Angular [项目](#project)（也就是说应用或库），它们通常共同位于一个单一的源码仓库（比如 [git](https://git-scm.com/)）中。

The [CLI](#cli) [`ng new` command](cli/new) creates a file system directory (the "workspace root").
In the workspace root, it also creates the workspace [configuration file](#configuration) (`angular.json`) and, by default, an initial application project with the same name.

<<<<<<< HEAD
[CLI](#cli) 的 [`ng new` 命令](cli/new)会在文件系统中创建一个目录（也就是工作区的根目录）。
在工作区根目录下，还会创建此工作区的[配置文件](#configuration)（`angular.json`），并且还会默认初始化一个同名的应用项目。

Commands that create or operate on apps and libraries (such as `add` and `generate`) must be executed from within a workspace folder.
=======
Commands that create or operate on applications and libraries (such as `add` and `generate`) must be executed from within a workspace folder.
>>>>>>> 08caeadd

而用来创建或操作应用和库的命令（比如 `add` 和 `generate`）必须在工作区目录下才能执行。

For more information, see [Workspace Configuration](guide/workspace-config).

欲知详情，参阅[工作区配置](guide/workspace-config)。

{@a cli-config}

{@a config}

## workspace configuration

## 工作区配置（Workspace configuration）

A file named `angular.json` at the root level of an Angular [workspace](#workspace) provides workspace-wide and project-specific configuration defaults for build and development tools that are provided by or integrated with the [Angular CLI](#cli).

一个名叫 `angular.json` 的文件，它位于 Angular [工作区](#workspace) 的根目录下，并为 [Angular CLI](#cli) 提供的或集成的各个构建/开发工具提供工作区级和项目专属的默认配置项。

For more information, see [Workspace Configuration](guide/workspace-config).

欲知详情，参阅[工作区配置](guide/workspace-config)。

Additional project-specific configuration files are used by tools, such as `package.json` for the [npm package manager](#npm-package), `tsconfig.json` for [TypeScript transpilation](#transpile), and `tslint.json` for [TSLint](https://palantir.github.io/tslint/).

还有一些项目专属的配置文件是给某些工具使用的。比如 `package.json` 是给 [npm 包管理器](#npm-package)使用的，`tsconfig.json` 是给 [TypeScript 转译器](#transpile)使用的，而 `tslint.json` 是给 [TSLint](https://palantir.github.io/tslint/) 使用的。

For more information, see [Workspace and Project File Structure](guide/file-structure).

欲知详情，参阅[工作区和项目文件结构](guide/file-structure)。

{@a X}

{@a Y}

{@a Z}
{@a zone}

## zone

<<<<<<< HEAD
## 区域 (zone)

An execution context for a set of asynchronous tasks. Useful for debugging, profiling, and testing apps that include asynchronous operations such as event processing, promises, and calls to remote servers.

一组异步任务的执行上下文。它对于调试、性能分析和测试那些包含了异步操作（如事件处理、承诺、远程服务器调用等）的应用是非常有用的。

An Angular app runs in a zone where it can respond to asynchronous events by checking for data changes and updating the information it displays by resolving [data bindings](#data-binding).
=======
An execution context for a set of asynchronous tasks. Useful for debugging, profiling, and testing applications that include asynchronous operations such as event processing, promises, and calls to remote servers.

An Angular application runs in a zone where it can respond to asynchronous events by checking for data changes and updating the information it displays by resolving [data bindings](#data-binding).
>>>>>>> 08caeadd

Angular 应用会运行在一个 Zone 区域中，在这里，它可以对异步事件做出反应，可以通过检查数据变更、利用[数据绑定 (data bindings)](#data-binding) 来更新信息显示。

A zone client can take action before and after an async operation completes.

Zone 的使用方可以在异步操作完成之前或之后采取行动。

Learn more about zones in this
[Brian Ford video](https://www.youtube.com/watch?v=3IqtmUscE_U).

要了解更多，参阅 [Brian Ford 的视频](https://www.youtube.com/watch?v=3IqtmUscE_U)。<|MERGE_RESOLUTION|>--- conflicted
+++ resolved
@@ -67,13 +67,9 @@
 
 ## app-shell
 
-<<<<<<< HEAD
 ## 应用外壳（app-shell）
 
-App shell is a way to render a portion of your application via a route at build time.
-=======
 App shell is a way to render a portion of your application using a route at build time.
->>>>>>> 08caeadd
 This gives users a meaningful first paint of your application that appears quickly because the browser can render static HTML and CSS without the need to initialize JavaScript.
 
 应用外壳是一种在构建期间通过路由为应用渲染出部分内容的方式。
@@ -162,19 +158,13 @@
 
 ## bootstrap
 
-<<<<<<< HEAD
 ## 启动/引导 (bootstrap)
 
-A way to initialize and launch an app or system.
+A way to initialize and launch an application or system.
 
 一种用来初始化和启动应用或系统的途径。
 
-In Angular, an app's root NgModule (`AppModule`) has a `bootstrap` property that identifies the app's top-level [components](#component).
-=======
-A way to initialize and launch an application or system.
-
 In Angular, an application's root NgModule (`AppModule`) has a `bootstrap` property that identifies the application's top-level [components](#component).
->>>>>>> 08caeadd
 During the bootstrap process, Angular creates and inserts these components into the `index.html` host web page.
 You can bootstrap multiple applications in the same `index.html`. Each application contains its own components.
 
@@ -270,23 +260,16 @@
 Similarly, the user can interact with the UI, causing events that change the state of the data model.
 These events can trigger change detection.
 
-<<<<<<< HEAD
 当应用逻辑更改组件数据时，绑定到视图中 DOM 属性上的值也要随之更改。变更检测器负责更新视图以反映当前的数据模型。类似地，用户也可以与 UI 进行交互，从而引发要更改数据模型状态的事件。这些事件可以触发变更检测。
 
-Using the default ("CheckAlways") change-detection strategy, the change detector goes through the [view hierarchy](#view-tree) on each VM turn to check every [data-bound property](#data-binding) in the template. In the first phase, it compares the current state of the dependent data with the previous state, and collects changes.
-In the second phase, it updates the page DOM to reflect any new data values.
-
-使用默认的（“CheckAlways”）变更检测策略，变更检测器将遍历每个视图模型上的[视图层次结构](#view-tree)，以检查模板中的每个[数据绑定属性](#data-binding)。在第一阶段，它将所依赖的数据的当前状态与先前状态进行比较，并收集更改。在第二阶段，它将更新页面上的 DOM 以反映出所有新的数据值。
-
-If you set the `OnPush` ("CheckOnce") change-detection strategy, the change detector runs only when [explicitly invoked](api/core/ChangeDetectorRef), or when it is triggered by an `Input` reference change or event handler. This typically improves performance. For more information, see [Optimize Angular's change detection](https://web.dev/faster-angular-change-detection/).
-
-如果设置了 `OnPush`（“CheckOnce”）变更检测策略，则变更检测器仅在[显式调用](api/core/ChangeDetectorRef)它或由 `@Input` 引用的变化或触发事件处理程序时运行。这通常可以提高性能。欲知详情，参阅[优化 Angular 的变更检测](https://web.dev/faster-angular-change-detection/)。
-=======
 Using the default change-detection strategy, the change detector goes through the [view hierarchy](#view-tree) on each VM turn to check every [data-bound property](#data-binding) in the template. In the first phase, it compares the current state of the dependent data with the previous state, and collects changes.
 In the second phase, it updates the page DOM to reflect any new data values.
 
-If you set the `OnPush` change-detection strategy, the change detector runs only when [explicitly invoked] (api/core/ChangeDetectorRef), or when it is triggered by an `Input` reference change or event handler. This typically improves performance. For more information, see [Optimize Angular's change detection](https://web.dev/faster-angular-change-detection/).
->>>>>>> 08caeadd
+使用默认的变更检测策略，变更检测器将遍历每个视图模型上的[视图层次结构](#view-tree)，以检查模板中的每个[数据绑定属性](#data-binding)。在第一阶段，它将所依赖的数据的当前状态与先前状态进行比较，并收集更改。在第二阶段，它将更新页面上的 DOM 以反映出所有新的数据值。
+
+If you set the `OnPush` change-detection strategy, the change detector runs only when [explicitly invoked](api/core/ChangeDetectorRef), or when it is triggered by an `Input` reference change or event handler. This typically improves performance. For more information, see [Optimize Angular's change detection](https://web.dev/faster-angular-change-detection/).
+
+如果设置了 `OnPush`（“CheckOnce”）变更检测策略，则变更检测器仅在[显式调用](api/core/ChangeDetectorRef)它或由 `@Input` 引用的变化或触发事件处理程序时运行。这通常可以提高性能。欲知详情，参阅[优化 Angular 的变更检测](https://web.dev/faster-angular-change-detection/)。
 
 {@a class-decorator}
 
@@ -409,13 +392,9 @@
 
 The custom element feature extends HTML by allowing you to define a tag whose content is created and controlled by JavaScript code. A custom element (also called a *web component*) is recognized by a browser when it's added to the [CustomElementRegistry](https://developer.mozilla.org/en-US/docs/Web/API/CustomElementRegistry).
 
-<<<<<<< HEAD
 这种自定义元素特性通过允许你定义标签（其内容是由 JavaScript 代码来创建和控制的）来扩展 HTML。当自定义元素（也叫 *Web Component*）被添加到 [CustomElementRegistry](https://developer.mozilla.org/en-US/docs/Web/API/CustomElementRegistry) 之后就会被浏览器识别。
 
-You can use the API to transform an Angular component so that it can be registered with the browser and used in any HTML that you add directly to the DOM within an Angular app. The custom element tag inserts the component's view, with change-detection and data-binding functionality, into content that would otherwise be displayed without Angular processing.
-=======
 You can use the API to transform an Angular component so that it can be registered with the browser and used in any HTML that you add directly to the DOM within an Angular application. The custom element tag inserts the component's view, with change-detection and data-binding functionality, into content that would otherwise be displayed without Angular processing.
->>>>>>> 08caeadd
 
 你可以使用 API 来转换 Angular 组件，以便它能够注册进浏览器中，并且可以用在你往 DOM 中添加的任意 HTML 中。
 自定义元素标签可以把组件的视图（包括变更检测和数据绑定功能）插入到不受 Angular 控制的内容中。
@@ -434,13 +413,9 @@
 
 ## data binding
 
-<<<<<<< HEAD
 ## 数据绑定 (data binding)
 
-A process that allows apps to display data values to a user and respond to user
-=======
 A process that allows applications to display data values to a user and respond to user
->>>>>>> 08caeadd
 actions (such as clicks, touches, and keystrokes).
 
 这个过程可以让应用程序将数据展示给用户，并对用户的操作（点击、触屏、按键）做出回应。
@@ -575,24 +550,9 @@
 
 A lookup token associated with a dependency [provider](#provider), for use with the [dependency injection](#di) system.
 
-<<<<<<< HEAD
 一种用来查阅的令牌，它关联到一个依赖[提供者](#provider)，用于[依赖注入](#di)系统中。
 {@a differential-loading}
 
-## differential loading
-
-## 差异化加载
-
-A build technique that creates two bundles for an application. One smaller bundle is for modern browsers. A second, larger bundle allows the application to run correctly in older browsers (such as IE11) that do not support all modern browser APIs.
-
-一种构建技术，它会为同一个应用创建两个发布包。一个是较小的发布包，是针对现代浏览器的。另一个是较大的发布包，能让该应用正确的运行在像 IE 11 这样的老式浏览器上，这些浏览器不能支持全部现代浏览器的 API。
-
-For more information, see the [Deployment](guide/deployment#differential-loading) guide.
-
-欲知详情，参阅 [Deployment](guide/deployment#differential-loading) 一章。
-
-=======
->>>>>>> 08caeadd
 {@a directive}
 {@a directives}
 
@@ -651,14 +611,10 @@
 ## 领域特定语言（DSL)
 
 A special-purpose library or API; see [Domain-specific language](https://en.wikipedia.org/wiki/Domain-specific_language).
-<<<<<<< HEAD
 
 一种特殊用途的库或 API，参阅[领域特定语言](https://en.wikipedia.org/wiki/Domain-specific_language)词条。
 
-Angular extends TypeScript with domain-specific languages for a number of domains relevant to Angular apps, defined in NgModules such as [animations](guide/animations), [forms](guide/forms), and [routing and navigation](guide/router).
-=======
 Angular extends TypeScript with domain-specific languages for a number of domains relevant to Angular applications, defined in NgModules such as [animations](guide/animations), [forms](guide/forms), and [routing and navigation](guide/router).
->>>>>>> 08caeadd
 
 Angular 使用领域特定语言扩展了 TypeScript，用于与 Angular 应用相关的许多领域。这些 DSL 都定义在 NgModule 中，比如 [动画](guide/animations)、[表单](guide/forms)和[路由与导航](guide/router)。
 
@@ -959,17 +915,11 @@
 
 ## library
 
-<<<<<<< HEAD
 ## 库（Library）
 
-In Angular, a [project](#project) that provides functionality that can be included in other Angular apps.
-A library isn't a complete Angular app and can't run independently.
-(To add re-usable Angular functionality to non-Angular web apps, you can use Angular [custom elements](#angular-element).)
-=======
 In Angular, a [project](#project) that provides functionality that can be included in other Angular applications.
 A library isn't a complete Angular application and can't run independently.
 (To add re-usable Angular functionality to non-Angular web applications, you can use Angular [custom elements](#angular-element).)
->>>>>>> 08caeadd
 
 一种 Angular [项目](#project)。用来让其它 Angular 应用包含它，以提供各种功能。库不是一个完整的 Angular 应用，不能独立运行。（要想为非 Angular 应用添加可复用的 Angular 功能，你可以使用 Angular 的[自定义元素](#angular-element)。）
 
@@ -1360,25 +1310,17 @@
 
 ## router
 
-<<<<<<< HEAD
 ## 路由器 (router)
 
-A tool that configures and implements navigation among states and [views](#view) within an Angular app.
-=======
 A tool that configures and implements navigation among states and [views](#view) within an Angular application.
->>>>>>> 08caeadd
 
 一种工具，用来配置和实现 Angular 应用中各个状态和[视图](#view)之间的导航。
 
 The `Router` module is an [NgModule](#ngmodule) that provides the necessary service providers and directives for navigating through application views. A [routing component](#routing-component) is one that imports the `Router` module and whose template contains a `RouterOutlet` element where it can display views produced by the router.
 
-<<<<<<< HEAD
 `Router` 模块是一个 [NgModule](#ngmodule)，它提供在应用视图间导航时需要的服务提供者和指令。[路由组件](#routing-component)是一种组件，它导入了 `Router` 模块，并且其模板中包含 `RouterOutlet` 元素，路由器生成的视图就会被显示在那里。
 
-The router defines navigation among views on a single page, as opposed to navigation among pages. It interprets URL-like links to determine which views to create or destroy, and which components to load or unload. It allows you to take advantage of [lazy loading](#lazy-load) in your Angular apps.
-=======
 The router defines navigation among views on a single page, as opposed to navigation among pages. It interprets URL-like links to determine which views to create or destroy, and which components to load or unload. It allows you to take advantage of [lazy loading](#lazy-load) in your Angular applications.
->>>>>>> 08caeadd
 
 路由器定义了在单页面中的各个视图之间导航的方式，而不是在页面之间。它会解释类似 URL 的链接，以决定该创建或销毁哪些视图，以及要加载或卸载哪些组件。它让你可以在 Angular 应用中获得[惰性加载](#lazy-load)的好处。
 
@@ -1434,13 +1376,9 @@
 
 The [Angular CLI](#cli) uses schematics to generate and modify [Angular projects](#project) and parts of projects.
 
-<<<<<<< HEAD
 Angular [CLI](#cli) 使用原理图来生成和修改 [Angular 项目](#project)及其部件。
 
-* Angular provides a set of schematics for use with the CLI. See the [Angular CLI command reference](cli). The [`ng add`](cli/add) command runs schematics as part of adding a library to your project. The [`ng generate`](cli/generate) command runs schematics to create apps, libraries, and Angular code constructs.
-=======
 * Angular provides a set of schematics for use with the CLI. See the [Angular CLI command reference](cli). The [`ng add`](cli/add) command runs schematics as part of adding a library to your project. The [`ng generate`](cli/generate) command runs schematics to create applications, libraries, and Angular code constructs.
->>>>>>> 08caeadd
 
   Angular 提供了一组用于 CLI 的原理图。参阅 [Angular CLI 命令参考手册](cli)。当 [`ng add`](cli/add) 命令向项目中添加某个库时，就会运行原理图。[`ng generate`](cli/generate) 命令则会运行原理图，来创建应用、库和 Angular 代码块。
 
@@ -1500,22 +1438,15 @@
 A technique that generates static application pages on the server, and can generate and serve those pages in response to requests from browsers.
 It can also pre-generate pages as HTML files that you serve later.
 
-<<<<<<< HEAD
 一项在服务端生成静态应用页面的技术，它可以在对来自浏览器的请求进行响应时生成这些页面或用它们提供服务。
 它还可以提前把这些页面生成为 HTML 文件，以便稍后用它们来提供服务。
 
-This technique can improve performance on mobile and low-powered devices and improve the user experience by showing a static first page quickly while the client-side app is loading.
-The static version can also make your app more visible to web crawlers.
-
-该技术可以增强手机和低功耗设备的性能，而且会在应用加载通过快速展示一个静态首屏来提升用户体验。这个静态版本还能让你的应用对网络蜘蛛更加友好。
-
-You can easily prepare an app for server-side rendering by using the [CLI](#cli) to run the [Angular Universal](#universal) tool, using the `@nguniversal/express-engine` [schematic](#schematic).
-=======
 This technique can improve performance on mobile and low-powered devices and improve the user experience by showing a static first page quickly while the client-side application is loading.
 The static version can also make your application more visible to web crawlers.
 
+该技术可以增强手机和低功耗设备的性能，而且会在应用加载通过快速展示一个静态首屏来提升用户体验。这个静态版本还能让你的应用对网络蜘蛛更加友好。
+
 You can easily prepare an application for server-side rendering by using the [CLI](#cli) to run the [Angular Universal](#universal) tool, using the `@nguniversal/express-engine` [schematic](#schematic).
->>>>>>> 08caeadd
 
 你可以通过 [CLI](#cli) 运行 [Angular Universal](#universal) 工具，借助 `@nguniversal/express-engine` [schematic](#schematic) 原理图来更轻松的让应用支持服务端渲染。
 
@@ -1905,27 +1836,19 @@
 
 ## workspace
 
-<<<<<<< HEAD
 ## 工作区（Workspace）
 
-A collection of Angular [projects](#project) (that is, applications and libraries) powered by the [Angular CLI] (#cli) that are typically co-located in a single source-control repository (such as [git](https://git-scm.com/)).
-=======
 A collection of Angular [projects](#project) (that is, applications and libraries) powered by the [Angular CLI](#cli) that are typically co-located in a single source-control repository (such as [git](https://git-scm.com/)).
->>>>>>> 08caeadd
 
 一组基于 [Angular CLI](#cli) 的 Angular [项目](#project)（也就是说应用或库），它们通常共同位于一个单一的源码仓库（比如 [git](https://git-scm.com/)）中。
 
 The [CLI](#cli) [`ng new` command](cli/new) creates a file system directory (the "workspace root").
 In the workspace root, it also creates the workspace [configuration file](#configuration) (`angular.json`) and, by default, an initial application project with the same name.
 
-<<<<<<< HEAD
 [CLI](#cli) 的 [`ng new` 命令](cli/new)会在文件系统中创建一个目录（也就是工作区的根目录）。
 在工作区根目录下，还会创建此工作区的[配置文件](#configuration)（`angular.json`），并且还会默认初始化一个同名的应用项目。
 
-Commands that create or operate on apps and libraries (such as `add` and `generate`) must be executed from within a workspace folder.
-=======
 Commands that create or operate on applications and libraries (such as `add` and `generate`) must be executed from within a workspace folder.
->>>>>>> 08caeadd
 
 而用来创建或操作应用和库的命令（比如 `add` 和 `generate`）必须在工作区目录下才能执行。
 
@@ -1966,19 +1889,13 @@
 
 ## zone
 
-<<<<<<< HEAD
 ## 区域 (zone)
 
-An execution context for a set of asynchronous tasks. Useful for debugging, profiling, and testing apps that include asynchronous operations such as event processing, promises, and calls to remote servers.
+An execution context for a set of asynchronous tasks. Useful for debugging, profiling, and testing applications that include asynchronous operations such as event processing, promises, and calls to remote servers.
 
 一组异步任务的执行上下文。它对于调试、性能分析和测试那些包含了异步操作（如事件处理、承诺、远程服务器调用等）的应用是非常有用的。
 
-An Angular app runs in a zone where it can respond to asynchronous events by checking for data changes and updating the information it displays by resolving [data bindings](#data-binding).
-=======
-An execution context for a set of asynchronous tasks. Useful for debugging, profiling, and testing applications that include asynchronous operations such as event processing, promises, and calls to remote servers.
-
 An Angular application runs in a zone where it can respond to asynchronous events by checking for data changes and updating the information it displays by resolving [data bindings](#data-binding).
->>>>>>> 08caeadd
 
 Angular 应用会运行在一个 Zone 区域中，在这里，它可以对异步事件做出反应，可以通过检查数据变更、利用[数据绑定 (data bindings)](#data-binding) 来更新信息显示。
 
