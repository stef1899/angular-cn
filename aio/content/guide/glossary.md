--- conflicted
+++ resolved
@@ -545,22 +545,22 @@
 
 A lookup token associated with a dependency [provider](#provider), for use with the [dependency injection](#di) system.
 
-<<<<<<< HEAD
 一种用来查阅的令牌，它关联到一个依赖[提供商](#provider)，用于[依赖注入](#di)系统中。
-=======
 {@a differential-loading}
 
 ## differential loading
 
+## 差异化加载
+
 A build technique that creates two bundles for an application. One smaller bundle is for modern browsers. A second, larger bundle allows the application to run correctly in older browsers (such as IE11) that do not support all modern browser APIs.
 
+一种构建技术，它会为同一个应用创建两个发布包。一个是较小的发布包，是针对现代浏览器的。另一个是较大的发布包，能让该应用正确的运行在像 IE 11 这样的老式浏览器上，这些浏览器不能支持全部现代浏览器的 API。
+
 For more information, see the [Deployment](guide/deployment#differential-loading) guide.
 
->>>>>>> c35671c0
+欲知详情，参见 [Deployment](guide/deployment#differential-loading) 一章。
 
 {@a directive}
-
-
 {@a directives}
 
 ## directive
