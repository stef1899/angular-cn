# NgModule API

#### Prerequisites

#### 前提条件

A basic understanding of the following concepts:

对下列概念有基本的理解：

* [Bootstrapping](guide/bootstrapping).

   [引导启动](guide/bootstrapping)。

* [JavaScript Modules vs. NgModules](guide/ngmodule-vs-jsmodule).

   [JavaScript 模块与 NgModules](guide/ngmodule-vs-jsmodule)。

<hr />

## Purpose of `@NgModule`

## `@NgModule` 的设计意图

At a high level, NgModules are a way to organize Angular apps
and they accomplish this through the metadata in the `@NgModule`
decorator.
The metadata falls into three categories:

宏观来讲，NgModule 是组织 Angular 应用的一种方式，它们通过 `@NgModule` 装饰器中的元数据来实现这一点。
这些元数据可以分成三类：

* **Static:** Compiler configuration which tells the compiler about directive selectors and where in templates the directives should be applied through selector matching. This is configured via the `declarations` array.

   **静态的：**编译器配置，用于告诉编译器指令的选择器并通过选择器匹配的方式决定要把该指令应用到模板中的什么位置。它是通过 `declarations` 数组来配置的。

* **Runtime:** Injector configuration via the `providers` array.

   **运行时：**通过 `providers` 数组提供给注入器的配置。

* **Composability/Grouping:** Bringing NgModules together and making them available via the `imports` and `exports` arrays.

   **组合/分组：**通过 `imports` 和 `exports` 数组来把多个 NgModule 放在一起，并彼此可用。

```typescript

@NgModule({
  // Static, that is compiler configuration
  declarations: [], // Configure the selectors
  entryComponents: [], // Generate the host factory

  // Runtime, or injector configuration
  providers: [], // Runtime injector configuration

  // Composability / Grouping
  imports: [], // composing NgModules together
  exports: [] // making NgModules available to other parts of the app
})

```

## `@NgModule` metadata

## `@NgModule` 元数据

The following table summarizes the `@NgModule` metadata properties.

下面是 `@NgModule` 元数据中属性的汇总表：

<table>

  <tr>

    <th>

      Property

      属性

    </th>

    <th>

      Description

      说明

    </th>

  </tr>

  <tr>

    <td style="vertical-align: top">

      <code>declarations</code>

    </td>

    <td>

      A list of [declarable](guide/ngmodule-faq#q-declarable) classes,
      (*components*, *directives*, and *pipes*) that _belong to this module_.

      *属于该模块*的[可声明对象](guide/ngmodule-faq#q-declarable)（*组件*、*指令*和*管道*）的列表。

      <ol>

        <li>

            When compiling a template, you need to determine a set of selectors which should be used for triggering their corresponding directives.

            当编译模板时，你需要确定一组选择器，它们将用于触发相应的指令。

        </li>

        <li>

          The template is compiled within the context of an NgModule&mdash;the NgModule within which the template's component is declared&mdash;which determines the set of selectors using the following rules:

          该模板在 NgModule 环境中编译 —— 模板的组件是在该 NgModule 内部声明的，它会使用如下规则来确定这组选择器：

          <ul>

            <li>

                All selectors of directives listed in `declarations`.

                列在 `declarations` 中的所有指令选择器。

            </li>

            <li>

                All selectors of directives exported from imported NgModules.

                从所导入的 NgModule 中导出的那些指令的选择器。

            </li>

          </ul>

        </li>

      </ol>

      Components, directives, and pipes must belong to _exactly_ one module.
<<<<<<< HEAD
      The compiler emits an error if you try to declare the same class in more than one module.

      组件、指令和管道*只能*属于一个模块。
      如果尝试把同一个类声明在多个模块中，编译器就会报告一个错误。

      Don't re-declare a class imported from another module.
=======
      The compiler emits an error if you try to declare the same class in more than one module. Be careful not to re-declare a class that is imported
      directly or indirectly from another module.
>>>>>>> 601064e4

      不要重复声明从其它模块中导入的类。

    </td>

  </tr>

  <tr>

    <td style="vertical-align: top">

      <code>providers</code>

    </td>

    <td>

      A list of dependency-injection providers.

      依赖注入提供商的列表。

      Angular registers these providers with the NgModule's injector.
      If it is the NgModule used for bootstrapping then it is the root injector.

      Angular 会使用该模块的注入器注册这些提供商。
      如果该模块是启动模块，那就会使用根注入器。

      These services become available for injection into any component, directive, pipe or service which is a child of this injector.

      当需要注入到任何组件、指令、管道或服务时，这些服务对于本注入器的子注入器都是可用的。

      A lazy-loaded module has its own injector which
      is typically a child of the application root injector.

      惰性加载模块有自己的注入器，它通常是应用的根注入器的子注入器。

      Lazy-loaded services are scoped to the lazy module's injector.
      If a lazy-loaded module also provides the `UserService`,
      any component created within that module's context (such as by router navigation)
      gets the local instance of the service, not the instance in the root application injector.

      惰性加载的服务是局限于这个惰性加载模块的注入器中的。
      如果惰性加载模块也提供了 `UserService`，那么在这个模块的上下文中创建的任何组件（比如在路由器导航时），都会获得这个服务的本模块内实例，而不是来自应用的根注入器的实例。

      Components in external modules continue to receive the instance provided by their injectors.

<<<<<<< HEAD
      其它外部模块中的组件也会使用它们自己的注入器提供的服务实例。

      For more information on injector hierarchy and scoping, see [Providers](guide/providers).
=======
      For more information on injector hierarchy and scoping, see [Providers](guide/providers) and the [DI Guide](guide/dependency-injection).
>>>>>>> 601064e4

      要深入了解关于多级注入器及其作用域，参见[服务提供商](guide/providers)。

    </td>

  </tr>

  <tr>

    <td style="vertical-align: top">

      <code>imports</code>

    </td>

    <td>

      A list of modules which should be folded into this module. Folded means it is
      as if all the imported NgModule's exported properties were declared here.

      要折叠（Folded）进本模块中的其它模块。折叠的意思是从被导入的模块中导出的那些软件资产同样会被声明在这里。

      Specifically, it is as if the list of modules whose exported components, directives, or pipes
      are referenced by the component templates were declared in this module.

      特别是，这里列出的模块，其导出的组件、指令或管道，当在组件模板中被引用时，和本模块自己声明的那些是等价的。

      A component template can [reference](guide/ngmodule-faq#q-template-reference) another component, directive, or pipe
      when the reference is declared in this module or if the imported module has exported it.
      For example, a component can use the `NgIf` and `NgFor` directives only if the
      module has imported the Angular `CommonModule` (perhaps indirectly by importing `BrowserModule`).

      组件模板可以[引用](guide/ngmodule-faq#q-template-reference)其它组件、指令或管道，不管它们是在本模块中声明的，还是从导入的模块中导出的。
      比如，只有当该模块导入了 Angular 的 `CommonModule（也可能从 `BrowserModule` 中间接导入）时，组件才能使用 `NgIf` 和 `NgFor` 指令。

      You can import many standard directives from the `CommonModule`
      but some familiar directives belong to other modules.
      For example, you can use `[(ngModel)]` only
      after importing the Angular `FormsModule`.

      你可以从 `CommonModule` 中导入很多标准指令，不过也有些常用的指令属于其它模块。
      比如，你只有导入了 Angular 的 `FormsModule` 时才能使用 `[(ngModel)]`。

    </td>

  </tr>

  <tr>

    <td style="vertical-align: top">

      <code>exports</code>

    </td>

    <td>

      A list of declarations&mdash;*component*, *directive*, and *pipe* classes&mdash;that
      an importing module can use.

      可供导入了自己的模块使用的可声明对象（**组件**、**指令**、**管道类**）的列表。

      Exported declarations are the module's _public API_.
      A component in another module can [use](guide/ngmodule-faq#q-template-reference) _this_
      module's `UserComponent` if it imports this module and this module exports `UserComponent`.

      导出的可声明对象就是本模块的*公共 API*。
      只有当其它模块导入了本模块，并且本模块导出了 `UserComponent` 时，其它模块中的组件才能[使用](guide/ngmodule-faq#q-template-reference)*本*模块中的 `UserComponent`。

      Declarations are private by default.
      If this module does _not_ export `UserComponent`, then only the components within _this_
      module can use `UserComponent`.

      默认情况下这些可声明对象都是私有的。
      如果本模块*没有*导出 `UserComponent`，那么就只有*本*模块中的组件才能使用 `UserComponent`。

      Importing a module does _not_ automatically re-export the imported module's imports.
      Module 'B' can't use `ngIf` just because it imported module 'A' which imported `CommonModule`.
      Module 'B' must import `CommonModule` itself.

      导入某个模块*并不会*自动重新导出被导入模块的那些导入。
      模块 B 不会因为它导入了模块 A，而模块 A 导入了 `CommonModule` 而能够使用 `ngIf`。
      模块 B 必须自己导入 `CommonModule`。

      A module can list another module among its `exports`, in which case
      all of that module's public components, directives, and pipes are exported.

      一个模块可以把另一个模块加入自己的 `exports` 列表中，这时，另一个模块的所有公共组件、指令和管道都会被导出。

      [Re-export](guide/ngmodule-faq#q-reexport) makes module transitivity explicit.
      If Module 'A' re-exports `CommonModule` and Module 'B' imports Module 'A',
      Module 'B' components can use `ngIf` even though 'B' itself didn't import `CommonModule`.

      [重新导出](guide/ngmodule-faq#q-reexport)可以让模块被显式传递。
      如果模块 A 重新导出了 `CommonModule`，而模块 B 导入了模块 A，那么模块 B 就可以使用 `ngIf` 了 —— 即使它自己没有导入 `CommonModule`。

    </td>

  </tr>

  <tr>

    <td style="vertical-align: top">

      <code>bootstrap</code>

    </td>

    <td>

      A list of components that are automatically bootstrapped.

      要自动启动的组件列表。

      Usually there's only one component in this list, the _root component_ of the application.

      通常，在这个列表中只有一个组件，也就是应用的*根组件*。

      Angular can launch with multiple bootstrap components,
      each with its own location in the host web page.

      Angular 也可以引导多个引导组件，它们每一个都在宿主页面中有自己的位置。

      A bootstrap component is automatically added to `entryComponents`.

      启动组件会自动添加到 `entryComponents` 中。

    </td>

  </tr>

  <tr>

    <td style="vertical-align: top">

      <code>entryComponents</code>

    </td>

    <td>

      A list of components that can be dynamically loaded into the view.

      那些可以动态加载进视图的组件列表。

      By default, an Angular app always has at least one entry component, the root component, `AppComponent`. Its purpose is to serve as a point of entry into the app, that is, you bootstrap it to launch the app.

      默认情况下，Angular 应用至少有一个入口组件，也就是根组件 `AppComponent`。
      它用作进入该应用的入口点，也就是说你通过引导它来启动本应用。

      Routed components are also _entry components_ because they need to be loaded dynamically.
      The router creates them and drops them into the DOM near a `<router-outlet>`.

      路由组件也是*入口组件*，因为你需要动态加载它们。
      路由器创建它们，并把它们扔到 DOM 中的 `<router-outlet>` 附近。

      While the bootstrapped and routed components are _entry components_,
      you don't have to add them to a module's `entryComponents` list,
      as they are added implicitly.

      虽然引导组件和路由组件都是*入口组件*，不过你不用自己把它们加到模块的 `entryComponents` 列表中，因为它们会被隐式添加进去。

      Angular automatically adds components in the module's `bootstrap` and route definitions into the `entryComponents` list.

      Angular 会自动把模块的 `bootstrap` 中的组件和路由定义中的组件添加到 `entryComponents` 列表。

      That leaves only components bootstrapped using one of the imperative techniques, such as [`ViewComponentRef.createComponent()`](https://angular.io/api/core/ViewContainerRef#createComponent) as undiscoverable.

      而那些使用不易察觉的[`ViewComponentRef.createComponent()`](https://angular.cn/api/core/ViewContainerRef#createComponent)的方式进行命令式引导的组件仍然需要添加。

      Dynamic component loading is not common in most apps beyond the router. If you need to dynamically load components, you must add these components to the `entryComponents` list yourself.

      动态组件加载在除路由器之外的大多数应用中都不太常见。如果你需要动态加载组件，就必须自己把那些组件添加到 `entryComponents` 列表中。

      For more information, see [Entry Components](guide/entry-components).

      要了解更多，参见[入口组件](guide/entry-components)一章。

    </td>

  </tr>

</table>

<hr />

## More on NgModules

## 关于 NgModule 的更多知识

You may also be interested in the following:

你可能还对下列内容感兴趣：

* [Feature Modules](guide/feature-modules).

   [特性模块](guide/feature-modules)

* [Entry Components](guide/entry-components).

   [入口组件](guide/entry-components)

* [Providers](guide/providers).

   [服务提供商](guide/providers)。

* [Types of Feature Modules](guide/module-types).

   [特性模块的分类](guide/module-types)。<|MERGE_RESOLUTION|>--- conflicted
+++ resolved
@@ -145,19 +145,12 @@
       </ol>
 
       Components, directives, and pipes must belong to _exactly_ one module.
-<<<<<<< HEAD
-      The compiler emits an error if you try to declare the same class in more than one module.
+      The compiler emits an error if you try to declare the same class in more than one module. Be careful not to re-declare a class that is imported
+      directly or indirectly from another module.
 
       组件、指令和管道*只能*属于一个模块。
       如果尝试把同一个类声明在多个模块中，编译器就会报告一个错误。
-
-      Don't re-declare a class imported from another module.
-=======
-      The compiler emits an error if you try to declare the same class in more than one module. Be careful not to re-declare a class that is imported
-      directly or indirectly from another module.
->>>>>>> 601064e4
-
-      不要重复声明从其它模块中导入的类。
+      小心，不要重复声明从其它模块中直接或间接导入的类。
 
     </td>
 
@@ -202,13 +195,9 @@
 
       Components in external modules continue to receive the instance provided by their injectors.
 
-<<<<<<< HEAD
       其它外部模块中的组件也会使用它们自己的注入器提供的服务实例。
 
-      For more information on injector hierarchy and scoping, see [Providers](guide/providers).
-=======
       For more information on injector hierarchy and scoping, see [Providers](guide/providers) and the [DI Guide](guide/dependency-injection).
->>>>>>> 601064e4
 
       要深入了解关于多级注入器及其作用域，参见[服务提供商](guide/providers)。
 
