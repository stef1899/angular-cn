--- conflicted
+++ resolved
@@ -69,13 +69,8 @@
 现在，构建本项目：
 
 ```sh
-<<<<<<< HEAD
-
-ng build --prod
-
-=======
-ng build
->>>>>>> a371646a
+
+ng build 
 ```
 
 The CLI project is now set up to use the Angular service worker.
@@ -240,29 +235,17 @@
 
 3. Shut down `http-server`.
 
-<<<<<<< HEAD
    关闭 `http-server`。
 
-4. Next, make a change to the application, and watch the service worker install the update.
-
-   接下来，对应用进行一些修改，并且观察 Service Worker 安装这些更新。
-
-5. Open `src/app/app.component.html` for editing.
-
-   打开 `src/app/app.component.html` 供编辑。
-
-6. Change the text `Welcome to {{title}}!` to `Bienvenue à {{title}}!`.
+4. Open `src/app/app.component.html` for editing.
+
+   打开 `src/app/app.component.html` 以供编辑。
+
+5. Change the text `Welcome to {{title}}!` to `Bienvenue à {{title}}!`.
 
    把文本 `Welcome to {{title}}!` 改为 `Bienvenue à {{title}}!`。
 
-7. Build and run the server again:
-=======
-4. Open `src/app/app.component.html` for editing.
-
-5. Change the text `Welcome to {{title}}!` to `Bienvenue à {{title}}!`.
-
 6. Build and run the server again:
->>>>>>> a371646a
 
    再次构建并运行此服务器：
 
@@ -305,13 +288,8 @@
 
 The service worker installed the updated version of your app *in the background*, and the next time the page is loaded or reloaded, the service worker switches to the latest version.
 
-<<<<<<< HEAD
 Service Worker *在后台*安装好了这个更新后的版本，下次加载或刷新页面时，Service Worker 就切换到最新的版本了。
 
-<hr />
-
-=======
->>>>>>> a371646a
 ## More on Angular service workers
 
 ## 关于 Angular Service Worker 的更多信息
