--- conflicted
+++ resolved
@@ -115,7 +115,7 @@
 
 Dates are offered as general guidance and are subject to change.
 
-免责条款：这些日期仅供参考，如有必要，我们会对其进行调整，以确保提供高质量的平台。
+这些日期仅供一般性参考，如有更改，恕不另行通知。
 
 </div>
 
@@ -143,21 +143,17 @@
 {@a support}
 ## Support policy and schedule
 
-<<<<<<< HEAD
-## 支持策略
-
-All of our major releases are supported for 18 months.
-=======
-<div class="alert is-helpful">
-
-Dates are offered as general guidance and are subject to change.
+## 支持策略与计划
+
+<div class="alert is-helpful">
+
+这些日期仅供一般性参考，如有更改，恕不另行通知。
 
 </div>
 
 All major releases are typically supported for 18 months.
->>>>>>> a371646a
-
-所有主版本的支持周期都是 18 个月。
+
+所有主版本的典型支持周期都是 18 个月。
 
 * 6 months of *active support*, during which regularly-scheduled updates and patches are released.
 
@@ -179,16 +175,11 @@
 ^10.0.0 | LTS    | Jun 24, 2020 | Dec 24, 2020 | Dec 24, 2021
 ^10.0.0 | 活跃 | 2020 年 6 月 24 日 | 2020 年 12 月 24 日 | 2021 年 12 月 24 日
 ^9.0.0  | LTS    | Feb 06, 2020 | Aug 06, 2020 | Aug 06, 2021
-<<<<<<< HEAD
 ^9.0.0  | 活跃 | 2020 年 2 月 6 日 | 2020 年 8 月 6 日 | 2021 年 8 月 6 日
-^8.0.0  | LTS    | May 28, 2019 | Nov 28, 2019 | Nov 28, 2020
-^8.0.0  | LTS    | 2019 年 5 月 28 日 | 2019 年 11 月 28 日 | 2020 年 11 月 28 日
-=======
->>>>>>> a371646a
 
 Angular versions v4, v5, v6, v7, and v8 are no longer under support.
 
-不再为 ^4.0.0、^5.0.0、^6.0.0 和 ^7.0.0 版提供支持。
+不再为 v4、v5、v6、v7 和 v8  版提供支持。
 
 ### LTS fixes
 
