--- conflicted
+++ resolved
@@ -47,13 +47,9 @@
 
 * On the first terminal, run the [`ng build` command](cli/build) in *watch* mode to compile the application to the `dist` folder.
 
-<<<<<<< HEAD
   在第一个终端上，在*监控（watch）*模式下执行 [`ng build` 命令](cli/build)把该应用编译进 `dist` 文件夹。
 
-  <code-example language="none" class="code-shell">
-=======
   <code-example language="sh">
->>>>>>> 53aa7945
 
    ng build --watch
 
@@ -65,13 +61,9 @@
 
 * On the second terminal, install a web server (such as [lite-server](https://github.com/johnpapa/lite-server)), and run it against the output folder. For example:
 
-<<<<<<< HEAD
   在第二个终端上，安装一个 Web 服务器（比如 [lite-server](https://github.com/johnpapa/lite-server) ），然后使用输出文件夹中的内容运行它。例如：
 
-  <code-example language="none" class="code-shell">
-=======
   <code-example language="sh">
->>>>>>> 53aa7945
 
    lite-server --baseDir="dist/project-name"
 
@@ -103,13 +95,9 @@
 
 For example, the following command automatically deploys a project to Firebase.
 
-<<<<<<< HEAD
 例如，以下命令将项目自动部署到 Firebase。
 
-<code-example language="none" class="code-shell">
-=======
 <code-example language="sh">
->>>>>>> 53aa7945
 ng add @angular/fire
 ng deploy
 </code-example>
@@ -151,13 +139,9 @@
 
 1. Start with the production build:
 
-<<<<<<< HEAD
    使用开发环境进行构建
 
-  <code-example language="none" class="code-shell">
-=======
   <code-example language="sh">
->>>>>>> 53aa7945
 
     ng build
 
@@ -195,7 +179,6 @@
   GitHub provides these commands when you create the repository so that you can copy and paste them at your command prompt.
   The commands should be similar to the following, though GitHub fills in your project-specific settings for you:
 
-<<<<<<< HEAD
    通过添加指定你在上一步中创建的 GitHub 存储库的远端地址，来在本地项目中配置 `git`。创建存储库时，GitHub 已提供了这些命令，以便你可以在命令提示符下复制和粘贴它们。尽管 GitHub 会为你填上某些特定于项目的设置，但这些命令应该类似于以下形式：
 
    ```sh
@@ -207,15 +190,6 @@
    When you paste these commands from GitHub, they run automatically.
 
    当你从 GitHub 粘贴这些命令时，它们会自动运行。
-=======
-  ```sh
-  git remote add origin https://github.com/your-username/your-project-name.git
-  git branch -M main
-  git push -u origin main
-  ```
-
-  When you paste these commands from GitHub, they run automatically.
->>>>>>> 53aa7945
 
 1. Create and check out a `git` branch named `gh-pages`.
 
@@ -235,7 +209,7 @@
 
   <code-example language="sh">
 
-    ng build --prod --output-path docs --base-href /&lt;project_name&gt;/
+    ng build --output-path docs --base-href /your_project_name/
 
   </code-example>
 
@@ -369,13 +343,9 @@
 
 * [Ruby](https://www.ruby-lang.org/): create a Ruby server using ([sinatra](http://sinatrarb.com/)) with a basic Ruby file that configures the server `server.rb`:
 
-<<<<<<< HEAD
   [Ruby](https://www.ruby-lang.org/)：使用 [sinatra](http://sinatrarb.com/) 和用来配置服务器的基础 Ruby 文件 `server.rb` 创建一个 Ruby 服务器：
 
-  ``` ruby
-=======
   ```ruby
->>>>>>> 53aa7945
   require 'sinatra'
 
   # Folder structure
@@ -624,13 +594,9 @@
 
 Install `source-map-explorer`:
 
-<<<<<<< HEAD
 安装 `source-map-explorer`：
 
-<code-example language="none" class="code-shell">
-=======
 <code-example language="sh">
->>>>>>> 53aa7945
 
   npm install source-map-explorer --save-dev
 
@@ -638,13 +604,9 @@
 
 Build your application for production _including the source maps_
 
-<<<<<<< HEAD
 为生产环境构建应用，包括源码映射表（source map）
 
-<code-example language="none" class="code-shell">
-=======
 <code-example language="sh">
->>>>>>> 53aa7945
 
   ng build --source-map
 
@@ -652,13 +614,9 @@
 
 List the generated bundles in the `dist/project-name/` folder.
 
-<<<<<<< HEAD
 在 `dist/` 目录下列出生成的包。
 
-<code-example language="none" class="code-shell">
-=======
 <code-example language="sh">
->>>>>>> 53aa7945
 
   ls dist/project-name/*.js
 
@@ -667,14 +625,10 @@
 Run the explorer to generate a graphical representation of one of the bundles.
 The following example displays the graph for the _main_ bundle.
 
-<<<<<<< HEAD
 运行浏览器来生成其中一个包的图形化表示。
 下面的例子展示了 `main` 包的图表。
 
-<code-example language="none" class="code-shell">
-=======
 <code-example language="sh">
->>>>>>> 53aa7945
 
   node_modules/.bin/source-map-explorer dist/project-name/main*
 
@@ -1028,13 +982,9 @@
 
 You can then run the `ng serve` command with this configuration. Make sure to replace `<app-name>` (in `"<app-name>:build:es5"`) with the actual name of the app, as it appears under `projects` in `angular.json`. For example, if your application name is `myAngularApp` the configuration will become `"browserTarget": "myAngularApp:build:es5"`.
 
-<<<<<<< HEAD
 然后，你可以使用此配置运行 `ng serve` 命令。务必确保将 `<app-name>`（在 `"<app-name>:build:es5"` 中）替换为应用程序的实际名称，因为它也会出现在 `angular.json` 的 `projects` 中。例如，如果你的应用程序名称为 `myAngularApp` 则配置要变成 `"browserTarget": "myAngularApp:build:es5"`。
 
-<code-example language="none" class="code-shell">
-=======
 <code-example language="sh">
->>>>>>> 53aa7945
 
 ng serve --configuration es5
 
@@ -1079,13 +1029,9 @@
 
 You can then run the tests with this configuration
 
-<<<<<<< HEAD
 然后，你可以使用此配置运行测试了
 
-<code-example language="none" class="code-shell">
-=======
 <code-example language="sh">
->>>>>>> 53aa7945
 
 ng test --configuration es5
 
