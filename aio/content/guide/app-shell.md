# App shell

<<<<<<< HEAD
# 应用外壳

App shell is a way to render a portion of your application via a route at build time.
It can improve the user experience by quickly launching a static rendered page (a skeleton common to all pages) while the browser downloads the full client version and switches to it automatically after the code loads.

应用外壳是一种在构建期间借助路由渲染部分应用的方法。它可以通过快速启动一个静态渲染页面（所有页面的公共骨架）来改善用户体验。与此同时，浏览器会下载完整的客户端版本，并在代码加载后自动切换到完整版。

This gives users a meaningful first paint of your application that appears quickly because the browser can simply render the HTML and CSS without the need to initialize any JavaScript.
=======
Application shell is a way to render a portion of your application using a route at build time.
It can improve the user experience by quickly launching a static rendered page (a skeleton common to all pages) while the browser downloads the full client version and switches to it automatically after the code loads.

This gives users a meaningful first paint of your application that appears quickly because the browser can render the HTML and CSS without the need to initialize any JavaScript.
>>>>>>> d7454a16

这能让用户快速看到应用中第一个有意义的画面，因为浏览器可以很简单地渲染出 HTML 和 CSS，而无需初始化任何 JavaScript。

Learn more in [The App Shell Model](https://developers.google.com/web/fundamentals/architecture/app-shell).

欲知详情，参阅[应用外壳模型](https://developers.google.com/web/fundamentals/architecture/app-shell)。

## Step 1: Prepare the application

## 第 1 步：准备本应用

You can do this with the following CLI command:

可以用下列 CLI 命令来执行本操作：

<code-example language="bash">
ng new my-app --routing
</code-example>

For an existing application, you have to manually add the `RouterModule` and defining a `<router-outlet>` within your application.

对于既有应用，你必须手动添加 `RouterModule` 并在应用中定义 `<router-outlet>`。

## Step 2: Create the app shell

<<<<<<< HEAD
## 第 2 步：创建应用外壳

Use the CLI to automatically create the app shell.
=======
Use the CLI to automatically create the application shell.
>>>>>>> d7454a16

使用 CLI 自动创建一个应用外壳。

<code-example language="bash">
ng generate app-shell
</code-example>

* `client-project` takes the name of your client application.

  `client-project` 是你这个客户端应用的名字。

After running this command you will notice that the `angular.json` configuration file has been updated to add two new targets, with a few other changes.

执行完这个命令，你会发现 `angular.json` 配置文件中已经增加了两个新目标，并做了一些其它更改。

<code-example language="json">
"server": {
  "builder": "@angular-devkit/build-angular:server",
  "defaultConfiguration": "production",
  "options": {
    "outputPath": "dist/my-app/server",
    "main": "src/main.server.ts",
    "tsConfig": "tsconfig.server.json"
  },
  "configurations": {
    "development": {
      "outputHashing": "none",
    },
    "production": {
      "outputHashing": "media",
      "fileReplacements": [
        {
          "replace": "src/environments/environment.ts",
          "with": "src/environments/environment.prod.ts"
        }
      ],
      "sourceMap": false,
      "optimization": true
    }
  }
},
"app-shell": {
  "builder": "@angular-devkit/build-angular:app-shell",
  "defaultConfiguration": "production",
  "options": {
    "route": "shell"
  },
  "configurations": {
    "development": {
      "browserTarget": "my-app:build:development",
      "serverTarget": "my-app:server:development",
    },
    "production": {
      "browserTarget": "my-app:build:production",
      "serverTarget": "my-app:server:production"
    }
  }
}
</code-example>

## Step 3: Verify the app is built with the shell content

## 第 3 步：验证该应用是使用应用外壳的内容构建的

Use the CLI to build the `app-shell` target.

使用 CLI 构建目标 `app-shell`。

<code-example language="bash">
ng run my-app:app-shell:development
</code-example>

Or to use the production configuration.

或使用产品环境配置。

<code-example language="bash">
ng run my-app:app-shell:production
</code-example>

<<<<<<< HEAD
To verify the build output, open `dist/my-app/browser/index.html`. Look for default text `app-shell works!` to show that the app shell route was rendered as part of the output.

要验证构建的输出，请打开 `dist/my-app/browser/index.html`。寻找默认的文本 `app-shell works!` 就可以验证这个应用外壳路由确实是作为输出的一部分渲染出来的。
=======
To verify the build output, open `dist/my-app/browser/index.html`. Look for default text `app-shell works!` to show that the application shell route was rendered as part of the output.
>>>>>>> d7454a16
<|MERGE_RESOLUTION|>--- conflicted
+++ resolved
@@ -1,22 +1,15 @@
 # App shell
 
-<<<<<<< HEAD
 # 应用外壳
 
-App shell is a way to render a portion of your application via a route at build time.
+Application shell is a way to render a portion of your application using a route at build time.
 It can improve the user experience by quickly launching a static rendered page (a skeleton common to all pages) while the browser downloads the full client version and switches to it automatically after the code loads.
 
 应用外壳是一种在构建期间借助路由渲染部分应用的方法。它可以通过快速启动一个静态渲染页面（所有页面的公共骨架）来改善用户体验。与此同时，浏览器会下载完整的客户端版本，并在代码加载后自动切换到完整版。
 
-This gives users a meaningful first paint of your application that appears quickly because the browser can simply render the HTML and CSS without the need to initialize any JavaScript.
-=======
-Application shell is a way to render a portion of your application using a route at build time.
-It can improve the user experience by quickly launching a static rendered page (a skeleton common to all pages) while the browser downloads the full client version and switches to it automatically after the code loads.
+This gives users a meaningful first paint of your application that appears quickly because the browser can render the HTML and CSS without the need to initialize any JavaScript.
 
-This gives users a meaningful first paint of your application that appears quickly because the browser can render the HTML and CSS without the need to initialize any JavaScript.
->>>>>>> d7454a16
-
-这能让用户快速看到应用中第一个有意义的画面，因为浏览器可以很简单地渲染出 HTML 和 CSS，而无需初始化任何 JavaScript。
+这能让用户快速看到应用中第一个有意义的画面，因为浏览器可以渲染出 HTML 和 CSS，而无需初始化任何 JavaScript。
 
 Learn more in [The App Shell Model](https://developers.google.com/web/fundamentals/architecture/app-shell).
 
@@ -40,13 +33,9 @@
 
 ## Step 2: Create the app shell
 
-<<<<<<< HEAD
 ## 第 2 步：创建应用外壳
 
-Use the CLI to automatically create the app shell.
-=======
 Use the CLI to automatically create the application shell.
->>>>>>> d7454a16
 
 使用 CLI 自动创建一个应用外壳。
 
@@ -127,10 +116,6 @@
 ng run my-app:app-shell:production
 </code-example>
 
-<<<<<<< HEAD
-To verify the build output, open `dist/my-app/browser/index.html`. Look for default text `app-shell works!` to show that the app shell route was rendered as part of the output.
+To verify the build output, open `dist/my-app/browser/index.html`. Look for default text `app-shell works!` to show that the application shell route was rendered as part of the output.
 
-要验证构建的输出，请打开 `dist/my-app/browser/index.html`。寻找默认的文本 `app-shell works!` 就可以验证这个应用外壳路由确实是作为输出的一部分渲染出来的。
-=======
-To verify the build output, open `dist/my-app/browser/index.html`. Look for default text `app-shell works!` to show that the application shell route was rendered as part of the output.
->>>>>>> d7454a16
+要验证构建的输出，请打开 `dist/my-app/browser/index.html`。寻找默认的文本 `app-shell works!` 就可以验证这个应用外壳路由确实是作为输出的一部分渲染出来的。