# App shell

# 应用外壳

Application shell is a way to render a portion of your application using a route at build time.
It can improve the user experience by quickly launching a static rendered page (a skeleton common to all pages) while the browser downloads the full client version and switches to it automatically after the code loads.

应用外壳是一种在构建期间借助路由渲染部分应用的方法。它可以通过快速启动一个静态渲染页面（所有页面的公共骨架）来改善用户体验。与此同时，浏览器会下载完整的客户端版本，并在代码加载后自动切换到完整版。

This gives users a meaningful first paint of your application that appears quickly because the browser can render the HTML and CSS without the need to initialize any JavaScript.

这能让用户快速看到应用中第一个有意义的画面，因为浏览器可以渲染出 HTML 和 CSS，而无需初始化任何 JavaScript。

Learn more in [The App Shell Model](https://developers.google.com/web/fundamentals/architecture/app-shell).

欲知详情，参阅[应用外壳模型](https://developers.google.com/web/fundamentals/architecture/app-shell)。

## Step 1: Prepare the application

<<<<<<< HEAD
## 第 1 步：准备本应用

You can do this with the following CLI command:

可以用下列 CLI 命令来执行本操作：

=======
Do this with the following CLI command:
>>>>>>> 08caeadd
<code-example language="bash">
ng new my-app --routing
</code-example>

For an existing application, you have to manually add the `RouterModule` and defining a `<router-outlet>` within your application.

对于既有应用，你必须手动添加 `RouterModule` 并在应用中定义 `<router-outlet>`。

## Step 2: Create the app shell

## 第 2 步：创建应用外壳

Use the CLI to automatically create the application shell.

使用 CLI 自动创建一个应用外壳。

<code-example language="bash">
ng generate app-shell
</code-example>

For more information about this command see [App shell command](cli/generate#app-shell-command). 

<<<<<<< HEAD
  `client-project` 是你这个客户端应用的名字。

After running this command you will notice that the `angular.json` configuration file has been updated to add two new targets, with a few other changes.
=======
After running this command you can see that the `angular.json` configuration file has been updated to add two new targets, with a few other changes.
>>>>>>> 08caeadd

执行完这个命令，你会发现 `angular.json` 配置文件中已经增加了两个新目标，并做了一些其它更改。

<code-example language="json">
"server": {
  "builder": "@angular-devkit/build-angular:server",
  "defaultConfiguration": "production",
  "options": {
    "outputPath": "dist/my-app/server",
    "main": "src/main.server.ts",
    "tsConfig": "tsconfig.server.json"
  },
  "configurations": {
    "development": {
      "outputHashing": "none",
    },
    "production": {
      "outputHashing": "media",
      "fileReplacements": [
        {
          "replace": "src/environments/environment.ts",
          "with": "src/environments/environment.prod.ts"
        }
      ],
      "sourceMap": false,
      "optimization": true
    }
  }
},
"app-shell": {
  "builder": "@angular-devkit/build-angular:app-shell",
  "defaultConfiguration": "production",
  "options": {
    "route": "shell"
  },
  "configurations": {
    "development": {
      "browserTarget": "my-app:build:development",
      "serverTarget": "my-app:server:development",
    },
    "production": {
      "browserTarget": "my-app:build:production",
      "serverTarget": "my-app:server:production"
    }
  }
}
</code-example>

## Step 3: Verify the app is built with the shell content

## 第 3 步：验证该应用是使用应用外壳的内容构建的

Use the CLI to build the `app-shell` target.

使用 CLI 构建目标 `app-shell`。

<code-example language="bash">
ng run my-app:app-shell:development
</code-example>

Or to use the production configuration.

或使用产品环境配置。

<code-example language="bash">
ng run my-app:app-shell:production
</code-example>

<<<<<<< HEAD
To verify the build output, open `dist/my-app/browser/index.html`. Look for default text `app-shell works!` to show that the application shell route was rendered as part of the output.

要验证构建的输出，请打开 `dist/my-app/browser/index.html`。寻找默认的文本 `app-shell works!` 就可以验证这个应用外壳路由确实是作为输出的一部分渲染出来的。
=======
To verify the build output, open <code class="no-auto-link">dist/my-app/browser/index.html</code>. Look for default text `app-shell works!` to show that the application shell route was rendered as part of the output.
>>>>>>> 08caeadd
<|MERGE_RESOLUTION|>--- conflicted
+++ resolved
@@ -17,16 +17,12 @@
 
 ## Step 1: Prepare the application
 
-<<<<<<< HEAD
 ## 第 1 步：准备本应用
 
-You can do this with the following CLI command:
+Do this with the following CLI command:
 
 可以用下列 CLI 命令来执行本操作：
 
-=======
-Do this with the following CLI command:
->>>>>>> 08caeadd
 <code-example language="bash">
 ng new my-app --routing
 </code-example>
@@ -49,13 +45,9 @@
 
 For more information about this command see [App shell command](cli/generate#app-shell-command). 
 
-<<<<<<< HEAD
-  `client-project` 是你这个客户端应用的名字。
+要了解关于本命令的更多信息，参见 [app-shell 命令](cli/generate#app-shell-command)。
 
-After running this command you will notice that the `angular.json` configuration file has been updated to add two new targets, with a few other changes.
-=======
 After running this command you can see that the `angular.json` configuration file has been updated to add two new targets, with a few other changes.
->>>>>>> 08caeadd
 
 执行完这个命令，你会发现 `angular.json` 配置文件中已经增加了两个新目标，并做了一些其它更改。
 
@@ -124,10 +116,6 @@
 ng run my-app:app-shell:production
 </code-example>
 
-<<<<<<< HEAD
-To verify the build output, open `dist/my-app/browser/index.html`. Look for default text `app-shell works!` to show that the application shell route was rendered as part of the output.
+To verify the build output, open <code class="no-auto-link">dist/my-app/browser/index.html</code>. Look for default text `app-shell works!` to show that the application shell route was rendered as part of the output.
 
-要验证构建的输出，请打开 `dist/my-app/browser/index.html`。寻找默认的文本 `app-shell works!` 就可以验证这个应用外壳路由确实是作为输出的一部分渲染出来的。
-=======
-To verify the build output, open <code class="no-auto-link">dist/my-app/browser/index.html</code>. Look for default text `app-shell works!` to show that the application shell route was rendered as part of the output.
->>>>>>> 08caeadd
+要验证构建的输出，请打开 `dist/my-app/browser/index.html`。寻找默认的文本 `app-shell works!` 就可以验证这个应用外壳路由确实是作为输出的一部分渲染出来的。