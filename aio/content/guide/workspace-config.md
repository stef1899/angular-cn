# Angular workspace configuration

# Angular 工作区配置

A file named `angular.json` at the root level of an Angular [workspace](guide/glossary#workspace) provides workspace-wide and project-specific configuration defaults for build and development tools provided by the Angular CLI.
Path values given in the configuration are relative to the root workspace folder.

Angular [工作区](guide/glossary#workspace)根目录下的 `angular.json` 文件提供了全工作区级的配置和具体项目的默认配置，供 Angular CLI 中的构建工具和开发工具使用。
此配置中所提供的路径值都是相对于工作区根目录的。

## Overall JSON structure

## JSON 的总体结构

At the top level of `angular.json`, a few properties configure the workspace, and a `projects` section contains the remaining per-project configuration options. CLI defaults set at the workspace level can be overridden by defaults set at the project level, and defaults set at the project level can be overridden on the command line.

在 `angular.json` 的顶层，一些属性用于配置工作区，其中的 `projects` 区则包含其余的针对每个项目的配置项。CLI 在工作空间级的默认设置可以被项目级的设置所覆盖，而项目级的设置可以被命令行中的设置所覆盖。

The following properties, at the top level of the file, configure the workspace.

下列属性位于文件的顶层，用于配置工作空间。

* `version`: The configuration-file version.

  `version`：该配置文件的版本。

* `newProjectRoot`: Path where new projects are created. Absolute or relative to the workspace folder.

  `newProjectRoot`：用来创建新工程的位置。绝对路径或相对于工作区目录的路径。

* `defaultProject`: Default project name to use in commands, where not provided as an argument. When you use `ng new` to create a new app in a new workspace, that app is the default project for the workspace until you change it here.

  `defaultProject`：当命令中没有指定参数时，要使用的默认工程名。当你用 `ng new` 在新的工作区中创建新应用时，该应用就会一直作为此工作区的默认项目，除非你到这里修改它。

* `schematics` : A set of [schematics](guide/glossary#schematic) that customize the `ng generate` sub-command option defaults for this workspace. See [Generation schematics](#schematics) below.

   `schematics`：一组[原理图](guide/glossary#schematic)，用于定制 `ng generate` 子命令在本工作空间中的默认选项。参阅稍后的[生成器原理图](#schematics)。

* `projects` : Contains a subsection for each project (library or application) in the workspace, with the per-project configuration options.

  `projects`：对于工作区中的每个项目（应用或库）都会包含一个子分区，子分区中是每个项目的配置项。

The initial app that you create with `ng new app_name` is listed under "projects":

你通过 `ng new app_name` 命令创建的初始应用会列在 `projects` 目录下：

<code-example language="json">
"projects": {
  "app_name": {
    ...
  }
  ...
}

</code-example>

When you create a library project with `ng generate library`, the library project is also added to the `projects` section.

你使用 `ng generate application` 创建的每个应用都有相应的端到端测试项目，它有自己的配置节。当你使用 `ng generate library` 创建库项目时，库项目也会添加到 `projects` 节。

<div class="alert is-helpful">

  Note that the `projects` section of the configuration file does not correspond exactly to the workspace file structure.

  请注意，配置文件的 `projects` 节与工作区的文件结构并不完全对应。

  * The initial app created by `ng new` is at the top level of the workspace file structure.

    `ng new` 创建的这个初始应用位于工作区文件结构的顶层。

  * Additional applications and libraries go into a `projects` folder in the workspace.

    其它应用和库位于工作区的 `projects` 文件夹中。

  For more information, see [Workspace and project file structure](guide/file-structure).

  欲知详情，参阅[工作区和项目文件结构](guide/file-structure)。

</div>

## Strict mode

## 严格模式

When you create new workspaces and projects, you have the option to use Angular's strict mode, which can help you write better, more maintainable code.
For more information, see [Strict mode](/guide/strict-mode).

当你创建新的工作空间和项目时，你可以通过一个选项来使用 Angular 的严格模式，它可以帮你编写更好、更容易维护的代码。
欲知详情，请参阅[严格模式](/guide/strict-mode)。

## Project configuration options

## 项目配置选项

The following top-level configuration properties are available for each project, under `projects:<project_name>`.

每个项目的 `projects:<project_name>`  下都有以下顶层配置属性。

<code-example language="json">
    "my-app": {
      "root": "",
      "sourceRoot": "src",
      "projectType": "application",
      "prefix": "app",
      "schematics": {},
      "architect": {}
    }

</code-example>

| PROPERTY | DESCRIPTION |
| :-------------- | :---------------------------- |
| 属性 | 说明 |
| `root`          | The root folder for this project's files, relative to the workspace folder. Empty for the initial app, which resides at the top level of the workspace. |
| `root`        | 该项目的根文件夹，相对于工作区文件夹的路径。初始应用的值为空，因为它位于工作区的顶层。                                                                                                                            |
| `sourceRoot`    | The root folder for this project's source files. |
| `sourceRoot`  | 该项目源文件的根文件夹。                                                                                                                                                             |
| `projectType`   | One of "application" or "library". An application can run independently in a browser, while a library cannot.|
| `projectType` | "application" 或 "library" 之一。应用可以在浏览器中独立运行，而库则不行。|
| `prefix`        | A string that Angular prepends to generated selectors. Can be customized to identify an app or feature area. |
| `prefix`      | Angular 所生成的选择器的前缀字符串。可以自定义它，以作为应用或功能区的标识。                                                                                                                                  |
| `schematics`    | A set of schematics that customize the `ng generate` sub-command option defaults for this project. See [Generation schematics](#schematics) below.  |
| `schematics`  | 一组原理图（schematic），它可以为该项目自定义 `ng generate` 子命令的默认选项。|
| `architect`     | Configuration defaults for Architect builder targets for this project. |
| `architect`     | 为本项目的各个构建器目标配置默认值。|

{@a schematics}

## Generation schematics

## 生成器原理图

Angular generation [schematics](guide/glossary#schematic) are instructions for modifying a project by adding files or modifying existing files.
Individual schematics for the default Angular CLI `ng generate` sub-commands are collected in the package `@schematics/angular`.
Specify the schematic name for a subcommand in the format `schematic-package:schematic-name`;
for example, the schematic for generating a component is `@schematics/angular:component`.

Angular 生成器的[原理图](guide/glossary#schematic)是一组用来修改项目的指南，包括添加新文件或修改现有文件。
默认情况下，Angular CLI 的 `ng generate` 子命令会从 `@angular` 包中收集原理图。
可以用 `schematic-package:schematic-name` 格式来为子命令指定原理图名称；比如，用来生成组件的原理图名叫 `@angular:component`。

The JSON schemas for the default schematics used by the CLI to generate projects and parts of projects are collected in the package [`@schematics/angular`](https://github.com/angular/angular-cli/blob/master/packages/schematics/angular/application/schema.json).
The schema describes the options available to the CLI for each of the `ng generate` sub-commands, as shown in the `--help` output.

供 CLI 生成项目及其部件的默认原理图的 JSON 模式（schema）位于 [`@schematics/angular`](https://github.com/angular/angular-cli/blob/7.0.x/packages/schematics/angular/application/schema.json) 包中。
这个模式描述了 CLI `ng generate` 子命令的每个选项，它们会显示在 `--help` 的输出中。

The fields given in the schema correspond to the allowed argument values and defaults for the CLI sub-command options.
You can update your workspace schema file to set a different default for a sub-command option.

这个模式中的每个字段都对应于 CLI 子命令选项的参数取值范围和默认值。
你可以修改此命名空间的模式文件，来为某个子命令选项指定另外的默认值。

{@a architect}

## Project tool configuration options

## 项目工具的配置选项

Architect is the tool that the CLI uses to perform complex tasks, such as compilation and test running.
Architect is a shell that runs a specified [builder](guide/glossary#builder) to perform a given task, according to a [target](guide/glossary#target) configuration.
You can define and configure new builders and targets to extend the CLI.
See [Angular CLI Builders](guide/cli-builder).

建筑师（Architect）是 CLI 用来执行复杂任务（例如编译和测试运行）的工具。
Architect 是一个根据[目标](guide/glossary#target)配置运行指定的[构建器](guide/glossary#builder)以完成指定任务的外壳。你可以定义和配置新的构建器和目标以扩展 CLI。请参阅 [Angular CLI 构建器](guide/cli-builder)。

{@a default-build-targets}

### Default Architect builders and targets

### 默认的建筑师构建器和目标

Angular defines default builders for use with specific CLI commands, or with the general `ng run` command.
The JSON schemas that define the options and defaults for each of these default builders are collected in the [`@angular-devkit/build-angular`](https://github.com/angular/angular-cli/blob/master/packages/angular/cli/lib/config/schema.json) package.
The schemas configure options for the following builders.

Angular 定义了用于特定 CLI 命令或常规 `ng run` 命令的默认构建器。为每个默认构建器定义选项和默认值的 JSON 模式收集在[`@angular-devkit/build-angular`](https://github.com/angular/angular-cli/blob/8.0.x/packages/angular/cli/lib/config/schema.json)包中。这些架构为以下构建器配置选项。

* app-shell

* browser

* dev-server

* extract-i18n

* karma

* protractor

* server

* tslint

### Configuring builder targets

### 配置构建器目标

The `architect` section of `angular.json` contains a set of Architect targets.
Many of the targets correspond to the CLI commands that run them.
Some additional predefined targets can be run using the `ng run` command, and you can define your own targets.

`angular.json` 的 `architect` 部分包含一组建筑目标。很多目标都对应于运行它们的 CLI 命令。使用 `ng run` 命令可以运行一些额外的预定义目标，并可以定义自己的目标。

Each target object specifies the `builder` for that target, which is the npm package for the tool that Architect runs.
In addition, each target has an `options` section that configures default options for the target, and a `configurations` section that names and specifies alternative configurations for the target.
See the example in [Build target](#build-target) below.

每个目标对象都指定了该目标的 `builder`，它是建筑师所运行工具的 npm 包。此外，每个目标都有一个 `options` 部分，用于配置该目标的默认选项，`configurations` 部分可以为目标命名并指定备用配置。参阅稍后的[构建目标](#build-target)部分的例子。

<code-example language="json">
      "architect": {
        "build": { },
        "serve": { },
        "e2e" : { },
        "test": { },
        "lint": { },
        "extract-i18n": { },
        "server": { },
        "app-shell": { }
      }

</code-example>

* The `architect/build` section configures defaults for options of the `ng build` command.
See [Build target](#build-target) below for more information.

  `architect/build` 节会为 `ng build` 命令的选项配置默认值。更多信息，参阅稍后的[构建目标](#build-target)部分。

* The `architect/serve` section overrides build defaults and supplies additional serve defaults for the `ng serve` command. In addition to the options available for the `ng build` command, it adds options related to serving the app.

  `architect/serve` 节会覆盖构建默认值，并为 `ng serve` 命令提供额外的服务器默认值。除了 `ng build` 命令的可用选项之外，还增加了与开发服务器有关的选项。

* The `architect/e2e` section overrides build-option defaults for building end-to-end testing apps using the `ng e2e` command.

  `architect/e2e` 节覆盖了构建选项默认值，以便用 `ng e2e` 命令构建端到端测试应用。

* The `architect/test` section overrides build-option defaults for test builds and supplies additional test-running defaults for the `ng test` command.

  `architect/test` 节会覆盖测试时的构建选项默认值，并为 `ng test` 命令提供额外的默认值以供运行测试。

* The `architect/lint` section configures defaults for options of the `ng lint` command, which performs code analysis on project source files. The default linting tool for Angular is [TSLint](https://palantir.github.io/tslint/).

  `architect/lint` 节为 `ng lint` 命令配置了默认值，用于对项目源文件进行代码分析。Angular 默认的 linting 工具为 [TSLint](https://palantir.github.io/tslint/)。

* The `architect/extract-i18n` section configures defaults for options of the `ng extract-i18n` command, which extracts marked message strings from source code and outputs translation files.

  `architect/extract-i18n` 节为 `ng xi18n` 命令所用到的 `ng-xi18n` 工具选项配置了默认值，该命令用于从源代码中提取带标记的消息串，并输出翻译文件。

* The `architect/server` section configures defaults for creating a Universal app with server-side rendering, using the `ng run <project>:server` command.

  `architect/server` 节用于为使用 `ng run <project>:server` 命令创建带服务器端渲染的 Universal 应用配置默认值。

* The `architect/app-shell` section configures defaults for creating an app shell for a progressive web app (PWA), using the `ng run <project>:app-shell` command.

  `architect/app-shell` 部分使用 `ng run <project>:app-shell` 命令为渐进式 Web 应用（PWA）配置创建应用外壳的默认值。

In general, the options for which you can configure defaults correspond to the command options listed in the [CLI reference page](cli) for each command.
Note that all options in the configuration file must use [camelCase](guide/glossary#case-conventions), rather than dash-case.

一般来说，可以为 [CLI 参考手册中](cli)列出的每个命令配置相应的默认值。注意，配置文件中的所有选项都必须使用 [camelCase](guide/glossary#case-conventions)，而不是 dash-case。

{@a build-target}

## Build target

## 构建目标

The `architect/build` section configures defaults for options of the `ng build` command. It has the following top-level properties.

`architect/build` 节会为 `ng build` 命令的选项配置默认值。它具有下列顶层属性。

| PROPERTY | DESCRIPTION |
| :-------------- | :---------------------------- |
| 属性               | 说明                                                                                                                                                                                                                                                                           |
| `builder`        | The npm package for the build tool used to create this target. The default builder for an application (`ng build myApp`)is `@angular-devkit/build-angular:browser`, which uses the [webpack](https://webpack.js.org/) package bundler.                                                                                    Note that a different builder is used for building a library (`ng build myLib`). |
| `builder`        | 用于构建此目标的构建工具的 npm 包。默认为 `@angular-devkit/build-angular:browser`，它使用的是 [webpack](https://webpack.js.org/) 打包器。                                                                                                                                                           |
| `options`        | This section contains default build target options, used when no named alternative configuration is specified. See [Default build targets](#default-build-targets) below.                                                                                                                |
| `options`        | 本节包含构建选项的默认值，当没有指定命名的备用配置时使用。参阅下面的[默认构建选项](#build-props)。                                                                                                                                                                                                   |
| `configurations` | This section defines and names alternative configurations for different intended destinations. It contains a section for each named configuration, which sets the default options for that intended environment. See [Alternate build configurations](#build-configs) below. |
| `configurations` | 本节定义并命名针对不同目标的备用配置。它为每个命名配置都包含一节，用于设置该目标环境的默认选项。参阅下面的[备用的构建配置](#build-configs)。                                                                                                                                                                                 |

{@a build-configs}

### Alternate build configurations

<<<<<<< HEAD
### 备用的构建配置

By default, a `production` configuration is defined, and the `ng build` command has `--prod` option that builds using this configuration. The `production` configuration sets defaults that optimize the app in a number of ways, such as bundling files, minimizing excess whitespace, removing comments and dead code, and rewriting code to use short, cryptic names ("minification").
=======
Angular CLI comes with two build configurations: `production` and `development`. By default, the `ng build` command uses the `production` configuration, which applies a number of build optimizations, including:
* Bundling files
* Minimizing excess whitespace
* Removing comments and dead code
* Rewriting code to use short, mangled names (minification)
>>>>>>> a371646a

默认情况下，会定义一个 `production` 配置，`ng build` 命令会使用该配置下的 `--prod` 选项。这里的 `production` 配置会设置各种默认值来优化应用，例如打包文件、最小化多余空格、移除注释和死代码，以及重写代码以使用简短的名字（“minification”）。

You can define and name additional alternate configurations (such as `stage`, for instance) appropriate to your development process. Some examples of different build configurations are `stable`, `archive` and `next` used by AIO itself, and the individual locale-specific configurations required for building localized versions of an app. For details, see [Internationalization (i18n)](guide/i18n#merge-aot).

你可以定义和命名适用于你的开发过程的其它备用配置（例如 `stage`）。其它构建配置的一些例子是 AIO 自己使用的 `stable`、`archive`、`next`，以及构建本地化版本应用所需的各个与区域有关的配置置。欲知详情，参阅[国际化（i18n）](guide/i18n#merge-aot)。

You can select an alternate configuration by passing its name to the `--configuration` command line flag.

你可以通过将它们的名称传给 `--configuration` 命令行标志来选择替代配置。

You can also pass in more than one configuration name as a comma-separated list. For example, to apply both `stage` and `fr` build configurations, use the command `ng build --configuration stage,fr`. In this case,  the command parses the named configurations from left to right. If multiple configurations change the same setting, the last-set value is the final one.

<<<<<<< HEAD
你还可以用逗号分隔的列表传入多个配置名称。例如，要同时应用 `stage` 和 `fr` 构建配置，请使用命令 `ng build --configuration stage,fr`。在这种情况下，该命令从左到右解析命名的配置。如果多个配置更改了同一个设置，则最后设置的值生效。

If the `--prod` command line flag is also used, it is applied first, and its settings can be overridden by any configurations specified via the `--configuration` flag.

如果还使用了 `--prod` 命令行标志，则将首先应用它，并且可以通过 `--configuration` 标志指定的任何配置覆盖其设置。

=======
>>>>>>> a371646a
{@a build-props}

### Additional build and test options

### 额外的构建和测试选项

The configurable options for a default or targeted build generally correspond to the options available for the [`ng build`](cli/build), [`ng serve`](cli/serve), and [`ng test`](cli/test) commands. For details of those options and their possible values, see the [CLI Reference](cli).

[`ng build`](cli/build)、[`ng serve`](cli/serve) 和 [`ng test`](cli/test) 命令的可配置选项通常与 [`ng build`](cli/build)、[`ng serve`](cli/serve) 和 [`ng test`](cli/test) 命令的可用选项一一对应。关于这些选项及其取值范围的更多信息，参阅“ [CLI 参考手册”](cli)。

Some additional options can only be set through the configuration file, either by direct editing or with the [`ng config`](cli/config) command.

一些额外的选项（如下所列）只能通过配置文件来设置，可以直接编辑，也可以使用 [`ng config`](cli/config) 命令。

| OPTIONS PROPERTIES | DESCRIPTION |
| :------------------------- | :---------------------------- |
| 选项属性                    | 说明   |
| `assets`                   | An object containing paths to static assets to add to the global context of the project. The default paths point to the project's icon file and its `assets` folder. See more in [Assets configuration](#asset-config) below. |
| `assets`                   | 一个对象，包含一些用于添加到项目的全局上下文中的静态文件路径。它的默认路径指向项目的图标文件及项目的 `assets` 文件夹。参阅稍后的[项目资产（asset）配置](#asset-config)部分。                 |
| `styles`                   | An array of style files to add to the global context of the project. Angular CLI supports CSS imports and all major CSS preprocessors: [sass/scss](https://sass-lang.com/), [less](http://lesscss.org/), and [stylus](https://stylus-lang.com/). See more in [Styles and scripts configuration](#style-script-config) below. |
| `styles`                   | 一个对象，包含一些要添加到项目全局上下文中的样式文件。Angular CLI 支持 CSS 导入和所有主要的 CSS 预处理器： [sass/scss](http://sass-lang.com/)、[less](http://lesscss.org/) 和 [stylus](http://stylus-lang.com/)。参阅稍后的 [样式和脚本配置](#style-script-config)部分。               |
| `stylePreprocessorOptions` | An object containing option-value pairs to pass to style preprocessors. See more in [Styles and scripts configuration](#style-script-config) below. |
| `stylePreprocessorOptions` | 一个对象，包含要传给样式预处理器的选项"值-对"。参阅稍后的 [样式和脚本配置](#style-script-config) 部分。                            |
| `scripts`                  | An object containing JavaScript script files to add to the global context of the project. The scripts are loaded exactly as if you had added them in a `<script>` tag inside `index.html`. See more in [Styles and scripts configuration](#style-script-config) below. |
| `scripts`                  | 一个对象，包含一些 JavaScript 脚本文件，用于添加到项目的全局上下文中。这些脚本的加载方式和在 `index.html` 的 `<script>` 标签中添加是完全一样的。参阅稍后的 [样式和脚本配置](#style-script-config) 部分。|
| `budgets`                  | Default size-budget type and threshholds for all or parts of your app. You can configure the builder to report a warning or an error when the output reaches or exceeds a threshold size. See [Configure size budgets](guide/build#configure-size-budgets). (Not available in `test` section.) |
| `budgets`                  | 全部或部分应用的默认尺寸预算的类型和阈值。当构建的输出达到或超过阈值大小时，你可以将构建器配置为报告警告或错误。参阅[配置尺寸预算](guide/build#configure-size-budgets)。（不适用于 `test` 部分。）|
| `fileReplacements`         | An object containing files and their compile-time replacements. See more in [Configure target-specific file replacements](guide/build#configure-target-specific-file-replacements).|
| `fileReplacements`         | 一个对象，包含一些文件及其编译时替代品。参阅[为指定的目标配置文件替换规则](guide/build#configure-target-specific-file-replacements) 部分。|

{@a complex-config}

## Complex configuration values

## 复杂配置的值

The options `assets`, `styles`, and `scripts` can have either simple path string values, or object values with specific fields.
The `sourceMap` and `optimization` options can be set to a simple Boolean value with a command flag, but can also be given a complex value using the configuration file.
The following sections provide more details of how these complex values are used in each case.

选项 `assets`，`styles` 和 `scripts` 的值可以是简单的路径字符串，也可以是带有特定字段的对象值。可以使用命令标志将 `sourceMap` 和 `optimization` 选项设置为简单的布尔值，但也可以使用配置文件为其指定复杂的值。以下各节提供了在每种情况下如何使用这些复数值的详细信息。

{@a asset-config}

### Assets configuration

### 项目资产（asset）配置

Each `build` target configuration can include an `assets` array that lists files or folders you want to copy as-is when building your project.
By default, the `src/assets/` folder and `src/favicon.ico` are copied over.

每个 `build` 目标配置都可以包含一个 `assets` 数组，它列出了当你构建项目时要复制的文件或文件夹。默认情况下，会复制 `src/assets/` 文件夹和 `src/favicon.ico`。

<code-example language="json">
"assets": [
  "src/assets",
  "src/favicon.ico"
]

</code-example>

To exclude an asset, you can remove it from the assets configuration.

要排除某个资产，可以从这份资产配置中删除它。

You can further configure assets to be copied by specifying assets as objects, rather than as simple paths relative to the workspace root.
A asset specification object can have the following fields.

你可以通过把资产指定为对象的形式来进一步配置要复制的资产，而不仅是相对于工作空间根目录的路径。一个资产对象可以包含如下字段。

* `glob`:  A [node-glob](https://github.com/isaacs/node-glob/blob/master/README.md) using `input` as base directory.

  `glob`：一个 [node-glob](https://github.com/isaacs/node-glob/blob/master/README.md) 它使用 `input` 作为基准目录。

* `input`: A path relative to the workspace root.

  `input`：相对于工作空间根目录的路径。

* `output`: A path relative to `outDir` (default is `dist/`*project-name*). Because of the security implications, the CLI never writes files outside of the project output path.

  `output`：相对于 `outDir` 的路径（默认为 `dist/`*project-name* ）。为了杜绝安全隐患，CLI 永远不会在项目输出路径之外写文件。

* `ignore`: A list of globs to exclude.
* `followSymlinks`: Allow glob patterns to follow symlink directories. This allows subdirectories of the symlink to be searched. Defaults to `false`.

  `ignore`：要排除的 glob 列表。

For example, the default asset paths can be represented in more detail using the following objects.

例如，可以使用如下对象来更详细地表达默认的资产路径。

<code-example language="json">
"assets": [
  {
    "glob": "**/*",
    "input": "src/assets/",
    "output": "/assets/"
  },
  {
    "glob": "favicon.ico",
    "input": "src/",
    "output": "/"
  }
]

</code-example>

You can use this extended configuration to copy assets from outside your project.
For example, the following configuration copies assets from a node package:

你可以使用此扩展配置从项目外部复制资产。例如，以下配置会从 node 包中复制资产：

<code-example language="json">
"assets": [
 {
   "glob": "**/*",
   "input": "./node_modules/some-package/images",
   "output": "/some-package/"
 }
]

</code-example>

The contents of `node_modules/some-package/images/` will be available in `dist/some-package/`.

`node_modules/some-package/images/` 中的内容将会复制到 `dist/some-package/` 中。

The following example uses the `ignore` field to exclude certain files in the assets folder from being copied into the build:

下面的例子使用 `ignore` 字段排除了 assets 文件夹中的某些特定文件，防止它们被复制到 build 中：

<code-example language="json">
"assets": [
 { 
   "glob": "**/*",
   "input": "src/assets/",
   "ignore": ["**/*.svg"],
   "output": "/assets/" 
 }
]

</code-example>

{@a style-script-config}

### Styles and scripts configuration

### 样式和脚本配置

An array entry for the `styles` and `scripts` options can be a simple path string, or an object that points to an extra entry-point file.
The associated builder will load that file and its dependencies as a separate bundle during the build.
With a configuration object, you have the option of naming the bundle for the entry point, using a `bundleName` field.

`styles` 和 `scripts` 选项的数组型条目可以是简单的路径字符串，也可以是指向额外入口点文件的对象。
其关联的构建器将在构建过程中将该文件及其依赖项作为单独的捆绑包进行加载。
对于配置对象，你可以选择使用 `bundleName` 字段为该入口点命名捆绑包。

The bundle is injected by default, but you can set `inject` to false to exclude the bundle from injection.
For example, the following object values create and name a bundle that contains styles and scripts, and excludes it from injection:

默认情况下捆绑包会被注入这里，但是你可以将 `inject` 设置为 false，以将捆绑包从注入中排除。例如，以下对象值将创建并命名包含样式和脚本的包，并将其从注入中排除：

<code-example language="json">

   "styles": [
     {
       "input": "src/external-module/styles.scss",
       "inject": false,
       "bundleName": "external-module"
     }
   ],
   "scripts": [
     { 
       "input": "src/external-module/main.js",
       "inject": false,
       "bundleName": "external-module"
     }
   ]

</code-example>

You can mix simple and complex file references for styles and scripts.

你可以混合使用简单和复杂的文件引用来获取样式和脚本。

<code-example language="json">

"styles": [
  "src/styles.css",
  "src/more-styles.css",
  { "input": "src/lazy-style.scss", "inject": false },
  { "input": "src/pre-rename-style.scss", "bundleName": "renamed-style" },
]

</code-example>

{@a style-preprocessor}

#### Style preprocessor options

#### 样式预处理器选项

In Sass and Stylus you can make use of the `includePaths` functionality for both component and global styles, which allows you to add extra base paths that will be checked for imports.

在 Sass 和 Stylus 中，你可以同时使用组件样式和全局样式的 `includePaths` 功能，从而可以添加将用来检查导入的额外基本路径。

To add paths, use the `stylePreprocessorOptions` option:

要添加路径，请使用 `stylePreprocessorOptions` 选项：

<code-example language="json">

"stylePreprocessorOptions": {
  "includePaths": [
    "src/style-paths"
  ]
}

</code-example>

Files in that folder, such as `src/style-paths/_variables.scss`, can be imported from anywhere in your project without the need for a relative path:

该文件夹中的文件，例如 `src/style-paths/_variables.scss`，可以从项目中的任何位置导入，而无需相对路径：

```ts

// src/app/app.component.scss
// A relative path works
@import '../style-paths/variables';
// But now this works as well
@import 'variables';

```

Note that you will also need to add any styles or scripts to the `test` builder if you need them for unit tests.
See also [Using runtime-global libraries inside your app](guide/using-libraries#using-runtime-global-libraries-inside-your-app).

<<<<<<< HEAD
请注意，如果需要将其用于单元测试，则还需要将这些样式或脚本添加到 `test` 构建器。另请参阅[在应用程序内部使用运行时全局库](guide/using-libraries#using-runtime-global-libraries-inside-your-app)。

{@a optimize-and-srcmap}

### Optimization and source map configuration

### 优化和 sourceMap 配置

The `optimization` and `sourceMap` browser builder options can be either a Boolean or an Object for more fine-grained configuration.
In this section we will explain how to fine tune these options.

`optimization` 和 `sourceMap` 命令选项是简单的布尔标志。你可以为这些对象中的任何一个提供对象作为配置值，以提供更详细的说明。

* The `optimization` option applies to scripts, styles and fonts. You can supply a value such as the following to apply optimization to one or the other:
=======
### Optimization configuration

The `optimization` browser builder option can be either a Boolean or an Object for more fine-tune configuration. This option enables various optimizations of the build output, including:

- Minification of scripts and styles
- Tree-shaking
- Dead-code elimination
- Inlining of critical CSS
- Fonts inlining

There are several options that can be used to fine-tune the optimization of an application.

<table class="is-full-width is-fixed-layout">
<thead>
<tr>
<th>Option</th>
<th width="40%">Description</th>
<th>Value Type</th>
<th>Default Value</th>
</tr>
</thead>
<tbody>
<tr>
<td><code>scripts</code></td>
<td>Enables optimization of the scripts output.</td>
<td><code class="no-auto-link">boolean</code></td>
<td><code>true</code></td>
</tr>
<tr>
<td><code>styles</code></td>
<td>Enables optimization of the styles output.</td>
<td><code>boolean|<a href="#styles-optimization-options">Styles optimization options</a></code></td>
<td><code>true</code></td>
</tr>
<tr>
<td><code>fonts</code></td>
<td>Enables optimization for fonts.<br><strong>Note:</strong> This requires internet access.</td>
<td><code class="no-auto-link">boolean|<a href="#fonts-optimization-options">Fonts optimization options</a></code></td>
<td><code>true</code></td>
</tr>
</tbody>
</table>

#### Styles optimization options
<table class="is-full-width is-fixed-layout">
<thead>
<tr>
<th>Option</th>
<th width="40%">Description</th>
<th>Value Type</th>
<th>Default Value</th>
</tr>
</thead>
<tbody>
<tr>
<td><code>minify</code></td>
<td>Minify CSS definitions by removing extraneous whitespace and comments, merging identifiers and minimizing values.</td>
<td><code class="no-auto-link">boolean</code></td>
<td><code>true</code></td>
</tr>
<tr>
<td><code>inlineCritical</code></td>
<td>Extract and inline critical CSS definitions to improve <a href="https://web.dev/first-contentful-paint/">First Contentful Paint.</td>
<td><code class="no-auto-link">boolean</code></td>
<td><code>true</code></td>
</tr>
</tbody>
</table>

#### Fonts optimization options
<table class="is-full-width is-fixed-layout">
<thead>
<tr>
<th>Option</th>
<th width="40%">Description</th>
<th>Value Type</th>
<th>Default Value</th>
</tr>
</thead>
<tbody>
<tr>
<td><code>inline</code></td>
<td>Reduce <a href="https://web.dev/render-blocking-resources/">render blocking requests</a> by inlining external Google fonts and icons CSS definitions in the application's HTML index file.<br><strong>Note:</strong>This requires internet access.</td>
<td><code class="no-auto-link">boolean</code></td>
<td><code>true</code></td>
</tr>
</tbody>
</table>


You can supply a value such as the following to apply optimization to one or the other:
>>>>>>> a371646a

  标志 `--optimization="true"` 适用于脚本和样式。你可以提供如下值来对一个或另一个进行优化：

<code-example language="json">

  "optimization": { 
    "scripts": true,
    "styles": {
      "minify": true,
      "inlineCritical": true
    },
    "fonts": true
  }

</code-example>

<div class="alert is-helpful">

   For [Universal](guide/glossary#universal), you can reduce the code rendered in the HTML page by
   setting styles optimization to `true`.

  字体优化需要互联网访问。
  当启用它时，将会把外部 Google 字体和图标的定义内联在应用的 HTML 索引文件中，从而缩减那些阻塞渲染的请求。

</div>

### Source map configuration

The `sourceMap` browser builder option can be either a Boolean or an Object for more fine-tune configuration to control the source maps of an application.

<table class="is-full-width is-fixed-layout">
<thead>
<tr>
<th>Option</th>
<th width="40%">Description</th>
<th>Value Type</th>
<th>Default Value</th>
</tr>
</thead>
<tbody>
<tr>
<td><code>scripts</code></td>
<td>Output source maps for all scripts.</td>
<td><code class="no-auto-link">boolean</code></td>
<td><code>true</code></td>
</tr>
<tr>
<td><code>styles</code></td>
<td>Output source maps for all styles.</td>
<td><code class="no-auto-link">boolean</code></td>
<td><code>true</code></td>
</tr>
<tr>
<td><code>vendor</code></td>
<td>Resolve vendor packages source maps.</td>
<td><code class="no-auto-link">boolean</code></td>
<td><code>false</code></td>
</tr>
<tr>
<td><code>hidden</code></td>
<td>Output source maps used for error reporting tools.</td>
<td><code class="no-auto-link">boolean</code></td>
<td><code>false</code></td>
</tr>
</tbody>
</table>


The example below shows how to toggle one or more values to configure the source map outputs:

  标志 `--sourceMap="true"` 输出脚本和样式的源码映射。你可以配置该选项以将其应用于一个或另一个。你还可以选择输出隐藏的源码映射，或解析提供者软件包的源码映射。例如：

<code-example language="json">

  "sourceMap": {
    "scripts": true,
    "styles": false,
    "hidden": true,
    "vendor": true
  }

</code-example>

<div class="alert is-helpful">

   When using hidden source maps, source maps will not be referenced in the bundle.
   These are useful if you only want source maps to map error stack traces in error reporting tools,
   but don't want to expose your source maps in the browser developer tools.

<<<<<<< HEAD
   使用隐藏的源码映射时，捆绑包中不会引用源码映射。如果仅希望源映射在错误报告工具中映射错误堆栈跟踪，而又不想在浏览器开发人员工具中公开源映射，则这些选项很有用。

For [Universal](guide/glossary#universal), you can reduce the code rendered in the HTML page by
   setting styles optimization to `true` and styles source maps to `false`.

   对于 [Universal](guide/glossary#universal)，可以通过将样式优化设置为 `true` 和将样式的源码映射设置为 `false` 来减少 HTML 页面中渲染的代码。

=======
>>>>>>> a371646a
</div><|MERGE_RESOLUTION|>--- conflicted
+++ resolved
@@ -56,7 +56,7 @@
 
 When you create a library project with `ng generate library`, the library project is also added to the `projects` section.
 
-你使用 `ng generate application` 创建的每个应用都有相应的端到端测试项目，它有自己的配置节。当你使用 `ng generate library` 创建库项目时，库项目也会添加到 `projects` 节。
+当你使用 `ng generate library` 创建库项目时，库项目也会添加到 `projects` 节。
 
 <div class="alert is-helpful">
 
@@ -136,8 +136,8 @@
 for example, the schematic for generating a component is `@schematics/angular:component`.
 
 Angular 生成器的[原理图](guide/glossary#schematic)是一组用来修改项目的指南，包括添加新文件或修改现有文件。
-默认情况下，Angular CLI 的 `ng generate` 子命令会从 `@angular` 包中收集原理图。
-可以用 `schematic-package:schematic-name` 格式来为子命令指定原理图名称；比如，用来生成组件的原理图名叫 `@angular:component`。
+默认情况下，Angular CLI 的 `ng generate` 子命令会从 `@schematics/angular` 包中收集原理图。
+可以用 `schematic-package:schematic-name` 格式来为子命令指定原理图名称；比如，用来生成组件的原理图名叫 `@schematics/angular:component`。
 
 The JSON schemas for the default schematics used by the CLI to generate projects and parts of projects are collected in the package [`@schematics/angular`](https://github.com/angular/angular-cli/blob/master/packages/schematics/angular/application/schema.json).
 The schema describes the options available to the CLI for each of the `ng generate` sub-commands, as shown in the `--help` output.
@@ -175,7 +175,7 @@
 The JSON schemas that define the options and defaults for each of these default builders are collected in the [`@angular-devkit/build-angular`](https://github.com/angular/angular-cli/blob/master/packages/angular/cli/lib/config/schema.json) package.
 The schemas configure options for the following builders.
 
-Angular 定义了用于特定 CLI 命令或常规 `ng run` 命令的默认构建器。为每个默认构建器定义选项和默认值的 JSON 模式收集在[`@angular-devkit/build-angular`](https://github.com/angular/angular-cli/blob/8.0.x/packages/angular/cli/lib/config/schema.json)包中。这些架构为以下构建器配置选项。
+Angular 定义了用于特定 CLI 命令或常规 `ng run` 命令的默认构建器。为每个默认构建器定义选项和默认值的 JSON 模式收集在 [`@angular-devkit/build-angular`](https://github.com/angular/angular-cli/blob/master/packages/angular/cli/lib/config/schema.json) 包中。这些架构为以下构建器配置选项。
 
 * app-shell
 
@@ -285,19 +285,13 @@
 
 ### Alternate build configurations
 
-<<<<<<< HEAD
 ### 备用的构建配置
 
-By default, a `production` configuration is defined, and the `ng build` command has `--prod` option that builds using this configuration. The `production` configuration sets defaults that optimize the app in a number of ways, such as bundling files, minimizing excess whitespace, removing comments and dead code, and rewriting code to use short, cryptic names ("minification").
-=======
 Angular CLI comes with two build configurations: `production` and `development`. By default, the `ng build` command uses the `production` configuration, which applies a number of build optimizations, including:
 * Bundling files
 * Minimizing excess whitespace
 * Removing comments and dead code
 * Rewriting code to use short, mangled names (minification)
->>>>>>> a371646a
-
-默认情况下，会定义一个 `production` 配置，`ng build` 命令会使用该配置下的 `--prod` 选项。这里的 `production` 配置会设置各种默认值来优化应用，例如打包文件、最小化多余空格、移除注释和死代码，以及重写代码以使用简短的名字（“minification”）。
 
 You can define and name additional alternate configurations (such as `stage`, for instance) appropriate to your development process. Some examples of different build configurations are `stable`, `archive` and `next` used by AIO itself, and the individual locale-specific configurations required for building localized versions of an app. For details, see [Internationalization (i18n)](guide/i18n#merge-aot).
 
@@ -309,15 +303,8 @@
 
 You can also pass in more than one configuration name as a comma-separated list. For example, to apply both `stage` and `fr` build configurations, use the command `ng build --configuration stage,fr`. In this case,  the command parses the named configurations from left to right. If multiple configurations change the same setting, the last-set value is the final one.
 
-<<<<<<< HEAD
 你还可以用逗号分隔的列表传入多个配置名称。例如，要同时应用 `stage` 和 `fr` 构建配置，请使用命令 `ng build --configuration stage,fr`。在这种情况下，该命令从左到右解析命名的配置。如果多个配置更改了同一个设置，则最后设置的值生效。
 
-If the `--prod` command line flag is also used, it is applied first, and its settings can be overridden by any configurations specified via the `--configuration` flag.
-
-如果还使用了 `--prod` 命令行标志，则将首先应用它，并且可以通过 `--configuration` 标志指定的任何配置覆盖其设置。
-
-=======
->>>>>>> a371646a
 {@a build-props}
 
 ### Additional build and test options
@@ -555,22 +542,6 @@
 Note that you will also need to add any styles or scripts to the `test` builder if you need them for unit tests.
 See also [Using runtime-global libraries inside your app](guide/using-libraries#using-runtime-global-libraries-inside-your-app).
 
-<<<<<<< HEAD
-请注意，如果需要将其用于单元测试，则还需要将这些样式或脚本添加到 `test` 构建器。另请参阅[在应用程序内部使用运行时全局库](guide/using-libraries#using-runtime-global-libraries-inside-your-app)。
-
-{@a optimize-and-srcmap}
-
-### Optimization and source map configuration
-
-### 优化和 sourceMap 配置
-
-The `optimization` and `sourceMap` browser builder options can be either a Boolean or an Object for more fine-grained configuration.
-In this section we will explain how to fine tune these options.
-
-`optimization` 和 `sourceMap` 命令选项是简单的布尔标志。你可以为这些对象中的任何一个提供对象作为配置值，以提供更详细的说明。
-
-* The `optimization` option applies to scripts, styles and fonts. You can supply a value such as the following to apply optimization to one or the other:
-=======
 ### Optimization configuration
 
 The `optimization` browser builder option can be either a Boolean or an Object for more fine-tune configuration. This option enables various optimizations of the build output, including:
@@ -660,11 +631,7 @@
 </tbody>
 </table>
 
-
-You can supply a value such as the following to apply optimization to one or the other:
->>>>>>> a371646a
-
-  标志 `--optimization="true"` 适用于脚本和样式。你可以提供如下值来对一个或另一个进行优化：
+* The `optimization` option applies to scripts, styles and fonts. You can supply a value such as the following to apply optimization to one or the other:
 
 <code-example language="json">
 
@@ -733,8 +700,6 @@
 
 The example below shows how to toggle one or more values to configure the source map outputs:
 
-  标志 `--sourceMap="true"` 输出脚本和样式的源码映射。你可以配置该选项以将其应用于一个或另一个。你还可以选择输出隐藏的源码映射，或解析提供者软件包的源码映射。例如：
-
 <code-example language="json">
 
   "sourceMap": {
@@ -752,14 +717,4 @@
    These are useful if you only want source maps to map error stack traces in error reporting tools,
    but don't want to expose your source maps in the browser developer tools.
 
-<<<<<<< HEAD
-   使用隐藏的源码映射时，捆绑包中不会引用源码映射。如果仅希望源映射在错误报告工具中映射错误堆栈跟踪，而又不想在浏览器开发人员工具中公开源映射，则这些选项很有用。
-
-For [Universal](guide/glossary#universal), you can reduce the code rendered in the HTML page by
-   setting styles optimization to `true` and styles source maps to `false`.
-
-   对于 [Universal](guide/glossary#universal)，可以通过将样式优化设置为 `true` 和将样式的源码映射设置为 `false` 来减少 HTML 页面中渲染的代码。
-
-=======
->>>>>>> a371646a
 </div>