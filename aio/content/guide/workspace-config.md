# Angular workspace configuration

# Angular 工作区配置

A file named `angular.json` at the root level of an Angular [workspace](guide/glossary#workspace) provides workspace-wide and project-specific configuration defaults for build and development tools provided by the Angular CLI.
Path values given in the configuration are relative to the root workspace folder.

Angular [工作区](guide/glossary#workspace)根目录下的 `angular.json` 文件提供了全工作区级的配置和具体项目的默认配置，供 Angular CLI 中的构建工具和开发工具使用。
此配置中所提供的路径值都是相对于工作区根目录的。

## Overall JSON structure

## JSON 的总体结构

At the top level of `angular.json`, a few properties configure the workspace, and a `projects` section contains the remaining per-project configuration options. CLI defaults set at the workspace level can be overridden by defaults set at the project level, and defaults set at the project level can be overridden on the command line.

在 `angular.json` 的顶级，一些属性用于配置工作区，其中的 `projects` 区则包含其余的针对每个项目的配置项。CLI 在工作空间级的默认设置可以被项目级的设置所覆盖，而项目级的设置可以被命令行中的设置所覆盖。

The following properties, at the top level of the file, configure the workspace.

下列属性位于文件的顶级，用于配置工作空间。

* `version`: The configuration-file version.

  `version`：该配置文件的版本。

* `newProjectRoot`: Path where new projects are created. Absolute or relative to the workspace folder.

  `newProjectRoot`：用来创建新工程的位置。绝对路径或相对于工作区目录的路径。

* `defaultProject`: Default project name to use in commands, where not provided as an argument. When you use `ng new` to create a new app in a new workspace, that app is the default project for the workspace until you change it here.

  `defaultProject`：当命令中没有指定参数时，要使用的默认工程名。当你用 `ng new` 在新的工作区中创建新应用时，该应用就会一直作为此工作区的默认项目，除非你到这里修改它。

* `schematics` : A set of [schematics](guide/glossary#schematic) that customize the `ng generate` sub-command option defaults for this workspace. See [Generation schematics](#schematics) below.

   `schematics`：一组[原理图](guide/glossary#schematic)，用于定制 `ng generate` 子命令在本工作空间中的默认选项。参见稍后的[生成器原理图](#schematics)。

* `projects` : Contains a subsection for each project (library or application) in the workspace, with the per-project configuration options.

  `projects`：对于工作区中的每个项目（应用或库）都会包含一个子分区，子分区中是每个项目的配置项。

The initial app that you create with `ng new app_name` is listed under "projects":

<<<<<<< HEAD
你通过 `ng new app_name` 命令创建的初始应用会列在 `projects` 目录下：

<code-example format="." language="json" linenums="false">
=======
<code-example language="json">

>>>>>>> 6d28a209
"projects": {
  "app_name": {
    ...
  }
  ...
}

</code-example>

Each additional app that you create with `ng generate application` has a corresponding end-to-end test project, with its own configuration section.
When you create a library project with `ng generate library`, the library project is also added to the `projects` section.

你使用 `ng generate application` 创建的每个应用都有相应的端到端测试项目，它有自己的配置节。当你使用 `ng generate library` 创建库项目时，库项目也会添加到 `projects` 节。

<div class="alert is-helpful">

  Note that the `projects` section of the configuration file does not correspond exactly to the workspace file structure.

  请注意，配置文件的 `projects` 节与工作区的文件结构并不完全对应。

  * The initial app created by `ng new` is at the top level of the workspace file structure.

    `ng new` 创建的这个初始应用位于工作区文件结构的顶层。

  * Additional applications and libraries go into a `projects` folder in the workspace.

    其它应用和库位于工作区的 `projects` 文件夹中。

  For more information, see [Workspace and project file structure](guide/file-structure).

  欲知详情，参见[工作区和项目文件结构](guide/file-structure)。

</div>

## Project configuration options

## 项目配置选项

The following top-level configuration properties are available for each project, under `projects:<project_name>`.

<<<<<<< HEAD
每个项目的 `projects:<project_name>`  下都有以下顶级配置属性。

<code-example format="." language="json" linenums="false">
=======
<code-example language="json">

>>>>>>> 6d28a209
    "my-app": {
      "root": "",
      "sourceRoot": "src",
      "projectType": "application",
      "prefix": "app",
      "schematics": {},
      "architect": {}
    }

</code-example>

| PROPERTY | DESCRIPTION |
| :-------------- | :---------------------------- |
| `root`          | The root folder for this project's files, relative to the workspace folder. Empty for the initial app, which resides at the top level of the workspace. |
| `root`        | 该项目的根文件夹，相对于工作区文件夹的路径。初始应用的值为空，因为它位于工作区的顶层。                                                                                                                             |
| `sourceRoot`    | The root folder for this project's source files. |
| `sourceRoot`  | 该项目源文件的根文件夹。                                                                                                                                                              |
| `projectType`   | One of "application" or "library". An application can run independently in a browser, while a library cannot.|
| `projectType` | "application" 或 "library" 之一。应用可以在浏览器中独立运行，而库则不行。|
| `prefix`        | A string that Angular prepends to generated selectors. Can be customized to identify an app or feature area. |
| `prefix`      | Angular 所生成的选择器的前缀字符串。可以自定义它，以作为应用或功能区的标识。                                                                                                                                   |
| `schematics`    | A set of schematics that customize the `ng generate` sub-command option defaults for this project. See [Generation schematics](#schematics) below.  |
| `schematics`  | 一组原理图（schematic），它可以为该项目自定义 `ng generate` 子命令的默认选项。 |
| `architect`     | Configuration defaults for Architect builder targets for this project. |
| `architect`     | 为本项目的各个构建器目标配置默认值。 |

{@a schematics}

## Generation schematics

## 生成器原理图

Angular generation [schematics](guide/glossary#schematic) are instructions for modifying a project by adding files or modifying existing files.
Individual schematics for the default Angular CLI `ng generate` sub-commands are collected in the package `@angular`.
Specify the schematic name for a subcommand in the format `schematic-package:schematic-name`;
for example, the schematic for generating a component is `@angular:component`.

Angular 生成器的[原理图](guide/glossary#schematic)是一组用来修改项目的指南，包括添加新文件或修改现有文件。
默认情况下，Angular CLI 的 `ng generate` 子命令会从 `@angular` 包中收集原理图。
可以用 `schematic-package:schematic-name` 格式来为子命令指定原理图名称；比如，用来生成组件的原理图名叫`@angular:component`。

The JSON schemas for the default schematics used by the CLI to generate projects and parts of projects are collected in the package [`@schematics/angular`](https://github.com/angular/angular-cli/blob/7.0.x/packages/schematics/angular/application/schema.json).
The schema describes the options available to the CLI for each of the `ng generate` sub-commands, as shown in the `--help` output.

供 CLI 生成项目及其部件的默认原理图的 JSON 模式（schema）位于 [`@schematics/angular`](https://github.com/angular/angular-cli/blob/7.0.x/packages/schematics/angular/application/schema.json) 包中。
这个模式描述了 CLI `ng generate` 子命令的每个选项，它们会显示在 `--help` 的输出中。

The fields given in the schema correspond to the allowed argument values and defaults for the CLI sub-command options.
You can update your workspace schema file to set a different default for a sub-command option.

这个模式中的每个字段都对应于 CLI 子命令选项的参数取值范围和默认值。
你可以修改此命名空间的模式文件，来为某个子命令选项指定另外的默认值。

{@a architect}

## Project tool configuration options

<<<<<<< HEAD
## 项目工具的配置选项

Architect is the tool that the CLI uses to perform complex tasks, such as compilation and test running, according to provided configurations.
The `architect` section of `angular.json` contains a set of Architect *targets*.
=======
Architect is the tool that the CLI uses to perform complex tasks, such as compilation and test running.
Architect is a shell that runs a specified [builder](guide/glossary#builder) to perform a given task, according to a [target](guide/glossary#target) configuration.
You can define and configure new builders and targets to extend the CLI.
See [Angular CLI Builders](guide/cli-builder).

{@a default-build-targets}

### Default Architect builders and targets

Angular defines default builders for use with specific CLI commands, or with the general `ng run` command.
The JSON schemas that the define the options and defaults for each of these default builders are collected in the [`@angular-devkit/build-angular`](https://github.com/angular/angular-cli/blob/8.0.x/packages/angular/cli/lib/config/schema.json) package.
The schemas configure options for the following builders.

* app-shell
* browser
* dev-server
* extract-i18n
* karma
* protractor
* server
* tslint

### Configuring builder targets

The `architect` section of `angular.json` contains a set of Architect targets.
>>>>>>> 6d28a209
Many of the targets correspond to the CLI commands that run them.
Some additional predefined targets can be run using the `ng run` command, and you can define your own targets.

建筑师（Architect）是指 CLI 用来根据所提供的配置执行复杂任务（如编译和测试运行）的工具。 `angular.json` 的 `architect` 部分包含一组建筑*目标*。很多目标都对应于运行它们的 CLI 命令。使用 `ng run` 命令可以运行一些额外的预定义目标，并可以定义自己的目标。

Each target object specifies the `builder` for that target, which is the npm package for the tool that Architect runs.
In addition, each target has an `options` section that configures default options for the target, and a `configurations` section that names and specifies alternative configurations for the target.
See the example in [Build target](#build-target) below.

<<<<<<< HEAD
每个目标对象都指定了该目标的 `builder`，它是建筑师所运行工具的 npm 包。此外，每个目标都有一个 `options` 部分，用于配置该目标的默认选项，`configurations` 部分可以为目标命名并指定备用配置。参见稍后的[构建目标](#build-target)部分的例子。

<code-example format="." language="json" linenums="false">
=======
<code-example language="json">

>>>>>>> 6d28a209
      "architect": {
        "build": { },
        "serve": { },
        "e2e" : { },
        "test": { },
        "lint": { },
        "extract-i18n": { },
        "server": { },
        "app-shell": { }
      }

</code-example>

* The `architect/build` section configures defaults for options of the `ng build` command.
See [Build target](#build-target) below for more information.

<<<<<<< HEAD
  `architect/build` 节会为 `ng build` 命令的选项配置默认值。更多信息，参见稍后的[构建目标](#build-target)部分。

* The `architect/serve` section overrides build defaults and supplies additional serve defaults for the `ng serve` command.  In addition to the options available for the `ng build` command, it adds options related to serving the app.
=======
* The `architect/serve` section overrides build defaults and supplies additional serve defaults for the `ng serve` command. In addition to the options available for the `ng build` command, it adds options related to serving the app.
>>>>>>> 6d28a209

  `architect/serve` 节会覆盖构建默认值，并为 `ng serve` 命令提供额外的服务器默认值。除了 `ng build` 命令的可用选项之外，还增加了与开发服务器有关的选项。

* The `architect/e2e` section overrides build-option defaults for building end-to-end testing apps using the `ng e2e` command.

  `architect/e2e` 节覆盖了构建选项默认值，以便用 `ng e2e` 命令构建端到端测试应用。

* The `architect/test` section overrides build-option defaults for test builds and supplies additional test-running defaults for the `ng test` command.

<<<<<<< HEAD
  `architect/test` 节会覆盖测试时的构建选项默认值，并为 `ng test` 命令提供额外的默认值以供运行测试。

* The `architect/lint` section configures defaults for options of the `ng lint` command, which performs code analysis on project source files.  The default linting tool for Angular is [TSLint](https://palantir.github.io/tslint/).
=======
* The `architect/lint` section configures defaults for options of the `ng lint` command, which performs code analysis on project source files. The default linting tool for Angular is [TSLint](https://palantir.github.io/tslint/).
>>>>>>> 6d28a209

  `architect/lint` 节为 `ng lint` 命令配置了默认值，用于对项目源文件进行代码分析。 Angular 默认的 linting 工具为 [TSLint](https://palantir.github.io/tslint/)。

* The `architect/extract-i18n` section configures defaults for options of the `ng-xi18n` tool used by the `ng xi18n` command, which extracts marked message strings from source code and outputs translation files.

  `architect/extract-i18n` 节为 `ng xi18n` 命令所用到的 `ng-xi18n` 工具选项配置了默认值，该命令用于从源代码中提取带标记的消息串，并输出翻译文件。

* The `architect/server` section configures defaults for creating a Universal app with server-side rendering, using the `ng run <project>:server` command.

  `architect/server` 节用于为使用 `ng run <project>:server` 命令创建带服务器端渲染的 Universal 应用配置默认值。

* The `architect/app-shell` section configures defaults for creating an app shell for a progressive web app (PWA), using the `ng run <project>:app-shell` command.

  `architect/app-shell` 部分使用 `ng run <project>:app-shell` 命令为渐进式 Web 应用（PWA）配置创建应用外壳的默认值。

In general, the options for which you can configure defaults correspond to the command options listed in the [CLI reference page](cli) for each command.
Note that all options in the configuration file must use [camelCase](guide/glossary#case-conventions), rather than dash-case.

一般来说，可以为 [CLI 参考手册中](cli)列出的每个命令配置相应的默认值。注意，配置文件中的所有选项都必须使用 [camelCase](guide/glossary#case-conventions)，而不是 dash-case。

{@a build-target}

## Build target

## 构建目标

The `architect/build` section configures defaults for options of the `ng build` command. It has the following top-level properties.

`architect/build` 节会为 `ng build` 命令的选项配置默认值。它具有下列顶级属性。

| PROPERTY | DESCRIPTION |
| :-------------- | :---------------------------- |
<<<<<<< HEAD
| 属性               | 说明                                                                                                                                                                                                                                                                           |
| `builder`        | The npm package for the build tool used to create this target. The default is `@angular-devkit/build-angular:browser`, which uses the [webpack](https://webpack.js.org/) package bundler.                                                                                    |
| `builder`        | 用于构建此目标的构建工具的 npm 包。默认为 `@angular-devkit/build-angular:browser`，它使用的是 [webpack](https://webpack.js.org/) 打包器。                                                                                                                                                            |
| `options`        | This section contains default build target options, used when no named alternative configuration is specified. See [Default build targets](#default-build-targets) below.                                                                                                                |
| `options`        | 本节包含构建选项的默认值，当没有指定命名的备用配置时使用。参见下面的[默认构建选项](#build-props) 。                                                                                                                                                                                                    |
| `configurations` | This section defines and names alternative configurations for different intended destinations. It contains a section for each named configuration, which sets the default options for that intended environment. See [Alternate build configurations](#build-configs) below. |
| `configurations` | 本节定义并命名针对不同目标的备用配置。它为每个命名配置都包含一节，用于设置该目标环境的默认选项。参见下面的[备用的构建配置](#build-configs) 。                                                                                                                                                                                  |

{@a default-build-targets}

### Default build targets

### 默认的构建目标

Angular defines default builders for use with the Architect tool and `ng run` command.
The default builders provide implementations that use a particular tool to perform a complex operation.

Angular 定义了一些默认的构建器，供建筑师工具和 `ng run` 命令使用。
这些默认的构建器会利用一些特定工具来执行复杂操作。

The JSON schemas that the define the options and defaults for each of these default builders are collected in the [`@angular-devkit/build-angular`](https://github.com/angular/angular-cli/blob/7.0.x/packages/angular/cli/lib/config/schema.json) package. The schemas configure options for the following Architect build targets:

这些默认构造器的选项及其默认值的 JSON 模式定义在 [`@angular-devkit/build-angular`](https://github.com/angular/angular-cli/blob/7.0.x/packages/angular/cli/lib/config/schema.json) 包中。这些 JSON 模式包括下列构建目标的配置项：

* app-shell
* browser
* dev-server
* extract-i18n
* karma
* protractor
* server
* tslint
=======
| `builder`       | The npm package for the build tool used to create this target. The default builder for an application (`ng build myApp`) is `@angular-devkit/build-angular:browser`, which uses the [webpack](https://webpack.js.org/) package bundler. Note that a different builder is used for building a library (`ng build myLib`). |
| `options`       | This section contains default build target options, used when no named alternative configuration is specified. See [Default build targets](#default-build-targets) below. |
| `configurations`| This section defines and names alternative configurations for different intended destinations. It contains a section for each named configuration, which sets the default options for that intended environment. See [Alternate build configurations](#build-configs) below. |

>>>>>>> 6d28a209

{@a build-configs}

### Alternate build configurations

<<<<<<< HEAD
### 备用的构建配置

By default, a `production` configuration is defined, and the `ng build` command has `--prod` option that builds using this configuration. The `production` configuration sets defaults that optimize the app in a number of ways, such bundling files, minimizing excess whitespace, removing comments and dead code, and rewriting code to use short, cryptic names ("minification").
=======
By default, a `production` configuration is defined, and the `ng build` command has `--prod` option that builds using this configuration. The `production` configuration sets defaults that optimize the app in a number of ways, such as bundling files, minimizing excess whitespace, removing comments and dead code, and rewriting code to use short, cryptic names ("minification").
>>>>>>> 6d28a209

默认情况下，会定义一个 `production` 配置，`ng build` 命令会使用该配置下的 `--prod` 选项。这里的 `production` 配置会设置各种默认值来优化应用，例如打包文件、最小化多余空格、移除注释和死代码，以及重写代码以使用简短的名字（“minification”）。

You can define and name additional alternate configurations (such as `stage`, for instance) appropriate to your development process. Some examples of different build configurations are `stable`, `archive` and `next` used by AIO itself, and the individual locale-specific configurations required for building localized versions of an app. For details, see [Internationalization (i18n)](guide/i18n#merge-aot).

<<<<<<< HEAD
你可以定义和命名适用于你的开发过程的其它备用配置（例如`stage`）。其它构建配置的一些例子是 AIO 自己使用的 `stable`、`archive`、`next`，以及构建本地化版本应用所需的各个与区域有关的配置置。欲知详情，参见[国际化（i18n）](guide/i18n#merge-aot) 。
=======
You can select an alternate configuration by passing its name to the `--configuration` command line flag.

You can also pass in more than one configuration name as a comma-separated list. For example, to apply both `stage` and `fr` build configurations, use the command `ng build --configuration stage,fr`. In this case,  the command parses the named configurations from left to right. If multiple configurations change the same setting, the last-set value is the final one.

If the `--prod` command line flag is also used, it is applied first, and its settings can be overridden by any configurations specified via the `--configuration` flag.
>>>>>>> 6d28a209

{@a build-props}

### Additional build and test options

### 额外的构建和测试选项

The configurable options for a default or targeted build generally correspond to the options available for the [`ng build`](cli/build), [`ng serve`](cli/serve), and [`ng test`](cli/test) commands. For details of those options and their possible values, see the [CLI Reference](cli).

<<<<<<< HEAD
[`ng build`](cli/build)、[`ng serve`](cli/serve) 和 [`ng test`](cli/test) 命令的可配置选项通常与 [`ng build`](cli/build)、[`ng serve`](cli/serve) 和 [`ng test`](cli/test) 命令的可用选项一一对应。有关这些选项及其取值范围的更多信息，参见“ [CLI参考手册”](cli)。

Some additional options (listed below) can only be set through the configuration file, either by direct editing or with the [`ng config`](cli/config) command.
=======
Some additional options can only be set through the configuration file, either by direct editing or with the [`ng config`](cli/config) command.
>>>>>>> 6d28a209

一些额外的选项（如下所列）只能通过配置文件来设置，可以直接编辑，也可以使用 [`ng config`](cli/config) 命令。

| OPTIONS PROPERTIES | DESCRIPTION |
| :------------------------- | :---------------------------- |
<<<<<<< HEAD
| 选项属性                    | 说明                                                                                                                                                                                                                                                                                             |
| `fileReplacements`         | An object containing files and their compile-time replacements.                                                                                                                                                                                                                                |
| `fileReplacements`         | 一个对象，包含一些文件及其编译时替代品。                                                                                                                                                                                                                                                                                |
| `stylePreprocessorOptions` | An object containing option-value pairs to pass to style preprocessors.                                                                                                                                                                                                                        |
| `stylePreprocessorOptions` | 一个对象，包含要传递给样式预处理器的选项"值-对"。                                                                                                                                                                                                                                                                       |
| `assets`                   | An object containing paths to static assets to add to the global context of the project. The default paths point to the project's icon file and its `assets` folder.                                                                                                                           See more below. |
| `assets`                   | 一个对象，包含一些用于添加到项目的全局上下文中的静态文件路径。它的默认路径指向项目的图标文件及项目的 `assets` 文件夹。                                                                                                                                                                                                                                         |
| `styles`                   | An object containing style files to add to the global context of the project. Angular CLI supports CSS imports and all major CSS preprocessors: [sass/scss](http://sass-lang.com/), [less](http://lesscss.org/), and [stylus](http://stylus-lang.com/).                                        |
| `styles`                   | 一个对象，包含一些要添加到项目全局上下文中的样式文件。 Angular CLI 支持 CSS 导入和所有主要的 CSS 预处理器： [sass/scss](http://sass-lang.com/)、[less](http://lesscss.org/) 和 [stylus](http://stylus-lang.com/)。                                                                                                                                |
| `scripts`                  | An object containing JavaScript script files to add to the global context of the project. The scripts are loaded exactly as if you had added them in a `<script>` tag inside `index.html`.                                                                                                     |
| `scripts`                  | 一个对象，包含一些 JavaScript 脚本文件，用于添加到项目的全局上下文中。这些脚本的加载方式和在 `index.html` 的 `<script>` 标签中添加是完全一样的。                                                                                                                                                                                                            |
| `budgets`                  | Default size-budget type and threshholds for all or parts of your app. You can configure the builder to report a warning or an error when the output reaches or exceeds a threshold size. See [Configure size budgets](guide/build#configure-size-budgets). (Not available in `test` section.) |
| `budgets`                  | 全部或部分应用的默认尺寸预算的类型和阈值。当构建的输出达到或超过阈值大小时，你可以将构建器配置为报告警告或错误。参见[配置尺寸预算](guide/build#configure-size-budgets) 。（不适用于 `test` 部分。）                                                                                                                                                                           |
=======
| `assets`                   | An object containing paths to static assets to add to the global context of the project. The default paths point to the project's icon file and its `assets` folder. See more in [Assets configuration](#asset-config) below. |
| `styles`                   | An array of style files to add to the global context of the project. Angular CLI supports CSS imports and all major CSS preprocessors: [sass/scss](http://sass-lang.com/), [less](http://lesscss.org/), and [stylus](http://stylus-lang.com/). See more in [Styles and scripts configuration](#style-script-config) below. |
| `stylePreprocessorOptions` | An object containing option-value pairs to pass to style preprocessors. See more in [Styles and scripts configuration](#style-script-config) below. |
| `scripts`                  | An object containing JavaScript script files to add to the global context of the project. The scripts are loaded exactly as if you had added them in a `<script>` tag inside `index.html`. See more in [Styles and scripts configuration](#style-script-config) below. |
| `budgets`                  | Default size-budget type and threshholds for all or parts of your app. You can configure the builder to report a warning or an error when the output reaches or exceeds a threshold size. See [Configure size budgets](guide/build#configure-size-budgets). (Not available in `test` section.) |
| `fileReplacements`         | An object containing files and their compile-time replacements. See more in [Configure target-specific file replacements](guide/build#configure-target-specific-file-replacements).|

{@a complex-config}

## Complex configuration values

The options `assets`, `styles`, and `scripts` can have either simple path string values, or object values with specific fields.
The `sourceMap` and `optimization` options can be set to a simple Boolean value with a command flag, but can also be given a complex value using the configuration file.
The following sections provide more details of how these complex values are used in each case.

{@a asset-config}
>>>>>>> 6d28a209

### Assets configuration

## 项目资产（asset）配置


Each `build` target configuration can include an `assets` array that lists files or folders you want to copy as-is when building your project.
By default, the `src/assets/` folder and `src/favicon.ico` are copied over.

<<<<<<< HEAD
每个 `build` 目标配置都可以包含一个 `assets` 数组，它列出了当你构建项目时要复制的文件或文件夹。默认情况下，会复制 `src/assets/` 文件夹和 `src/favicon.ico` 。


<code-example format="." language="json" linenums="false">
=======
<code-example language="json">

>>>>>>> 6d28a209
"assets": [
  "src/assets",
  "src/favicon.ico"
]

</code-example>

To exclude an asset, you can remove it from the assets configuration.

要排除某个资产，可以从这份资产配置中删除它。


You can further configure assets to be copied by specifying assets as objects, rather than as simple paths relative to the workspace root.
A asset specification object can have the following fields.

你可以通过把资产指定为对象的形式来进一步配置要复制的资产，而不仅是相对于工作空间根目录的路径。一个资产对象可以包含如下字段。


* `glob`:  A [node-glob](https://github.com/isaacs/node-glob/blob/master/README.md) using `input` as base directory.

  `glob`：一个 [node-glob](https://github.com/isaacs/node-glob/blob/master/README.md) 它使用 `input` 作为基准目录。

* `input`: A path relative to the workspace root.

  `input`：相对于工作空间根目录的路径。

* `output`: A path relative to `outDir` (default is `dist/`*project-name*). Because of the security implications, the CLI never writes files outside of the project output path.

  `output`：相对于 `outDir` 的路径（默认为 `dist/`*project-name* ）。为了杜绝安全隐患，CLI 永远不会在项目输出路径之外写文件。

* `ignore`: A list of globs to exclude.

  `ignore`：要排除的 glob 列表。


For example, the default asset paths can be represented in more detail using the following objects.

<<<<<<< HEAD
例如，可以使用如下对象来更详细地表达默认的资产路径。


<code-example format="." language="json" linenums="false">
=======
<code-example language="json">

>>>>>>> 6d28a209
"assets": [
  { "glob": "**/*", "input": "src/assets/", "output": "/assets/" },
  { "glob": "favicon.ico", "input": "src/", "output": "/" }
]

</code-example>

You can use this extended configuration to copy assets from outside your project.
For example, the following configuration copies assets from a node package:

<<<<<<< HEAD
你可以使用此扩展配置从项目外部复制资产。例如，以下配置会从 node 包中复制资产：


<code-example format="." language="json" linenums="false">
=======
<code-example language="json">

>>>>>>> 6d28a209
"assets": [
 { "glob": "**/*", "input": "./node_modules/some-package/images", "output": "/some-package/" },
]

</code-example>

The contents of `node_modules/some-package/images/` will be available in `dist/some-package/`.

`node_modules/some-package/images/` 中的内容将会复制到 `dist/some-package/` 中。


The following example uses the `ignore` field to exclude certain files in the assets folder from being copied into the build:

<<<<<<< HEAD
下面的例子使用 `ignore` 字段排除了 assets 文件夹中的某些特定文件，防止它们被复制到 build 中：


<code-example format="." language="json" linenums="false">
=======
<code-example language="json">

>>>>>>> 6d28a209
"assets": [
 { "glob": "**/*", "input": "src/assets/", "ignore": ["**/*.svg"], "output": "/assets/" },
]

</code-example>

{@a style-script-config}

### Styles and scripts configuration

An array entry for the `styles` and `scripts` options can be a simple path string, or an object that points to an extra entry-point file.
The associated builder will load that file and its dependencies as a separate bundle during the build.
With a configuration object, you have the option of naming the bundle for the entry point, using a `bundleName` field.

The bundle is injected by default, but you can set `inject` to false to exclude the bundle from injection.
For example, the following object values create and name a bundle that contains styles and scripts, and excludes it from injection:

<code-example language="json">

   "styles": [
     { "input": "src/external-module/styles.scss", "inject": false, "bundleName": "external-module" }
   ],
   "scripts": [
     { "input": "src/external-module/main.js", "inject": false, "bundleName": "external-module" }
   ]

</code-example>

You can mix simple and complex file references for styles and scripts.

<code-example language="json">

"styles": [
  "src/styles.css",
  "src/more-styles.css",
  { "input": "src/lazy-style.scss", "inject": false },
  { "input": "src/pre-rename-style.scss", "bundleName": "renamed-style" },
]

</code-example>

{@a style-preprocessor}

#### Style preprocessor options

In Sass and Stylus you can make use of the `includePaths` functionality for both component and global styles, which allows you to add extra base paths that will be checked for imports.

To add paths, use the `stylePreprocessorOptions` option:

<code-example language="json">

"stylePreprocessorOptions": {
  "includePaths": [
    "src/style-paths"
  ]
}

</code-example>

Files in that folder, such as `src/style-paths/_variables.scss`, can be imported from anywhere in your project without the need for a relative path:

```ts
// src/app/app.component.scss
// A relative path works
@import '../style-paths/variables';
// But now this works as well
@import 'variables';
```

Note that you will also need to add any styles or scripts to the `test` builder if you need them for unit tests.
See also [Using runtime-global libraries inside your app](guide/using-libraries#using-runtime-global-libraries-inside-your-app).


{@a optimize-and-srcmap}

### Optimization and source map configuration

The `optimization` and `sourceMap` command options are simple Boolean flags.
You can supply an object as a configuration value for either of these to provide more detailed instruction.

* The flag `--optimization="true"` applies to both scripts and styles. You can supply a value such as the following to apply optimization to one or the other:

<code-example language="json">

   "optimization": { "scripts": true, "styles": false }

</code-example>

* The flag `--sourceMap="true"` outputs source maps for both scripts and styles.
You can configure the option to apply to one or the other.
You can also choose to output hidden source maps, or resolve vendor package source maps.
For example:

<code-example language="json">

   "sourceMap": { "scripts": true, "styles": false, "hidden": true, "vendor": true }

</code-example>

<div class="alert is-helpful">

   When using hidden source maps, source maps will not be referenced in the bundle.
   These are useful if you only want source maps to map error stack traces in error reporting tools,
   but don't want to expose your source maps in the browser developer tools.

   For [Universal](guide/glossary#universal), you can reduce the code rendered in the HTML page by
   setting styles optimization to `true` and styles source maps to `false`.

</div><|MERGE_RESOLUTION|>--- conflicted
+++ resolved
@@ -42,14 +42,9 @@
 
 The initial app that you create with `ng new app_name` is listed under "projects":
 
-<<<<<<< HEAD
 你通过 `ng new app_name` 命令创建的初始应用会列在 `projects` 目录下：
 
-<code-example format="." language="json" linenums="false">
-=======
-<code-example language="json">
-
->>>>>>> 6d28a209
+<code-example language="json">
 "projects": {
   "app_name": {
     ...
@@ -90,14 +85,9 @@
 
 The following top-level configuration properties are available for each project, under `projects:<project_name>`.
 
-<<<<<<< HEAD
 每个项目的 `projects:<project_name>`  下都有以下顶级配置属性。
 
-<code-example format="." language="json" linenums="false">
-=======
-<code-example language="json">
-
->>>>>>> 6d28a209
+<code-example language="json">
     "my-app": {
       "root": "",
       "sourceRoot": "src",
@@ -111,6 +101,7 @@
 
 | PROPERTY | DESCRIPTION |
 | :-------------- | :---------------------------- |
+| 属性 | 说明 |
 | `root`          | The root folder for this project's files, relative to the workspace folder. Empty for the initial app, which resides at the top level of the workspace. |
 | `root`        | 该项目的根文件夹，相对于工作区文件夹的路径。初始应用的值为空，因为它位于工作区的顶层。                                                                                                                             |
 | `sourceRoot`    | The root folder for this project's source files. |
@@ -137,7 +128,7 @@
 
 Angular 生成器的[原理图](guide/glossary#schematic)是一组用来修改项目的指南，包括添加新文件或修改现有文件。
 默认情况下，Angular CLI 的 `ng generate` 子命令会从 `@angular` 包中收集原理图。
-可以用 `schematic-package:schematic-name` 格式来为子命令指定原理图名称；比如，用来生成组件的原理图名叫`@angular:component`。
+可以用 `schematic-package:schematic-name` 格式来为子命令指定原理图名称；比如，用来生成组件的原理图名叫 `@angular:component`。
 
 The JSON schemas for the default schematics used by the CLI to generate projects and parts of projects are collected in the package [`@schematics/angular`](https://github.com/angular/angular-cli/blob/7.0.x/packages/schematics/angular/application/schema.json).
 The schema describes the options available to the CLI for each of the `ng generate` sub-commands, as shown in the `--help` output.
@@ -155,55 +146,65 @@
 
 ## Project tool configuration options
 
-<<<<<<< HEAD
 ## 项目工具的配置选项
 
-Architect is the tool that the CLI uses to perform complex tasks, such as compilation and test running, according to provided configurations.
-The `architect` section of `angular.json` contains a set of Architect *targets*.
-=======
 Architect is the tool that the CLI uses to perform complex tasks, such as compilation and test running.
 Architect is a shell that runs a specified [builder](guide/glossary#builder) to perform a given task, according to a [target](guide/glossary#target) configuration.
 You can define and configure new builders and targets to extend the CLI.
 See [Angular CLI Builders](guide/cli-builder).
 
+建筑师（Architect）是 CLI 用来执行复杂任务（例如编译和测试运行）的工具。
+Architect 是一个根据[目标](guide/glossary#target)配置运行指定的[构建器](guide/glossary#builder)以完成指定任务的外壳。您可以定义和配置新的构建器和目标以扩展 CLI。请参阅 [Angular CLI 构建器](guide/cli-builder) 。
+
+
 {@a default-build-targets}
 
 ### Default Architect builders and targets
+
+### 默认的建筑师构建器和目标
+
 
 Angular defines default builders for use with specific CLI commands, or with the general `ng run` command.
 The JSON schemas that the define the options and defaults for each of these default builders are collected in the [`@angular-devkit/build-angular`](https://github.com/angular/angular-cli/blob/8.0.x/packages/angular/cli/lib/config/schema.json) package.
 The schemas configure options for the following builders.
 
+Angular 定义了用于特定 CLI 命令或常规 `ng run` 命令的默认构建器。为每个默认构建器定义选项和默认值的 JSON 模式收集在[`@angular-devkit/build-angular`](https://github.com/angular/angular-cli/blob/8.0.x/packages/angular/cli/lib/config/schema.json)包中。这些架构为以下构建器配置选项。
+
+
 * app-shell
+
 * browser
+
 * dev-server
+
 * extract-i18n
+
 * karma
+
 * protractor
+
 * server
+
 * tslint
 
 ### Configuring builder targets
 
+### 配置构建器目标
+
+
 The `architect` section of `angular.json` contains a set of Architect targets.
->>>>>>> 6d28a209
 Many of the targets correspond to the CLI commands that run them.
 Some additional predefined targets can be run using the `ng run` command, and you can define your own targets.
 
-建筑师（Architect）是指 CLI 用来根据所提供的配置执行复杂任务（如编译和测试运行）的工具。 `angular.json` 的 `architect` 部分包含一组建筑*目标*。很多目标都对应于运行它们的 CLI 命令。使用 `ng run` 命令可以运行一些额外的预定义目标，并可以定义自己的目标。
+`angular.json` 的 `architect` 部分包含一组建筑目标。很多目标都对应于运行它们的 CLI 命令。使用 `ng run` 命令可以运行一些额外的预定义目标，并可以定义自己的目标。
 
 Each target object specifies the `builder` for that target, which is the npm package for the tool that Architect runs.
 In addition, each target has an `options` section that configures default options for the target, and a `configurations` section that names and specifies alternative configurations for the target.
 See the example in [Build target](#build-target) below.
 
-<<<<<<< HEAD
 每个目标对象都指定了该目标的 `builder`，它是建筑师所运行工具的 npm 包。此外，每个目标都有一个 `options` 部分，用于配置该目标的默认选项，`configurations` 部分可以为目标命名并指定备用配置。参见稍后的[构建目标](#build-target)部分的例子。
 
-<code-example format="." language="json" linenums="false">
-=======
-<code-example language="json">
-
->>>>>>> 6d28a209
+<code-example language="json">
       "architect": {
         "build": { },
         "serve": { },
@@ -220,13 +221,9 @@
 * The `architect/build` section configures defaults for options of the `ng build` command.
 See [Build target](#build-target) below for more information.
 
-<<<<<<< HEAD
   `architect/build` 节会为 `ng build` 命令的选项配置默认值。更多信息，参见稍后的[构建目标](#build-target)部分。
 
-* The `architect/serve` section overrides build defaults and supplies additional serve defaults for the `ng serve` command.  In addition to the options available for the `ng build` command, it adds options related to serving the app.
-=======
 * The `architect/serve` section overrides build defaults and supplies additional serve defaults for the `ng serve` command. In addition to the options available for the `ng build` command, it adds options related to serving the app.
->>>>>>> 6d28a209
 
   `architect/serve` 节会覆盖构建默认值，并为 `ng serve` 命令提供额外的服务器默认值。除了 `ng build` 命令的可用选项之外，还增加了与开发服务器有关的选项。
 
@@ -236,13 +233,9 @@
 
 * The `architect/test` section overrides build-option defaults for test builds and supplies additional test-running defaults for the `ng test` command.
 
-<<<<<<< HEAD
   `architect/test` 节会覆盖测试时的构建选项默认值，并为 `ng test` 命令提供额外的默认值以供运行测试。
 
-* The `architect/lint` section configures defaults for options of the `ng lint` command, which performs code analysis on project source files.  The default linting tool for Angular is [TSLint](https://palantir.github.io/tslint/).
-=======
 * The `architect/lint` section configures defaults for options of the `ng lint` command, which performs code analysis on project source files. The default linting tool for Angular is [TSLint](https://palantir.github.io/tslint/).
->>>>>>> 6d28a209
 
   `architect/lint` 节为 `ng lint` 命令配置了默认值，用于对项目源文件进行代码分析。 Angular 默认的 linting 工具为 [TSLint](https://palantir.github.io/tslint/)。
 
@@ -275,71 +268,41 @@
 
 | PROPERTY | DESCRIPTION |
 | :-------------- | :---------------------------- |
-<<<<<<< HEAD
 | 属性               | 说明                                                                                                                                                                                                                                                                           |
-| `builder`        | The npm package for the build tool used to create this target. The default is `@angular-devkit/build-angular:browser`, which uses the [webpack](https://webpack.js.org/) package bundler.                                                                                    |
+| `builder`        | The npm package for the build tool used to create this target. The default builder for an application (`ng build myApp`)is `@angular-devkit/build-angular:browser`, which uses the [webpack](https://webpack.js.org/) package bundler.                                                                                    Note that a different builder is used for building a library (`ng build myLib`). |
 | `builder`        | 用于构建此目标的构建工具的 npm 包。默认为 `@angular-devkit/build-angular:browser`，它使用的是 [webpack](https://webpack.js.org/) 打包器。                                                                                                                                                            |
 | `options`        | This section contains default build target options, used when no named alternative configuration is specified. See [Default build targets](#default-build-targets) below.                                                                                                                |
 | `options`        | 本节包含构建选项的默认值，当没有指定命名的备用配置时使用。参见下面的[默认构建选项](#build-props) 。                                                                                                                                                                                                    |
 | `configurations` | This section defines and names alternative configurations for different intended destinations. It contains a section for each named configuration, which sets the default options for that intended environment. See [Alternate build configurations](#build-configs) below. |
 | `configurations` | 本节定义并命名针对不同目标的备用配置。它为每个命名配置都包含一节，用于设置该目标环境的默认选项。参见下面的[备用的构建配置](#build-configs) 。                                                                                                                                                                                  |
 
-{@a default-build-targets}
-
-### Default build targets
-
-### 默认的构建目标
-
-Angular defines default builders for use with the Architect tool and `ng run` command.
-The default builders provide implementations that use a particular tool to perform a complex operation.
-
-Angular 定义了一些默认的构建器，供建筑师工具和 `ng run` 命令使用。
-这些默认的构建器会利用一些特定工具来执行复杂操作。
-
-The JSON schemas that the define the options and defaults for each of these default builders are collected in the [`@angular-devkit/build-angular`](https://github.com/angular/angular-cli/blob/7.0.x/packages/angular/cli/lib/config/schema.json) package. The schemas configure options for the following Architect build targets:
-
-这些默认构造器的选项及其默认值的 JSON 模式定义在 [`@angular-devkit/build-angular`](https://github.com/angular/angular-cli/blob/7.0.x/packages/angular/cli/lib/config/schema.json) 包中。这些 JSON 模式包括下列构建目标的配置项：
-
-* app-shell
-* browser
-* dev-server
-* extract-i18n
-* karma
-* protractor
-* server
-* tslint
-=======
-| `builder`       | The npm package for the build tool used to create this target. The default builder for an application (`ng build myApp`) is `@angular-devkit/build-angular:browser`, which uses the [webpack](https://webpack.js.org/) package bundler. Note that a different builder is used for building a library (`ng build myLib`). |
-| `options`       | This section contains default build target options, used when no named alternative configuration is specified. See [Default build targets](#default-build-targets) below. |
-| `configurations`| This section defines and names alternative configurations for different intended destinations. It contains a section for each named configuration, which sets the default options for that intended environment. See [Alternate build configurations](#build-configs) below. |
-
->>>>>>> 6d28a209
-
 {@a build-configs}
 
 ### Alternate build configurations
 
-<<<<<<< HEAD
 ### 备用的构建配置
 
-By default, a `production` configuration is defined, and the `ng build` command has `--prod` option that builds using this configuration. The `production` configuration sets defaults that optimize the app in a number of ways, such bundling files, minimizing excess whitespace, removing comments and dead code, and rewriting code to use short, cryptic names ("minification").
-=======
 By default, a `production` configuration is defined, and the `ng build` command has `--prod` option that builds using this configuration. The `production` configuration sets defaults that optimize the app in a number of ways, such as bundling files, minimizing excess whitespace, removing comments and dead code, and rewriting code to use short, cryptic names ("minification").
->>>>>>> 6d28a209
 
 默认情况下，会定义一个 `production` 配置，`ng build` 命令会使用该配置下的 `--prod` 选项。这里的 `production` 配置会设置各种默认值来优化应用，例如打包文件、最小化多余空格、移除注释和死代码，以及重写代码以使用简短的名字（“minification”）。
 
 You can define and name additional alternate configurations (such as `stage`, for instance) appropriate to your development process. Some examples of different build configurations are `stable`, `archive` and `next` used by AIO itself, and the individual locale-specific configurations required for building localized versions of an app. For details, see [Internationalization (i18n)](guide/i18n#merge-aot).
 
-<<<<<<< HEAD
 你可以定义和命名适用于你的开发过程的其它备用配置（例如`stage`）。其它构建配置的一些例子是 AIO 自己使用的 `stable`、`archive`、`next`，以及构建本地化版本应用所需的各个与区域有关的配置置。欲知详情，参见[国际化（i18n）](guide/i18n#merge-aot) 。
-=======
+
 You can select an alternate configuration by passing its name to the `--configuration` command line flag.
 
+您可以通过将它们的名称传给 `--configuration` 命令行标志来选择替代配置。
+
+
 You can also pass in more than one configuration name as a comma-separated list. For example, to apply both `stage` and `fr` build configurations, use the command `ng build --configuration stage,fr`. In this case,  the command parses the named configurations from left to right. If multiple configurations change the same setting, the last-set value is the final one.
 
+您还可以用逗号分隔的列表传入多个配置名称。例如，要同时应用 `stage` 和 `fr` 构建配置，请使用命令 `ng build --configuration stage,fr` 。在这种情况下，该命令从左到右解析命名的配置。如果多个配置更改了同一个设置，则最后设置的值生效。
+
+
 If the `--prod` command line flag is also used, it is applied first, and its settings can be overridden by any configurations specified via the `--configuration` flag.
->>>>>>> 6d28a209
+
+如果还使用了 `--prod` 命令行标志，则将首先应用它，并且可以通过 `--configuration` 标志指定的任何配置覆盖其设置。
 
 {@a build-props}
 
@@ -349,68 +312,53 @@
 
 The configurable options for a default or targeted build generally correspond to the options available for the [`ng build`](cli/build), [`ng serve`](cli/serve), and [`ng test`](cli/test) commands. For details of those options and their possible values, see the [CLI Reference](cli).
 
-<<<<<<< HEAD
 [`ng build`](cli/build)、[`ng serve`](cli/serve) 和 [`ng test`](cli/test) 命令的可配置选项通常与 [`ng build`](cli/build)、[`ng serve`](cli/serve) 和 [`ng test`](cli/test) 命令的可用选项一一对应。有关这些选项及其取值范围的更多信息，参见“ [CLI参考手册”](cli)。
 
-Some additional options (listed below) can only be set through the configuration file, either by direct editing or with the [`ng config`](cli/config) command.
-=======
 Some additional options can only be set through the configuration file, either by direct editing or with the [`ng config`](cli/config) command.
->>>>>>> 6d28a209
 
 一些额外的选项（如下所列）只能通过配置文件来设置，可以直接编辑，也可以使用 [`ng config`](cli/config) 命令。
 
 | OPTIONS PROPERTIES | DESCRIPTION |
 | :------------------------- | :---------------------------- |
-<<<<<<< HEAD
-| 选项属性                    | 说明                                                                                                                                                                                                                                                                                             |
-| `fileReplacements`         | An object containing files and their compile-time replacements.                                                                                                                                                                                                                                |
-| `fileReplacements`         | 一个对象，包含一些文件及其编译时替代品。                                                                                                                                                                                                                                                                                |
-| `stylePreprocessorOptions` | An object containing option-value pairs to pass to style preprocessors.                                                                                                                                                                                                                        |
-| `stylePreprocessorOptions` | 一个对象，包含要传递给样式预处理器的选项"值-对"。                                                                                                                                                                                                                                                                       |
-| `assets`                   | An object containing paths to static assets to add to the global context of the project. The default paths point to the project's icon file and its `assets` folder.                                                                                                                           See more below. |
-| `assets`                   | 一个对象，包含一些用于添加到项目的全局上下文中的静态文件路径。它的默认路径指向项目的图标文件及项目的 `assets` 文件夹。                                                                                                                                                                                                                                         |
-| `styles`                   | An object containing style files to add to the global context of the project. Angular CLI supports CSS imports and all major CSS preprocessors: [sass/scss](http://sass-lang.com/), [less](http://lesscss.org/), and [stylus](http://stylus-lang.com/).                                        |
-| `styles`                   | 一个对象，包含一些要添加到项目全局上下文中的样式文件。 Angular CLI 支持 CSS 导入和所有主要的 CSS 预处理器： [sass/scss](http://sass-lang.com/)、[less](http://lesscss.org/) 和 [stylus](http://stylus-lang.com/)。                                                                                                                                |
-| `scripts`                  | An object containing JavaScript script files to add to the global context of the project. The scripts are loaded exactly as if you had added them in a `<script>` tag inside `index.html`.                                                                                                     |
-| `scripts`                  | 一个对象，包含一些 JavaScript 脚本文件，用于添加到项目的全局上下文中。这些脚本的加载方式和在 `index.html` 的 `<script>` 标签中添加是完全一样的。                                                                                                                                                                                                            |
+| 选项属性                    | 说明   |
+| `assets`                   | An object containing paths to static assets to add to the global context of the project. The default paths point to the project's icon file and its `assets` folder. See more in [Assets configuration](#asset-config) below. |
+| `assets`                   | 一个对象，包含一些用于添加到项目的全局上下文中的静态文件路径。它的默认路径指向项目的图标文件及项目的 `assets` 文件夹。参见稍后的[项目资产（asset）配置](#asset-config)部分。                  |
+| `styles`                   | An array of style files to add to the global context of the project. Angular CLI supports CSS imports and all major CSS preprocessors: [sass/scss](http://sass-lang.com/), [less](http://lesscss.org/), and [stylus](http://stylus-lang.com/). See more in [Styles and scripts configuration](#style-script-config) below. |
+| `styles`                   | 一个对象，包含一些要添加到项目全局上下文中的样式文件。 Angular CLI 支持 CSS 导入和所有主要的 CSS 预处理器： [sass/scss](http://sass-lang.com/)、[less](http://lesscss.org/) 和 [stylus](http://stylus-lang.com/)。参见稍后的 [样式和脚本配置](#style-script-config)部分。                |
+| `stylePreprocessorOptions` | An object containing option-value pairs to pass to style preprocessors. See more in [Styles and scripts configuration](#style-script-config) below. |
+| `stylePreprocessorOptions` | 一个对象，包含要传给样式预处理器的选项"值-对"。参见稍后的 [样式和脚本配置](#style-script-config) 部分。                             |
+| `scripts`                  | An object containing JavaScript script files to add to the global context of the project. The scripts are loaded exactly as if you had added them in a `<script>` tag inside `index.html`. See more in [Styles and scripts configuration](#style-script-config) below. |
+| `scripts`                  | 一个对象，包含一些 JavaScript 脚本文件，用于添加到项目的全局上下文中。这些脚本的加载方式和在 `index.html` 的 `<script>` 标签中添加是完全一样的。参见稍后的 [样式和脚本配置](#style-script-config) 部分。|
 | `budgets`                  | Default size-budget type and threshholds for all or parts of your app. You can configure the builder to report a warning or an error when the output reaches or exceeds a threshold size. See [Configure size budgets](guide/build#configure-size-budgets). (Not available in `test` section.) |
-| `budgets`                  | 全部或部分应用的默认尺寸预算的类型和阈值。当构建的输出达到或超过阈值大小时，你可以将构建器配置为报告警告或错误。参见[配置尺寸预算](guide/build#configure-size-budgets) 。（不适用于 `test` 部分。）                                                                                                                                                                           |
-=======
-| `assets`                   | An object containing paths to static assets to add to the global context of the project. The default paths point to the project's icon file and its `assets` folder. See more in [Assets configuration](#asset-config) below. |
-| `styles`                   | An array of style files to add to the global context of the project. Angular CLI supports CSS imports and all major CSS preprocessors: [sass/scss](http://sass-lang.com/), [less](http://lesscss.org/), and [stylus](http://stylus-lang.com/). See more in [Styles and scripts configuration](#style-script-config) below. |
-| `stylePreprocessorOptions` | An object containing option-value pairs to pass to style preprocessors. See more in [Styles and scripts configuration](#style-script-config) below. |
-| `scripts`                  | An object containing JavaScript script files to add to the global context of the project. The scripts are loaded exactly as if you had added them in a `<script>` tag inside `index.html`. See more in [Styles and scripts configuration](#style-script-config) below. |
-| `budgets`                  | Default size-budget type and threshholds for all or parts of your app. You can configure the builder to report a warning or an error when the output reaches or exceeds a threshold size. See [Configure size budgets](guide/build#configure-size-budgets). (Not available in `test` section.) |
+| `budgets`                  | 全部或部分应用的默认尺寸预算的类型和阈值。当构建的输出达到或超过阈值大小时，你可以将构建器配置为报告警告或错误。参见[配置尺寸预算](guide/build#configure-size-budgets) 。（不适用于 `test` 部分。）|
 | `fileReplacements`         | An object containing files and their compile-time replacements. See more in [Configure target-specific file replacements](guide/build#configure-target-specific-file-replacements).|
+| `fileReplacements`         | 一个对象，包含一些文件及其编译时替代品。参见[为指定的目标配置文件替换规则](guide/build#configure-target-specific-file-replacements) 部分。 |
 
 {@a complex-config}
 
 ## Complex configuration values
+
+## 复杂配置的值
 
 The options `assets`, `styles`, and `scripts` can have either simple path string values, or object values with specific fields.
 The `sourceMap` and `optimization` options can be set to a simple Boolean value with a command flag, but can also be given a complex value using the configuration file.
 The following sections provide more details of how these complex values are used in each case.
 
+选项 `assets`，`styles` 和 `scripts` 的值可以是简单的路径字符串，也可以是带有特定字段的对象值。可以使用命令标志将 `sourceMap` 和 `optimization` 选项设置为简单的布尔值，但也可以使用配置文件为其指定复杂的值。以下各节提供了在每种情况下如何使用这些复数值的详细信息。
+
+
 {@a asset-config}
->>>>>>> 6d28a209
 
 ### Assets configuration
 
-## 项目资产（asset）配置
-
+### 项目资产（asset）配置
 
 Each `build` target configuration can include an `assets` array that lists files or folders you want to copy as-is when building your project.
 By default, the `src/assets/` folder and `src/favicon.ico` are copied over.
 
-<<<<<<< HEAD
 每个 `build` 目标配置都可以包含一个 `assets` 数组，它列出了当你构建项目时要复制的文件或文件夹。默认情况下，会复制 `src/assets/` 文件夹和 `src/favicon.ico` 。
 
-
-<code-example format="." language="json" linenums="false">
-=======
-<code-example language="json">
-
->>>>>>> 6d28a209
+<code-example language="json">
 "assets": [
   "src/assets",
   "src/favicon.ico"
@@ -422,13 +370,11 @@
 
 要排除某个资产，可以从这份资产配置中删除它。
 
-
 You can further configure assets to be copied by specifying assets as objects, rather than as simple paths relative to the workspace root.
 A asset specification object can have the following fields.
 
 你可以通过把资产指定为对象的形式来进一步配置要复制的资产，而不仅是相对于工作空间根目录的路径。一个资产对象可以包含如下字段。
 
-
 * `glob`:  A [node-glob](https://github.com/isaacs/node-glob/blob/master/README.md) using `input` as base directory.
 
   `glob`：一个 [node-glob](https://github.com/isaacs/node-glob/blob/master/README.md) 它使用 `input` 作为基准目录。
@@ -445,18 +391,11 @@
 
   `ignore`：要排除的 glob 列表。
 
-
 For example, the default asset paths can be represented in more detail using the following objects.
 
-<<<<<<< HEAD
 例如，可以使用如下对象来更详细地表达默认的资产路径。
 
-
-<code-example format="." language="json" linenums="false">
-=======
-<code-example language="json">
-
->>>>>>> 6d28a209
+<code-example language="json">
 "assets": [
   { "glob": "**/*", "input": "src/assets/", "output": "/assets/" },
   { "glob": "favicon.ico", "input": "src/", "output": "/" }
@@ -467,15 +406,9 @@
 You can use this extended configuration to copy assets from outside your project.
 For example, the following configuration copies assets from a node package:
 
-<<<<<<< HEAD
 你可以使用此扩展配置从项目外部复制资产。例如，以下配置会从 node 包中复制资产：
 
-
-<code-example format="." language="json" linenums="false">
-=======
-<code-example language="json">
-
->>>>>>> 6d28a209
+<code-example language="json">
 "assets": [
  { "glob": "**/*", "input": "./node_modules/some-package/images", "output": "/some-package/" },
 ]
@@ -486,18 +419,11 @@
 
 `node_modules/some-package/images/` 中的内容将会复制到 `dist/some-package/` 中。
 
-
 The following example uses the `ignore` field to exclude certain files in the assets folder from being copied into the build:
 
-<<<<<<< HEAD
 下面的例子使用 `ignore` 字段排除了 assets 文件夹中的某些特定文件，防止它们被复制到 build 中：
 
-
-<code-example format="." language="json" linenums="false">
-=======
-<code-example language="json">
-
->>>>>>> 6d28a209
+<code-example language="json">
 "assets": [
  { "glob": "**/*", "input": "src/assets/", "ignore": ["**/*.svg"], "output": "/assets/" },
 ]
@@ -508,12 +434,23 @@
 
 ### Styles and scripts configuration
 
+### 样式和脚本配置
+
+
 An array entry for the `styles` and `scripts` options can be a simple path string, or an object that points to an extra entry-point file.
 The associated builder will load that file and its dependencies as a separate bundle during the build.
 With a configuration object, you have the option of naming the bundle for the entry point, using a `bundleName` field.
 
+`styles` 和 `scripts` 选项的数组型条目可以是简单的路径字符串，也可以是指向额外入口点文件的对象。
+其关联的构建器将在构建过程中将该文件及其依赖项作为单独的捆绑包进行加载。
+对于配置对象，您可以选择使用 `bundleName` 字段为该入口点命名捆绑包。
+
+
 The bundle is injected by default, but you can set `inject` to false to exclude the bundle from injection.
 For example, the following object values create and name a bundle that contains styles and scripts, and excludes it from injection:
+
+默认情况下捆绑包会被注入这里，但是您可以将 `inject` 设置为 false，以将捆绑包从注入中排除。例如，以下对象值将创建并命名包含样式和脚本的包，并将其从注入中排除：
+
 
 <code-example language="json">
 
@@ -528,6 +465,9 @@
 
 You can mix simple and complex file references for styles and scripts.
 
+您可以混合使用简单和复杂的文件引用来获取样式和脚本。
+
+
 <code-example language="json">
 
 "styles": [
@@ -543,9 +483,18 @@
 
 #### Style preprocessor options
 
+#### 样式预处理器选项
+
+
 In Sass and Stylus you can make use of the `includePaths` functionality for both component and global styles, which allows you to add extra base paths that will be checked for imports.
 
+在 Sass 和 Stylus 中，您可以同时使用组件样式和全局样式的 `includePaths` 功能，从而可以添加将用来检查导入的额外基本路径。
+
+
 To add paths, use the `stylePreprocessorOptions` option:
+
+要添加路径，请使用 `stylePreprocessorOptions` 选项：
+
 
 <code-example language="json">
 
@@ -559,26 +508,42 @@
 
 Files in that folder, such as `src/style-paths/_variables.scss`, can be imported from anywhere in your project without the need for a relative path:
 
+该文件夹中的文件，例如 `src/style-paths/_variables.scss` ，可以从项目中的任何位置导入，而无需相对路径：
+
+
 ```ts
+
 // src/app/app.component.scss
 // A relative path works
 @import '../style-paths/variables';
 // But now this works as well
 @import 'variables';
+
 ```
 
 Note that you will also need to add any styles or scripts to the `test` builder if you need them for unit tests.
 See also [Using runtime-global libraries inside your app](guide/using-libraries#using-runtime-global-libraries-inside-your-app).
 
+请注意，如果需要将其用于单元测试，则还需要将这些样式或脚本添加到 `test` 构建器。另请参阅[在应用程序内部使用运行时全局库](guide/using-libraries#using-runtime-global-libraries-inside-your-app) 。
+
 
 {@a optimize-and-srcmap}
 
 ### Optimization and source map configuration
+
+### 优化和 sourceMap 配置
+
 
 The `optimization` and `sourceMap` command options are simple Boolean flags.
 You can supply an object as a configuration value for either of these to provide more detailed instruction.
 
+`optimization` 和 `sourceMap` 命令选项是简单的布尔标志。您可以为这些对象中的任何一个提供对象作为配置值，以提供更详细的说明。
+
+
 * The flag `--optimization="true"` applies to both scripts and styles. You can supply a value such as the following to apply optimization to one or the other:
+
+  标志 `--optimization="true"` 适用于脚本和样式。您可以提供如下值来对一个或另一个进行优化：
+
 
 <code-example language="json">
 
@@ -591,6 +556,9 @@
 You can also choose to output hidden source maps, or resolve vendor package source maps.
 For example:
 
+  标志 `--sourceMap="true"` 输出脚本和样式的源码映射。您可以配置该选项以将其应用于一个或另一个。您还可以选择输出隐藏的源码映射，或解析供应商软件包的源码映射。例如：
+
+
 <code-example language="json">
 
    "sourceMap": { "scripts": true, "styles": false, "hidden": true, "vendor": true }
@@ -603,7 +571,12 @@
    These are useful if you only want source maps to map error stack traces in error reporting tools,
    but don't want to expose your source maps in the browser developer tools.
 
+   使用隐藏的源码映射时，捆绑包中不会引用源码映射。如果仅希望源映射在错误报告工具中映射错误堆栈跟踪，而又不想在浏览器开发人员工具中公开源映射，则这些选项很有用。
+
+
    For [Universal](guide/glossary#universal), you can reduce the code rendered in the HTML page by
    setting styles optimization to `true` and styles source maps to `false`.
 
+   对于 [Universal](guide/glossary#universal) ，可以通过将样式优化设置为 `true` 和将样式的源码映射设置为 `false` 来减少 HTML 页面中渲染的代码。
+
 </div>