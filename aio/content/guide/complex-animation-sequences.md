# Complex animation sequences

# 复杂动画序列

#### Prerequisites

<<<<<<< HEAD
#### 前提条件

A basic understanding of the  following concepts:
=======
A basic understanding of the following concepts:
>>>>>>> 6d28a209

对下列概念有基本的理解：

* [Introduction to Angular animations](guide/animations)

  [Angular 动画简介](guide/animations)

* [Transition and triggers](guide/transition-and-triggers)

  [转场与触发器](guide/transition-and-triggers)

<hr>

So far, we've learned simple animations of single HTML elements. Angular also lets you animate coordinated sequences, such as an entire grid or list of elements as they enter and leave a page. You can choose to run multiple animations in parallel, or run discrete animations sequentially, one following another.

到目前为止，我们已经学过了单个 HTML 元素的简单动画。Angular 还允许你在进入和离开页面时播放 "动画协调序列"，比如当整个网格或元素列表进入或离开页面时，多个条目的动画之间需要彼此协调时间。你可以选择并行执行多个动画，或者按顺序逐个运行离散动画。

Functions that control complex animation sequences are as follows:

用来控制复杂动画序列的函数如下：

* `query()` finds one or more inner HTML elements.

  `query()` 用于查找一个或多个内部 HTML 元素。

* `stagger()` applies a cascading delay to animations for multiple elements.
<<<<<<< HEAD

  `stagger()` 用于为多元素动画应用级联延迟。

* `group()` runs multiple animation steps in parallel.

  `group()` 用于并行执行多个动画步骤。

=======
* [`group()`](api/animations/group) runs multiple animation steps in parallel.
>>>>>>> 6d28a209
* `sequence()` runs animation steps one after another.

  `sequence()` 用于逐个顺序执行多个动画步骤。

{@a complex-sequence}

## Animate multiple elements using query() and stagger() functions

## 使用 `query()` 和 `stagger()`（交错）函数执行多元素动画

The `query()` function allows you to find inner elements within the element that is being animated. This function targets specific HTML elements within a parent component and applies animations to each element individually. Angular intelligently handles setup, teardown, and cleanup as it coordinates the elements across the page.

`query()` 函数允许你查找正在播放动画的元素内部的元素。此函数会针对父组件中的特定 HTML 元素，并把动画单独应用于其中的每个元素。Angular 会智能地处理初始化、收尾和清理工作，因为它负责协调页面中的这些元素。

The `stagger()` function allows you to define a timing gap between each queried item that is animated and thus animates elements with a delay between them.

`stagger()` 函数允许你定义每个查询出的动画条目之间的时间间隔，从而让这些条目动画彼此错开一定的延迟。

The Filter/Stagger tab in the live example shows a list of heroes with an introductory sequence. The entire list of heroes cascades in, with a slight delay from top to bottom.

这个在线例子中的 Filter/Stagger 标签显示了一个带有前导序列的英雄列表。整个英雄列表会级联进入，从上到下逐个做轻微的延迟。

The following example demonstrates how to use `query()` and `stagger()` functions on the entry of an animated element.

<<<<<<< HEAD
下面的例子演示了如何在动画元素的条目上使用 `query()` 和 `stagger()` 函数。

* Use `query()` to look for any element entering or leaving the page. The query specifies elements meeting certain CSS class criteria.
=======
* Use `query()` to look for an element entering the page that meets certain criteria.
>>>>>>> 6d28a209

  用 `query()` 查阅正在进入或离开页面的任意元素。该查询会找出那些符合某种匹配 CSS 选择器的元素。

* For each of these elements, use `style()` to set the same initial style for the element. Make it invisible and use `transform` to move it out of position so that it can slide into place.

  对每个元素，使用 `style()` 为其设置初始样式。使其不可见，并使用 `transform` 将其移出位置，以便它能滑入后就位。

* Use `stagger()` to delay each animation by 30 milliseconds.

  使用 `stagger()` 来在每个动画之间延迟 30 毫秒。

* Animate each element on screen for 0.5 seconds using a custom-defined easing curve, simultaneously fading it in and un-transforming it.

<<<<<<< HEAD
  对屏幕上的每个元素，根据一条自定义缓动曲线播放 0.5 秒的动画，同时将其淡入，而且逐步取消以前的位移效果。

<code-example path="animations/src/app/hero-list-page.component.ts" header="src/app/hero-list-page.component.ts" region="page-animations" language="typescript" linenums="false"></code-example>

## Parallel animation using group() function

## 使用 `group()` 函数播放并行动画

You've seen how to add a delay between each successive animation. But you may also want to configure animations that happen in parallel. For example, you may want to animate two CSS properties of the same element but use a different `easing` function for each one. For this, you can use the animation `group()` function.
=======
<code-example path="animations/src/app/hero-list-page.component.ts" header="src/app/hero-list-page.component.ts" region="page-animations" language="typescript"></code-example>

## Parallel animation using group() function

You've seen how to add a delay between each successive animation. But you may also want to configure animations that happen in parallel. For example, you may want to animate two CSS properties of the same element but use a different `easing` function for each one. For this, you can use the animation [`group()`](api/animations/group) function.
>>>>>>> 6d28a209

你已经了解了如何在两个连续的动画之间添加延迟。不过你可能还想配置一些并行的动画。比如，你可能希望为同一个元素的两个 CSS 属性设置动画，但要为每个属性使用不同的 `easing` 函数。这时，你可以使用动画函数 `group()`。

<div class="alert is-helpful">

<<<<<<< HEAD
**Note:** The `group()` function is used to group animation *steps*, rather than animated elements.

**注意：** `group()` 函数用于对动画*步骤*进行分组，而不是针对动画元素。

=======
**Note:** The [`group()`](api/animations/group) function is used to group animation *steps*, rather than animated elements.
>>>>>>> 6d28a209
</div>

In the following example, using groups on both `:enter` and `:leave` allow for two different timing configurations. They're applied to the same element in parallel, but run independently.

<<<<<<< HEAD
在下面的例子中，对 `:enter` 和 `:leave` 使用分组，可以配置两种不同的时序。它们会同时作用于同一个元素，但彼此独立运行。

<code-example path="animations/src/app/hero-list-groups.component.ts" region="animationdef" header="src/app/hero-list-groups.component.ts (excerpt)" language="typescript" linenums="false"></code-example>

## Sequential vs. parallel animations

## 顺序动画与平行动画

Complex animations can have many things happening at once. But what if you want to create an animation involving several animations happening one after the other? Earlier we used `group()` to run multiple animations all at the same time, in parallel.
=======
<code-example path="animations/src/app/hero-list-groups.component.ts" region="animationdef" header="src/app/hero-list-groups.component.ts (excerpt)" language="typescript"></code-example>

## Sequential vs. parallel animations

Complex animations can have many things happening at once. But what if you want to create an animation involving several animations happening one after the other? Earlier we used [`group()`](api/animations/group) to run multiple animations all at the same time, in parallel.
>>>>>>> 6d28a209

复杂动画中可以同时发生很多事情。但是当你要创建一个需要让几个子动画逐个执行的动画时，该怎么办呢？以前我们使用 `group()` 来同时并行运行多个动画。

A second function called `sequence()` lets you run those same animations one after the other. Within `sequence()`, the animation steps consist of either `style()` or `animate()` function calls.

第二个名叫 `sequence()` 的函数会让你一个接一个地运行这些动画。在 `sequence()` 中，这些动画步骤由 `style()` 或 `animate()` 的函数调用组成。

* Use `style()` to apply the provided styling data immediately.

  `style()` 用来立即应用所指定的样式数据。

* Use `animate()` to apply styling data over a given time interval.

  `animate()` 用来在一定的时间间隔内应用样式数据。

## Filter animation example

## 过滤器动画范例

Let's take a look at another animation on the live example page. Under the Filter/Stagger tab, enter some text into the **Search Heroes** text box, such as `Magnet` or `tornado`.

我们来看看范例应用中的另一个动画。在 Filter/Stagger 页，往 **Search Heroes** 文本框中输入一些文本，比如 `Magnet` 或 `tornado`。

The filter works in real time as you type. Elements leave the page as you type each new letter and the filter gets progressively stricter. The heroes list gradually re-enters the page as you delete each letter in the filter box.

过滤器会在你输入时实时工作。每当你键入一个新字母时，就会有一些元素离开页面，并且过滤条件也会逐渐变得更加严格。相反，当你删除过滤器中的每个字母时，英雄列表也会逐渐重新进入页面中。

The HTML template contains a trigger called `filterAnimation`.

HTML 模板中包含一个名叫 `filterAnimation` 的触发器。

<code-example path="animations/src/app/hero-list-page.component.html" header="src/app/hero-list-page.component.html" region="filter-animations"></code-example>

The component file contains three transitions.

<<<<<<< HEAD
该组件文件包含三个转场。

<code-example path="animations/src/app/hero-list-page.component.ts" header="src/app/hero-list-page.component.ts" region="filter-animations" language="typescript" linenums="false"></code-example>
=======
<code-example path="animations/src/app/hero-list-page.component.ts" header="src/app/hero-list-page.component.ts" region="filter-animations" language="typescript"></code-example>
>>>>>>> 6d28a209

The animation does the following:

这个动画包含下列动作：

* Ignores any animations that are performed when the user first opens or navigates to this page. The filter narrows what is already there, so it assumes that any HTML elements to be animated already exist in the DOM.

  忽略用户首次打开或导航到此页面时执行的任何动画。过滤器窄化了已经存在的内容，因此它可以假设任何需要动画的 HTML 元素都已经存在于 DOM 中了。

* Performs a filter match for matches.

  根据过滤器进行匹配。

For each match:

对于每次匹配：

* Hides the element by making it completely transparent and infinitely narrow, by setting its opacity and width to 0.

  通过将元素的不透明度和宽度设置为 0 来隐藏该元素，使其变得完全透明且无限窄。

* Animates in the element over 300 milliseconds. During the animation, the element assumes its default width and opacity.

  元素中的动画超过 300 毫秒。在动画期间，元素采用其默认宽度和不透明度。

* If there are multiple matching elements, staggers in each element starting at the top of the page, with a 50-millisecond delay between each element.

  如果有多个匹配的元素，则从页面顶部的元素开始对每个元素进行交错（stagger），每个元素之间的延迟为 50 毫秒。

## Animation sequence summary

<<<<<<< HEAD
## 动画序列总结

Angular functions for animating multiple elements start with `query()` to find inner elements, for example gathering all images within a `<div>`. The remaining functions, `stagger()`, `group()`, and `sequence()`, apply cascades or allow you to control how multiple animation steps are applied.
=======
Angular functions for animating multiple elements start with `query()` to find inner elements, for example gathering all images within a `<div>`. The remaining functions, `stagger()`, [`group()`](api/animations/group), and `sequence()`, apply cascades or allow you to control how multiple animation steps are applied.
>>>>>>> 6d28a209

Angular 中这些用于多元素动画的函数，都要从 `query()` 开始，查找出内部元素，比如找出某个 `<div>` 中的所有图片。其余函数 `stagger()`、`group()` 和 `sequence()` 会以级联方式或你的自定义逻辑来控制要如何应用多个动画步骤。

## More on Angular animations

## 关于 Angular 动画的更多知识

You may also be interested in the following:

你可能还对下列内容感兴趣：

* [Introduction to Angular animations](guide/animations)

  [Angular 动画简介](guide/animations)

* [Transition and triggers](guide/transition-and-triggers)

  [转场与触发器](guide/transition-and-triggers)

* [Reusable animations](guide/reusable-animations)

  [可复用动画](guide/reusable-animations)

* [Route transition animations](guide/route-animations)

  [路由转场动画](guide/route-animations)<|MERGE_RESOLUTION|>--- conflicted
+++ resolved
@@ -4,13 +4,9 @@
 
 #### Prerequisites
 
-<<<<<<< HEAD
 #### 前提条件
 
-A basic understanding of the  following concepts:
-=======
 A basic understanding of the following concepts:
->>>>>>> 6d28a209
 
 对下列概念有基本的理解：
 
@@ -37,17 +33,13 @@
   `query()` 用于查找一个或多个内部 HTML 元素。
 
 * `stagger()` applies a cascading delay to animations for multiple elements.
-<<<<<<< HEAD
 
   `stagger()` 用于为多元素动画应用级联延迟。
 
-* `group()` runs multiple animation steps in parallel.
-
-  `group()` 用于并行执行多个动画步骤。
-
-=======
 * [`group()`](api/animations/group) runs multiple animation steps in parallel.
->>>>>>> 6d28a209
+
+  [`group()`](api/animations/group) 用于并行执行多个动画步骤。
+
 * `sequence()` runs animation steps one after another.
 
   `sequence()` 用于逐个顺序执行多个动画步骤。
@@ -72,13 +64,9 @@
 
 The following example demonstrates how to use `query()` and `stagger()` functions on the entry of an animated element.
 
-<<<<<<< HEAD
 下面的例子演示了如何在动画元素的条目上使用 `query()` 和 `stagger()` 函数。
 
-* Use `query()` to look for any element entering or leaving the page. The query specifies elements meeting certain CSS class criteria.
-=======
 * Use `query()` to look for an element entering the page that meets certain criteria.
->>>>>>> 6d28a209
 
   用 `query()` 查阅正在进入或离开页面的任意元素。该查询会找出那些符合某种匹配 CSS 选择器的元素。
 
@@ -92,59 +80,38 @@
 
 * Animate each element on screen for 0.5 seconds using a custom-defined easing curve, simultaneously fading it in and un-transforming it.
 
-<<<<<<< HEAD
   对屏幕上的每个元素，根据一条自定义缓动曲线播放 0.5 秒的动画，同时将其淡入，而且逐步取消以前的位移效果。
 
-<code-example path="animations/src/app/hero-list-page.component.ts" header="src/app/hero-list-page.component.ts" region="page-animations" language="typescript" linenums="false"></code-example>
+<code-example path="animations/src/app/hero-list-page.component.ts" header="src/app/hero-list-page.component.ts" region="page-animations" language="typescript"></code-example>
 
 ## Parallel animation using group() function
 
 ## 使用 `group()` 函数播放并行动画
 
-You've seen how to add a delay between each successive animation. But you may also want to configure animations that happen in parallel. For example, you may want to animate two CSS properties of the same element but use a different `easing` function for each one. For this, you can use the animation `group()` function.
-=======
-<code-example path="animations/src/app/hero-list-page.component.ts" header="src/app/hero-list-page.component.ts" region="page-animations" language="typescript"></code-example>
-
-## Parallel animation using group() function
-
 You've seen how to add a delay between each successive animation. But you may also want to configure animations that happen in parallel. For example, you may want to animate two CSS properties of the same element but use a different `easing` function for each one. For this, you can use the animation [`group()`](api/animations/group) function.
->>>>>>> 6d28a209
-
-你已经了解了如何在两个连续的动画之间添加延迟。不过你可能还想配置一些并行的动画。比如，你可能希望为同一个元素的两个 CSS 属性设置动画，但要为每个属性使用不同的 `easing` 函数。这时，你可以使用动画函数 `group()`。
+
+你已经了解了如何在两个连续的动画之间添加延迟。不过你可能还想配置一些并行的动画。比如，你可能希望为同一个元素的两个 CSS 属性设置动画，但要为每个属性使用不同的 `easing` 函数。这时，你可以使用动画函数 [`group()`](api/animations/group)。
 
 <div class="alert is-helpful">
 
-<<<<<<< HEAD
-**Note:** The `group()` function is used to group animation *steps*, rather than animated elements.
-
-**注意：** `group()` 函数用于对动画*步骤*进行分组，而不是针对动画元素。
-
-=======
 **Note:** The [`group()`](api/animations/group) function is used to group animation *steps*, rather than animated elements.
->>>>>>> 6d28a209
+
+**注意：** [`group()`](api/animations/group) 函数用于对动画*步骤*进行分组，而不是针对动画元素。
 </div>
 
 In the following example, using groups on both `:enter` and `:leave` allow for two different timing configurations. They're applied to the same element in parallel, but run independently.
 
-<<<<<<< HEAD
 在下面的例子中，对 `:enter` 和 `:leave` 使用分组，可以配置两种不同的时序。它们会同时作用于同一个元素，但彼此独立运行。
 
-<code-example path="animations/src/app/hero-list-groups.component.ts" region="animationdef" header="src/app/hero-list-groups.component.ts (excerpt)" language="typescript" linenums="false"></code-example>
+<code-example path="animations/src/app/hero-list-groups.component.ts" region="animationdef" header="src/app/hero-list-groups.component.ts (excerpt)" language="typescript"></code-example>
 
 ## Sequential vs. parallel animations
 
 ## 顺序动画与平行动画
 
-Complex animations can have many things happening at once. But what if you want to create an animation involving several animations happening one after the other? Earlier we used `group()` to run multiple animations all at the same time, in parallel.
-=======
-<code-example path="animations/src/app/hero-list-groups.component.ts" region="animationdef" header="src/app/hero-list-groups.component.ts (excerpt)" language="typescript"></code-example>
-
-## Sequential vs. parallel animations
-
 Complex animations can have many things happening at once. But what if you want to create an animation involving several animations happening one after the other? Earlier we used [`group()`](api/animations/group) to run multiple animations all at the same time, in parallel.
->>>>>>> 6d28a209
-
-复杂动画中可以同时发生很多事情。但是当你要创建一个需要让几个子动画逐个执行的动画时，该怎么办呢？以前我们使用 `group()` 来同时并行运行多个动画。
+
+复杂动画中可以同时发生很多事情。但是当你要创建一个需要让几个子动画逐个执行的动画时，该怎么办呢？以前我们使用 [`group()`](api/animations/group) 来同时并行运行多个动画。
 
 A second function called `sequence()` lets you run those same animations one after the other. Within `sequence()`, the animation steps consist of either `style()` or `animate()` function calls.
 
@@ -178,13 +145,9 @@
 
 The component file contains three transitions.
 
-<<<<<<< HEAD
 该组件文件包含三个转场。
 
-<code-example path="animations/src/app/hero-list-page.component.ts" header="src/app/hero-list-page.component.ts" region="filter-animations" language="typescript" linenums="false"></code-example>
-=======
 <code-example path="animations/src/app/hero-list-page.component.ts" header="src/app/hero-list-page.component.ts" region="filter-animations" language="typescript"></code-example>
->>>>>>> 6d28a209
 
 The animation does the following:
 
@@ -216,15 +179,11 @@
 
 ## Animation sequence summary
 
-<<<<<<< HEAD
 ## 动画序列总结
 
-Angular functions for animating multiple elements start with `query()` to find inner elements, for example gathering all images within a `<div>`. The remaining functions, `stagger()`, `group()`, and `sequence()`, apply cascades or allow you to control how multiple animation steps are applied.
-=======
 Angular functions for animating multiple elements start with `query()` to find inner elements, for example gathering all images within a `<div>`. The remaining functions, `stagger()`, [`group()`](api/animations/group), and `sequence()`, apply cascades or allow you to control how multiple animation steps are applied.
->>>>>>> 6d28a209
-
-Angular 中这些用于多元素动画的函数，都要从 `query()` 开始，查找出内部元素，比如找出某个 `<div>` 中的所有图片。其余函数 `stagger()`、`group()` 和 `sequence()` 会以级联方式或你的自定义逻辑来控制要如何应用多个动画步骤。
+
+Angular 中这些用于多元素动画的函数，都要从 `query()` 开始，查找出内部元素，比如找出某个 `<div>` 中的所有图片。其余函数 `stagger()`、[`group()`](api/animations/group) 和 `sequence()` 会以级联方式或你的自定义逻辑来控制要如何应用多个动画步骤。
 
 ## More on Angular animations
 
