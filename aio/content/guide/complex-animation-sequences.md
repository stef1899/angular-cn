# Complex animation sequences

# 复杂动画序列

#### Prerequisites

#### 前提条件

A basic understanding of the following concepts:

对下列概念有基本的理解：

* [Introduction to Angular animations](guide/animations)

  [Angular 动画简介](guide/animations)

* [Transition and triggers](guide/transition-and-triggers)

  [转场与触发器](guide/transition-and-triggers)

<hr>

So far, we've learned simple animations of single HTML elements. Angular also lets you animate coordinated sequences, such as an entire grid or list of elements as they enter and leave a page. You can choose to run multiple animations in parallel, or run discrete animations sequentially, one following another.

<<<<<<< HEAD
到目前为止，我们已经学过了单个 HTML 元素的简单动画。Angular 还允许你在进入和离开页面时播放 "动画协调序列"，比如当整个网格或元素列表进入或离开页面时，多个条目的动画之间需要彼此协调时间。你可以选择并行执行多个动画，或者按顺序逐个运行离散动画。

Functions that control complex animation sequences are as follows:
=======
The functions that control complex animation sequences are:
>>>>>>> 08caeadd

用来控制复杂动画序列的函数如下：

* `query()` finds one or more inner HTML elements.

  `query()` 用于查找一个或多个内部 HTML 元素。

* `stagger()` applies a cascading delay to animations for multiple elements.
<<<<<<< HEAD

  `stagger()` 用于为多元素动画应用级联延迟。

* [`group()`](api/animations/group) runs multiple animation steps in parallel.

  [`group()`](api/animations/group) 用于并行执行多个动画步骤。

=======
* <code>[group](api/animations/group)()</code> runs multiple animation steps in parallel.
>>>>>>> 08caeadd
* `sequence()` runs animation steps one after another.

  `sequence()` 用于逐个顺序执行多个动画步骤。

{@a complex-sequence}

## Animate multiple elements using query() and stagger() functions

<<<<<<< HEAD
## 使用 `query()` 和 `stagger()`（交错）函数执行多元素动画

The `query()` function allows you to find inner elements within the element that is being animated. This function targets specific HTML elements within a parent component and applies animations to each element individually. Angular intelligently handles setup, teardown, and cleanup as it coordinates the elements across the page.

`query()` 函数允许你查找正在播放动画的元素内部的元素。此函数会针对父组件中的特定 HTML 元素，并把动画单独应用于其中的每个元素。Angular 会智能地处理初始化、收尾和清理工作，因为它负责协调页面中的这些元素。

The `stagger()` function allows you to define a timing gap between each queried item that is animated and thus animates elements with a delay between them.

`stagger()` 函数允许你定义每个查询出的动画条目之间的时间间隔，从而让这些条目动画彼此错开一定的延迟。

The Filter/Stagger tab in the live example shows a list of heroes with an introductory sequence. The entire list of heroes cascades in, with a slight delay from top to bottom.

这个现场演练中的 Filter/Stagger 标签显示了一个带有前导序列的英雄列表。整个英雄列表会级联进入，从上到下逐个做轻微的延迟。

The following example demonstrates how to use `query()` and `stagger()` functions on the entry of an animated element.
=======
The `query()` function lets you find inner elements within the element that is being animated. This function targets specific HTML elements within a parent component and applies animations to each element individually. Angular intelligently handles setup, teardown, and cleanup as it coordinates the elements across the page.

The `stagger()` function lets you define a timing gap between each queried item that is animated and thus animates elements with a delay between them.

The following example demonstrates how to use the `query()` and `stagger()` functions to animate a list (of heroes) adding each in sequence, with a slight delay, from top to bottom.
>>>>>>> 08caeadd

下面的例子演示了如何在动画元素的条目上使用 `query()` 和 `stagger()` 函数。

* Use `query()` to look for an element entering the page that meets certain criteria.

<<<<<<< HEAD
  用 `query()` 查阅正在进入或离开页面的任意元素。该查询会找出那些符合某种匹配 CSS 选择器的元素。

* For each of these elements, use `style()` to set the same initial style for the element. Make it invisible and use `transform` to move it out of position so that it can slide into place.
=======
* For each of these elements, use `style()` to set the same initial style for the element. Make it transparent and use `transform` to move it out of position so that it can slide into place.
>>>>>>> 08caeadd

  对每个元素，使用 `style()` 为其设置初始样式。使其不可见，并使用 `transform` 将其移出位置，以便它能滑入后就位。

* Use `stagger()` to delay each animation by 30 milliseconds.

  使用 `stagger()` 来在每个动画之间延迟 30 毫秒。

* Animate each element on screen for 0.5 seconds using a custom-defined easing curve, simultaneously fading it in and un-transforming it.

  对屏幕上的每个元素，根据一条自定义缓动曲线播放 0.5 秒的动画，同时将其淡入，而且逐步取消以前的位移效果。

<code-example path="animations/src/app/hero-list-page.component.ts" header="src/app/hero-list-page.component.ts" region="page-animations" language="typescript"></code-example>

## Parallel animation using group() function

<<<<<<< HEAD
## 使用 `group()` 函数播放并行动画

You've seen how to add a delay between each successive animation. But you may also want to configure animations that happen in parallel. For example, you may want to animate two CSS properties of the same element but use a different `easing` function for each one. For this, you can use the animation [`group()`](api/animations/group) function.
=======
You've seen how to add a delay between each successive animation. But you might also want to configure animations that happen in parallel. For example, you might want to animate two CSS properties of the same element but use a different `easing` function for each one. For this, you can use the animation <code>[group](api/animations/group)()</code> function.
>>>>>>> 08caeadd

你已经了解了如何在两个连续的动画之间添加延迟。不过你可能还想配置一些并行的动画。比如，你可能希望为同一个元素的两个 CSS 属性设置动画，但要为每个属性使用不同的 `easing` 函数。这时，你可以使用动画函数 [`group()`](api/animations/group)。

<div class="alert is-helpful">

<<<<<<< HEAD
**Note:** The [`group()`](api/animations/group) function is used to group animation *steps*, rather than animated elements.

**注意：** [`group()`](api/animations/group) 函数用于对动画*步骤*进行分组，而不是针对动画元素。
=======
**Note:** The <code>[group](api/animations/group)()</code> function is used to group animation *steps*, rather than animated elements.
>>>>>>> 08caeadd
</div>

The following example, uses <code>[group](api/animations/group)()</code>s on both `:enter` and `:leave` for two different timing configurations, thus applying two independent animations to the same element in parallel.

在下面的例子中，对 `:enter` 和 `:leave` 使用分组，可以配置两种不同的时序。它们会同时作用于同一个元素，但彼此独立运行。

<code-example path="animations/src/app/hero-list-groups.component.ts" region="animationdef" header="src/app/hero-list-groups.component.ts (excerpt)" language="typescript"></code-example>

## Sequential vs. parallel animations

<<<<<<< HEAD
## 顺序动画与平行动画

Complex animations can have many things happening at once. But what if you want to create an animation involving several animations happening one after the other? Earlier we used [`group()`](api/animations/group) to run multiple animations all at the same time, in parallel.
=======
Complex animations can have many things happening at once. But what if you want to create an animation involving several animations happening one after the other? Earlier you used <code>[group](api/animations/group)()</code> to run multiple animations all at the same time, in parallel.
>>>>>>> 08caeadd

复杂动画中可以同时发生很多事情。但是当你要创建一个需要让几个子动画逐个执行的动画时，该怎么办呢？以前我们使用 [`group()`](api/animations/group) 来同时并行运行多个动画。

A second function called `sequence()` lets you run those same animations one after the other. Within `sequence()`, the animation steps consist of either `style()` or `animate()` function calls.

第二个名叫 `sequence()` 的函数会让你一个接一个地运行这些动画。在 `sequence()` 中，这些动画步骤由 `style()` 或 `animate()` 的函数调用组成。

* Use `style()` to apply the provided styling data immediately.

  `style()` 用来立即应用所指定的样式数据。

* Use `animate()` to apply styling data over a given time interval.

  `animate()` 用来在一定的时间间隔内应用样式数据。

## Filter animation example

<<<<<<< HEAD
## 过滤器动画范例

Let's take a look at another animation on the live example page. Under the Filter/Stagger tab, enter some text into the **Search Heroes** text box, such as `Magnet` or `tornado`.
=======
Take a look at another animation on the live example page. Under the Filter/Stagger tab, enter some text into the **Search Heroes** text box, such as `Magnet` or `tornado`.
>>>>>>> 08caeadd

我们来看看范例应用中的另一个动画。在 Filter/Stagger 页，往 **Search Heroes** 文本框中输入一些文本，比如 `Magnet` 或 `tornado`。

The filter works in real time as you type. Elements leave the page as you type each new letter and the filter gets progressively stricter. The heroes list gradually re-enters the page as you delete each letter in the filter box.

过滤器会在你输入时实时工作。每当你键入一个新字母时，就会有一些元素离开页面，并且过滤条件也会逐渐变得更加严格。相反，当你删除过滤器中的每个字母时，英雄列表也会逐渐重新进入页面中。

The HTML template contains a trigger called `filterAnimation`.

HTML 模板中包含一个名叫 `filterAnimation` 的触发器。

<code-example path="animations/src/app/hero-list-page.component.html" header="src/app/hero-list-page.component.html" region="filter-animations"></code-example>

The `filterAnimation` in the component's decorator contains three transitions.

该组件文件包含三个转场。

<code-example path="animations/src/app/hero-list-page.component.ts" header="src/app/hero-list-page.component.ts" region="filter-animations" language="typescript"></code-example>

The code in this example performs the following tasks:

<<<<<<< HEAD
这个动画包含下列动作：

* Ignores any animations that are performed when the user first opens or navigates to this page. The filter narrows what is already there, so it assumes that any HTML elements to be animated already exist in the DOM.

  忽略用户首次打开或导航到此页面时执行的任何动画。过滤器窄化了已经存在的内容，因此它可以假设任何需要动画的 HTML 元素都已经存在于 DOM 中了。

* Performs a filter match for matches.

  根据过滤器进行匹配。

For each match:

对于每次匹配：

* Hides the element by making it completely transparent and infinitely narrow, by setting its opacity and width to 0.

  通过将元素的不透明度和宽度设置为 0 来隐藏该元素，使其变得完全透明且无限窄。

* Animates in the element over 300 milliseconds. During the animation, the element assumes its default width and opacity.

  元素中的动画超过 300 毫秒。在动画期间，元素采用其默认宽度和不透明度。

* If there are multiple matching elements, staggers in each element starting at the top of the page, with a 50-millisecond delay between each element.
=======
* Skips animations when the user first opens or navigates to this page (the filter animation narrows what is already there, so it only works on elements that already exist in the DOM).

* Filters heroes based on the search input's value.

For each change:

* Hides an element leaving the DOM by setting its opacity and width to 0.

* Animates an element entering the DOM over 300 milliseconds. During the animation, the element assumes its default width and opacity.

* If there are multiple elements entering or leaving the DOM, staggers each animation starting at the top of the page, with a 50-millisecond delay between each element.
>>>>>>> 08caeadd

  如果有多个匹配的元素，则从页面顶部的元素开始对每个元素进行交错（stagger），每个元素之间的延迟为 50 毫秒。

## Animation sequence summary

<<<<<<< HEAD
## 动画序列总结

Angular functions for animating multiple elements start with `query()` to find inner elements, for example gathering all images within a `<div>`. The remaining functions, `stagger()`, [`group()`](api/animations/group), and `sequence()`, apply cascades or allow you to control how multiple animation steps are applied.
=======
Angular functions for animating multiple elements start with `query()` to find inner elements, for example gathering all images within a `<div>`. The remaining functions, `stagger()`, <code>[group](api/animations/group)()</code>, and `sequence()`, apply cascades or lets you control how multiple animation steps are applied.
>>>>>>> 08caeadd

Angular 中这些用于多元素动画的函数，都要从 `query()` 开始，查找出内部元素，比如找出某个 `<div>` 中的所有图片。其余函数 `stagger()`、[`group()`](api/animations/group) 和 `sequence()` 会以级联方式或你的自定义逻辑来控制要如何应用多个动画步骤。

## More on Angular animations

<<<<<<< HEAD
## 关于 Angular 动画的更多知识

You may also be interested in the following:
=======
You might also be interested in the following:
>>>>>>> 08caeadd

你可能还对下列内容感兴趣：

* [Introduction to Angular animations](guide/animations)

  [Angular 动画简介](guide/animations)

* [Transition and triggers](guide/transition-and-triggers)

  [转场与触发器](guide/transition-and-triggers)

* [Reusable animations](guide/reusable-animations)

  [可复用动画](guide/reusable-animations)

* [Route transition animations](guide/route-animations)

  [路由转场动画](guide/route-animations)<|MERGE_RESOLUTION|>--- conflicted
+++ resolved
@@ -22,13 +22,9 @@
 
 So far, we've learned simple animations of single HTML elements. Angular also lets you animate coordinated sequences, such as an entire grid or list of elements as they enter and leave a page. You can choose to run multiple animations in parallel, or run discrete animations sequentially, one following another.
 
-<<<<<<< HEAD
 到目前为止，我们已经学过了单个 HTML 元素的简单动画。Angular 还允许你在进入和离开页面时播放 "动画协调序列"，比如当整个网格或元素列表进入或离开页面时，多个条目的动画之间需要彼此协调时间。你可以选择并行执行多个动画，或者按顺序逐个运行离散动画。
 
-Functions that control complex animation sequences are as follows:
-=======
 The functions that control complex animation sequences are:
->>>>>>> 08caeadd
 
 用来控制复杂动画序列的函数如下：
 
@@ -37,17 +33,13 @@
   `query()` 用于查找一个或多个内部 HTML 元素。
 
 * `stagger()` applies a cascading delay to animations for multiple elements.
-<<<<<<< HEAD
 
   `stagger()` 用于为多元素动画应用级联延迟。
 
-* [`group()`](api/animations/group) runs multiple animation steps in parallel.
+* <code>[group](api/animations/group)()</code> runs multiple animation steps in parallel.
 
   [`group()`](api/animations/group) 用于并行执行多个动画步骤。
 
-=======
-* <code>[group](api/animations/group)()</code> runs multiple animation steps in parallel.
->>>>>>> 08caeadd
 * `sequence()` runs animation steps one after another.
 
   `sequence()` 用于逐个顺序执行多个动画步骤。
@@ -56,43 +48,27 @@
 
 ## Animate multiple elements using query() and stagger() functions
 
-<<<<<<< HEAD
 ## 使用 `query()` 和 `stagger()`（交错）函数执行多元素动画
 
-The `query()` function allows you to find inner elements within the element that is being animated. This function targets specific HTML elements within a parent component and applies animations to each element individually. Angular intelligently handles setup, teardown, and cleanup as it coordinates the elements across the page.
+The `query()` function lets you find inner elements within the element that is being animated. This function targets specific HTML elements within a parent component and applies animations to each element individually. Angular intelligently handles setup, teardown, and cleanup as it coordinates the elements across the page.
 
 `query()` 函数允许你查找正在播放动画的元素内部的元素。此函数会针对父组件中的特定 HTML 元素，并把动画单独应用于其中的每个元素。Angular 会智能地处理初始化、收尾和清理工作，因为它负责协调页面中的这些元素。
 
-The `stagger()` function allows you to define a timing gap between each queried item that is animated and thus animates elements with a delay between them.
+The `stagger()` function lets you define a timing gap between each queried item that is animated and thus animates elements with a delay between them.
 
 `stagger()` 函数允许你定义每个查询出的动画条目之间的时间间隔，从而让这些条目动画彼此错开一定的延迟。
 
-The Filter/Stagger tab in the live example shows a list of heroes with an introductory sequence. The entire list of heroes cascades in, with a slight delay from top to bottom.
-
-这个现场演练中的 Filter/Stagger 标签显示了一个带有前导序列的英雄列表。整个英雄列表会级联进入，从上到下逐个做轻微的延迟。
-
-The following example demonstrates how to use `query()` and `stagger()` functions on the entry of an animated element.
-=======
-The `query()` function lets you find inner elements within the element that is being animated. This function targets specific HTML elements within a parent component and applies animations to each element individually. Angular intelligently handles setup, teardown, and cleanup as it coordinates the elements across the page.
-
-The `stagger()` function lets you define a timing gap between each queried item that is animated and thus animates elements with a delay between them.
-
 The following example demonstrates how to use the `query()` and `stagger()` functions to animate a list (of heroes) adding each in sequence, with a slight delay, from top to bottom.
->>>>>>> 08caeadd
-
-下面的例子演示了如何在动画元素的条目上使用 `query()` 和 `stagger()` 函数。
+
+下面的例子演示了如何使用 `query()` 和 `stagger()` 函数对依次添加的英雄列表从上到下播放动画（有少许延迟）。
 
 * Use `query()` to look for an element entering the page that meets certain criteria.
 
-<<<<<<< HEAD
   用 `query()` 查阅正在进入或离开页面的任意元素。该查询会找出那些符合某种匹配 CSS 选择器的元素。
 
-* For each of these elements, use `style()` to set the same initial style for the element. Make it invisible and use `transform` to move it out of position so that it can slide into place.
-=======
 * For each of these elements, use `style()` to set the same initial style for the element. Make it transparent and use `transform` to move it out of position so that it can slide into place.
->>>>>>> 08caeadd
-
-  对每个元素，使用 `style()` 为其设置初始样式。使其不可见，并使用 `transform` 将其移出位置，以便它能滑入后就位。
+
+  对每个元素，使用 `style()` 为其设置初始样式。使其变得透明，并使用 `transform` 将其移出位置，以便它能滑入后就位。
 
 * Use `stagger()` to delay each animation by 30 milliseconds.
 
@@ -106,25 +82,17 @@
 
 ## Parallel animation using group() function
 
-<<<<<<< HEAD
 ## 使用 `group()` 函数播放并行动画
 
-You've seen how to add a delay between each successive animation. But you may also want to configure animations that happen in parallel. For example, you may want to animate two CSS properties of the same element but use a different `easing` function for each one. For this, you can use the animation [`group()`](api/animations/group) function.
-=======
 You've seen how to add a delay between each successive animation. But you might also want to configure animations that happen in parallel. For example, you might want to animate two CSS properties of the same element but use a different `easing` function for each one. For this, you can use the animation <code>[group](api/animations/group)()</code> function.
->>>>>>> 08caeadd
 
 你已经了解了如何在两个连续的动画之间添加延迟。不过你可能还想配置一些并行的动画。比如，你可能希望为同一个元素的两个 CSS 属性设置动画，但要为每个属性使用不同的 `easing` 函数。这时，你可以使用动画函数 [`group()`](api/animations/group)。
 
 <div class="alert is-helpful">
 
-<<<<<<< HEAD
-**Note:** The [`group()`](api/animations/group) function is used to group animation *steps*, rather than animated elements.
+**Note:** The <code>[group](api/animations/group)()</code> function is used to group animation *steps*, rather than animated elements.
 
 **注意：** [`group()`](api/animations/group) 函数用于对动画*步骤*进行分组，而不是针对动画元素。
-=======
-**Note:** The <code>[group](api/animations/group)()</code> function is used to group animation *steps*, rather than animated elements.
->>>>>>> 08caeadd
 </div>
 
 The following example, uses <code>[group](api/animations/group)()</code>s on both `:enter` and `:leave` for two different timing configurations, thus applying two independent animations to the same element in parallel.
@@ -135,13 +103,9 @@
 
 ## Sequential vs. parallel animations
 
-<<<<<<< HEAD
 ## 顺序动画与平行动画
 
-Complex animations can have many things happening at once. But what if you want to create an animation involving several animations happening one after the other? Earlier we used [`group()`](api/animations/group) to run multiple animations all at the same time, in parallel.
-=======
 Complex animations can have many things happening at once. But what if you want to create an animation involving several animations happening one after the other? Earlier you used <code>[group](api/animations/group)()</code> to run multiple animations all at the same time, in parallel.
->>>>>>> 08caeadd
 
 复杂动画中可以同时发生很多事情。但是当你要创建一个需要让几个子动画逐个执行的动画时，该怎么办呢？以前我们使用 [`group()`](api/animations/group) 来同时并行运行多个动画。
 
@@ -159,15 +123,11 @@
 
 ## Filter animation example
 
-<<<<<<< HEAD
 ## 过滤器动画范例
 
-Let's take a look at another animation on the live example page. Under the Filter/Stagger tab, enter some text into the **Search Heroes** text box, such as `Magnet` or `tornado`.
-=======
 Take a look at another animation on the live example page. Under the Filter/Stagger tab, enter some text into the **Search Heroes** text box, such as `Magnet` or `tornado`.
->>>>>>> 08caeadd
-
-我们来看看范例应用中的另一个动画。在 Filter/Stagger 页，往 **Search Heroes** 文本框中输入一些文本，比如 `Magnet` 或 `tornado`。
+
+来看看范例应用中的另一个动画。在 Filter/Stagger 页，往 **Search Heroes** 文本框中输入一些文本，比如 `Magnet` 或 `tornado`。
 
 The filter works in real time as you type. Elements leave the page as you type each new letter and the filter gets progressively stricter. The heroes list gradually re-enters the page as you delete each letter in the filter box.
 
@@ -181,73 +141,51 @@
 
 The `filterAnimation` in the component's decorator contains three transitions.
 
-该组件文件包含三个转场。
+该组件装饰器中的 `filterAnimation` 包含三个转场。
 
 <code-example path="animations/src/app/hero-list-page.component.ts" header="src/app/hero-list-page.component.ts" region="filter-animations" language="typescript"></code-example>
 
 The code in this example performs the following tasks:
 
-<<<<<<< HEAD
-这个动画包含下列动作：
-
-* Ignores any animations that are performed when the user first opens or navigates to this page. The filter narrows what is already there, so it assumes that any HTML elements to be animated already exist in the DOM.
-
-  忽略用户首次打开或导航到此页面时执行的任何动画。过滤器窄化了已经存在的内容，因此它可以假设任何需要动画的 HTML 元素都已经存在于 DOM 中了。
-
-* Performs a filter match for matches.
-
-  根据过滤器进行匹配。
-
-For each match:
+这个例子中的代码包含下列任务：
+
+* Skips animations when the user first opens or navigates to this page (the filter animation narrows what is already there, so it only works on elements that already exist in the DOM).
+
+  当用户首次打开或导航到此页面时，跳过所有动画（该动画会压扁已经存在的内容，因此它只会作用于那些已经存在于 DOM 中的元素）。
+
+* Filters heroes based on the search input's value.
+
+  根据搜索框中的值过滤英雄。
+
+For each change:
 
 对于每次匹配：
 
-* Hides the element by making it completely transparent and infinitely narrow, by setting its opacity and width to 0.
-
-  通过将元素的不透明度和宽度设置为 0 来隐藏该元素，使其变得完全透明且无限窄。
-
-* Animates in the element over 300 milliseconds. During the animation, the element assumes its default width and opacity.
-
-  元素中的动画超过 300 毫秒。在动画期间，元素采用其默认宽度和不透明度。
-
-* If there are multiple matching elements, staggers in each element starting at the top of the page, with a 50-millisecond delay between each element.
-=======
-* Skips animations when the user first opens or navigates to this page (the filter animation narrows what is already there, so it only works on elements that already exist in the DOM).
-
-* Filters heroes based on the search input's value.
-
-For each change:
-
 * Hides an element leaving the DOM by setting its opacity and width to 0.
 
+  通过将元素的不透明度和宽度设置为 0 来隐藏正在离开 DOM 的元素。
+
 * Animates an element entering the DOM over 300 milliseconds. During the animation, the element assumes its default width and opacity.
 
+  对正在进入 DOM 的元素，播放一个 300 毫秒的动画。在动画期间，该元素采用其默认宽度和不透明度。
+
 * If there are multiple elements entering or leaving the DOM, staggers each animation starting at the top of the page, with a 50-millisecond delay between each element.
->>>>>>> 08caeadd
-
-  如果有多个匹配的元素，则从页面顶部的元素开始对每个元素进行交错（stagger），每个元素之间的延迟为 50 毫秒。
+
+  如果有多个匹配的元素正在进入或离开 DOM，则从页面顶部的元素开始对每个元素进行交错（stagger），每个元素之间的延迟为 50 毫秒。
 
 ## Animation sequence summary
 
-<<<<<<< HEAD
 ## 动画序列总结
 
-Angular functions for animating multiple elements start with `query()` to find inner elements, for example gathering all images within a `<div>`. The remaining functions, `stagger()`, [`group()`](api/animations/group), and `sequence()`, apply cascades or allow you to control how multiple animation steps are applied.
-=======
 Angular functions for animating multiple elements start with `query()` to find inner elements, for example gathering all images within a `<div>`. The remaining functions, `stagger()`, <code>[group](api/animations/group)()</code>, and `sequence()`, apply cascades or lets you control how multiple animation steps are applied.
->>>>>>> 08caeadd
 
 Angular 中这些用于多元素动画的函数，都要从 `query()` 开始，查找出内部元素，比如找出某个 `<div>` 中的所有图片。其余函数 `stagger()`、[`group()`](api/animations/group) 和 `sequence()` 会以级联方式或你的自定义逻辑来控制要如何应用多个动画步骤。
 
 ## More on Angular animations
 
-<<<<<<< HEAD
 ## 关于 Angular 动画的更多知识
 
-You may also be interested in the following:
-=======
 You might also be interested in the following:
->>>>>>> 08caeadd
 
 你可能还对下列内容感兴趣：
 
