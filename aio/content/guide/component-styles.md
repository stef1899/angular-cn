--- conflicted
+++ resolved
@@ -16,16 +16,8 @@
 
 This page describes how to load and apply these component styles.
 
-<<<<<<< HEAD
-在本章中，我们将学到如何加载和使用这些*组件样式*。
-
-You can run the <live-example></live-example> in Plunker and download the code from there.
-
+在本章中，我们将学到如何加载和使用这些*组件样式*。You can run the <live-example></live-example> in Stackblitz and download the code from there.
 你可以在Plunker上运行本章这些代码的<live-example></live-example>并下载这些代码。
-
-=======
-You can run the <live-example></live-example> in Stackblitz and download the code from there.
->>>>>>> 8d34364f
 
 ## Using component styles
 
@@ -77,13 +69,9 @@
 
 * You can use the CSS class names and selectors that make the most sense in the context of each component. 
 
-<<<<<<< HEAD
   可以使用对每个组件最有意义的 CSS 类名和选择器。
   
-* Class names and selectors are local to the component and don't collide with 
-=======
 * Class names and selectors are local to the component and don't collide with
->>>>>>> 8d34364f
   classes and selectors used elsewhere in the application.
   
   类名和选择器是仅属于组件内部的，它不会和应用中其它地方的类名和选择器出现冲突。
@@ -133,12 +121,9 @@
 the host element from inside the component with other selectors because it's not part of the
 component's own template. The host element is in a parent component's template.
 
-<<<<<<< HEAD
 这是我们能以宿主元素为目标的*唯一*方式。除此之外，我们将没办法指定它，
 因为宿主不是组件自身模板的一部分，而是父组件模板的一部分。
 
-=======
->>>>>>> 8d34364f
 Use the *function form* to apply host styles conditionally by
 including another selector inside parentheses after `:host`.
 
@@ -179,26 +164,16 @@
 
 ### (deprecated) `/deep/`, `>>>`, and `::ng-deep`
 
-<<<<<<< HEAD
 ### 已废弃 `/deep/`、`>>>`和`::ng-deep`
 
-Component styles normally apply only to the HTML in the component's own template. 
-=======
 Component styles normally apply only to the HTML in the component's own template.
->>>>>>> 8d34364f
 
 组件样式通常只会作用于组件自身的 HTML 上。
 
 Use the `/deep/` shadow-piercing descendant combinator to force a style down through the child
 component tree into all the child component views.
 The `/deep/` combinator works to any depth of nested components, and it applies to both the view
-<<<<<<< HEAD
-children and content children of the component. 
-  
-我们可以使用`/deep/`选择器，来强制一个样式对各级子组件的视图也生效，它*不但作用于组件的子视图，也会作用于组件的内容*。
-=======
-children and content children of the component.
->>>>>>> 8d34364f
+children and content children of the component. 我们可以使用`/deep/`选择器，来强制一个样式对各级子组件的视图也生效，它*不但作用于组件的子视图，也会作用于组件的内容*。
 
 The following example targets all `<h3>` elements, from the host element down
 through this component to all of its child elements in the DOM.
@@ -243,13 +218,9 @@
 
 ## Loading component styles
 
-<<<<<<< HEAD
 ## 把样式加载进组件中
 
-There are several ways to add styles to a component: 
-=======
 There are several ways to add styles to a component:
->>>>>>> 8d34364f
 
 有几种方式把样式加入组件：
 
@@ -457,26 +428,16 @@
   (and renaming) the CSS code to effectively scope the CSS to the component's view.
   For details, see [Appendix 1](guide/component-styles#inspect-generated-css).
 
-<<<<<<< HEAD
   `Emulated`模式（**默认值**）通过预处理（并改名）CSS 代码来模拟 Shadow DOM 的行为，以达到把 CSS 样式局限在组件视图中的目的。
   更多信息，见[附录 1](guide/component-styles#inspect-generated-css) 。(译注：只进不出，全局样式能进来，组件样式出不去)
 
-* `None` means that Angular does no view encapsulation.
-  Angular adds the CSS to the global styles. 
-  The scoping rules, isolations, and protections discussed earlier don't apply. 
-  This is essentially the same as pasting the component's styles into the HTML.
-
-  `None`意味着 Angular 不使用视图封装。
-  Angular 会把 CSS 添加到全局样式中。而不会应用上前面讨论过的那些作用域规则、隔离和保护等。
-  从本质上来说，这跟把组件的样式直接放进 HTML 是一样的。(译注：能进能出。)
-
-=======
 * `None` means that Angular does no view encapsulation.
   Angular adds the CSS to the global styles.
   The scoping rules, isolations, and protections discussed earlier don't apply.
   This is essentially the same as pasting the component's styles into the HTML.
-
->>>>>>> 8d34364f
+  `None`意味着 Angular 不使用视图封装。
+  Angular 会把 CSS 添加到全局样式中。而不会应用上前面讨论过的那些作用域规则、隔离和保护等。
+  从本质上来说，这跟把组件的样式直接放进 HTML 是一样的。(译注：能进能出。)
 To set the components encapsulation mode, use the `encapsulation` property in the component metadata:
 
 通过组件元数据中的`encapsulation`属性来设置组件封装模式：
@@ -529,15 +490,11 @@
 
 * An element that would be a shadow DOM host in native encapsulation has a
   generated `_nghost` attribute. This is typically the case for component host elements.
-<<<<<<< HEAD
   
   一个元素在原生封装方式下可能是 Shadow DOM 的宿主，在这里被自动添加上一个`_nghost`属性。
   这是组件宿主元素的典型情况。
 
-* An element within a component's view has a `_ngcontent` attribute 
-=======
 * An element within a component's view has a `_ngcontent` attribute
->>>>>>> 8d34364f
 that identifies to which host's emulated shadow DOM this element belongs.
 
   组件视图中的每一个元素，都有一个`_ngcontent`属性，它会标记出该元素是哪个宿主的模拟 Shadow DOM。
@@ -563,13 +520,8 @@
 </code-example>
 
 These styles are post-processed so that each selector is augmented
-<<<<<<< HEAD
-with `_nghost` or `_ngcontent` attribute selectors. 
-These extra selectors enable the scoping rules described in this page.
-
-这些就是我们写的那些样式被处理后的结果，于是每个选择器都被增加了`_nghost`或`_ngcontent`属性选择器。
-在这些附加选择器的帮助下，我们实现了本指南中所描述的这些作用域规则。
-=======
 with `_nghost` or `_ngcontent` attribute selectors.
 These extra selectors enable the scoping rules described in this page.
->>>>>>> 8d34364f
+
+这些就是我们写的那些样式被处理后的结果，于是每个选择器都被增加了`_nghost`或`_ngcontent`属性选择器。
+在这些附加选择器的帮助下，我们实现了本指南中所描述的这些作用域规则。