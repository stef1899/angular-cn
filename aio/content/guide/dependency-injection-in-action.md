--- conflicted
+++ resolved
@@ -300,16 +300,12 @@
 (An `ElementRef` is a wrapper around a DOM element,
 whose `nativeElement` property exposes the DOM element for the directive to manipulate.)
 
-<<<<<<< HEAD
 Angular 把构造函数参数 `el` 设置为注入的 `ElementRef`，该 `ElementRef` 代表了宿主的 DOM 元素，它的 `nativeElement` 属性把该 DOM 元素暴露给了指令。
 
-The sample code applies the directive's `myHighlight` attribute to two `<div>` tags,
-=======
 The sample code applies the directive's `appHighlight` attribute to two `<div>` tags,
->>>>>>> d7454a16
 first without a value (yielding the default color) and then with an assigned color value.
 
-下面的代码把指令的 `myHighlight` 属性(Attribute)填加到两个 `<div>` 标签里，一个没有赋值，一个赋值了颜色。
+下面的代码把指令的 `appHighlight` 属性(Attribute)填加到两个 `<div>` 标签里，一个没有赋值，一个赋值了颜色。
 
 <code-example path="dependency-injection-in-action/src/app/app.component.html" region="highlight" header="src/app/app.component.html (highlight)"></code-example>
 
