# Anatomy of the Setup Project

# 搭建项目环境

The documentation [setup](guide/setup) procedures install a _lot_ of files.
Most of them can be safely ignored.

在[搭建](guide/setup)本地开发环境的过程中会安装*很多*文件。它们大部分都可以被忽略掉。

Application files _inside the_ **`src/`** and **`e2e/`** folders matter most to developers.

对程序员来讲最重要的是在 *`src/`* 和 *`e2e/`* 文件夹*之内*的应用文件。

Files _outside_ those folders condition the development environment.
They rarely change and you may never view or modify them.
If you do, this page can help you understand their purpose.

在这两个文件夹*之外*的文件为开发环境设定条件。
这些文件很少会需要变动，你可能永远都不需要阅览或者修改它们。


<style>
  td, th {vertical-align: top}
</style>



<table width="100%">

  <col width="10%">

  </col>

  <col width="90%">

  </col>

  <tr>

    <th>


      File

      文件
    </th>

    <th>
 

      Purpose

      用途
    </th>

  </tr>

  <tr>

    <td>
      <code>src/app/</code>
    </td>

    <td>


      Angular application files go here. 

      你的 Angular 应用文件。

      Ships with the "Hello Angular" sample's
      `AppComponent`, `AppModule`, a component unit test (`app.component.spec.ts`), and
      the bootstrap file, `main.ts`.

<<<<<<< HEAD
      "Hello Angular" 这个例子中有 `AppComponent`、`AppModule`、 一个组件单元测试 (`app.component.spec.ts`) 以及引导文件 `main.ts`。

      Try the <live-example name="setup">sample application</live-example> 
      and the <live-example name="setup" plnkr="quickstart-specs">unit test</live-example>
=======
      Try the <live-example name="setup">sample application</live-example>
      and the <live-example name="setup" stackblitz="quickstart-specs">unit test</live-example>
>>>>>>> 8d34364f
      as _live examples_.

      在live example中试试<live-example name="setup">范例程序</live-example>和<live-example name="setup" plnkr="quickstart-specs">单元测试</live-example>

    </td>

  </tr>

  <tr>

    <td>
      <code>e2e/</code>
    </td>

    <td>


      _End-to-end_ (e2e) tests of the application,
      written in Jasmine and run by the
      <a href="http://www.protractortest.org/" title="Protractor: end-to-end testing for Angular">protractor</a>
      e2e test runner.

      应用的*端对端*(e2e)测试，用 Jasmine 写成并用 <a href="http://www.protractortest.org/" target="_blank" title="Protractor:Angular 的端对端测试">protractor</a> 端对端测试运行器测试。

      Initialized with an e2e test for the "Hello Angular" sample.

      初始化后，有个“Hello Angular” 的例子的端对端测试。

    </td>

  </tr>

  <tr>

    <td>
      <code>node_modules/</code>
    </td>

    <td>


      The _npm_ packages installed with the `npm install` command.

      用 `npm install` 命令安装的 *npm* 包。

    </td>

  </tr>

  <tr>

    <td>
      <code>.editorconfig<br>
.git/<br>
.gitignore<br>
.travis.yml</code>
    </td>

    <td>


      Tooling configuration files and folders. 

      配置文件和文件夹的工具。

      Ignore them until you have a compelling reason to do otherwise.

      除非非常必要，否则可以忽略。

    </td>

  </tr>

  <tr>

    <td>
      <code>CHANGELOG.md</code>
    </td>

    <td>


      The history of changes to the _QuickStart_ repository.

      *快速上手*库的更新历史。

      Delete or ignore.

      删除或忽略。

    </td>

  </tr>

  <tr>

    <td>
      <code>favicon.ico</code>
    </td>

    <td>


      The application icon that appears in the browser tab.

      出现在浏览器标签上的应用图标。

    </td>

  </tr>

  <tr>

    <td>
      <code>index.html</code>
    </td>

    <td>


      The application host page.
      It loads a few essential scripts in a prescribed order.
      Then it boots the application, placing the root `AppComponent`
      in the custom `<my-app>` body tag.

      应用的宿主页面。
      它以特定的顺序加载一些基本脚本。
      然后它启动应用，将根`AppComponent`放置到自定义`<my-app>`标签里。

      The same `index.html` satisfies all documentation application samples.

      同一个 `index.html`满足所有文档应用例子。

    </td>

  </tr>

  <tr>

    <td>
      <code>karma.conf.js</code>
    </td>

    <td>


      Configuration for the <a href="https://karma-runner.github.io/1.0/index.html" title="Karma unit test runner">karma</a>
      test runner described in the [Testing](guide/testing) guide.

      在[测试](guide/testing)指南中提到的 <a href="https://karma-runner.github.io/1.0/index.html" target="_blank" title="Karma测试运行器">karma</a> 测试运行器的配置。

    </td>

  </tr>

  <tr>

    <td>
      <code>karma-test-shim.js</code>
    </td>

    <td>


      Script to run <a href="https://karma-runner.github.io/1.0/index.html" title="Karma unit test runner">karma</a>
      with SystemJS as described in the [Testing](guide/testing) guide.

      在[测试](guide/testing)指南中提到的 <a href="https://karma-runner.github.io/1.0/index.html" target="_blank" title="Karma测试运行器">karma</a> 测试运行器的脚本。

    </td>

  </tr>

  <tr>

    <td>
      <code>non-essential-files.txt</code>
    </td>

    <td>


      A list of files that you can delete if you want to purge your setup of the
      original QuickStart Seed testing and git maintenance artifacts.
      See instructions in the optional
      [_Deleting non-essential files_](guide/setup#non-essential "Setup: Deleting non-essential files") section.
      *Do this only in the beginning to avoid accidentally deleting your own tests and git setup!*

      这个列表中的文件在清理时可以删除，它是原始的“快速上手”种子工程中的测试和git维护文件。
      步骤参见可选的[删除非必要文件](guide/setup#non-essential "Setup: Deleting non-essential files")部分。
      *只在最初做这件事，以免不小心删除了你自己的测试文件和git配置！*
    </td>

  </tr>

  <tr>

    <td>
      <code>LICENSE</code>
    </td>

    <td>


      The open source MIT license to use this setup code in your application.

      应用的搭建代码中用到的开源 MIT 许可证。

    </td>

  </tr>

  <tr>

    <td>
      <code>package.json</code>
    </td>

    <td>


      Identifies `npm `package dependencies for the project.

      为项目指定`npm`依赖包。

      Contains command scripts for running the application,
      running tests, and more. Enter `npm run` for a listing.
      <a href="https://github.com/angular/quickstart/blob/master/README.md#npm-scripts"
         title="npm scripts for Angular documentation samples">Read more</a> about them.

      包含了一些命令脚本，用来运行应用、运行测试与其他。输入`npm run`来查看命令列表。
      到<a href="https://github.com/angular/quickstart/blob/master/README.md#npm-scripts" 
         target="_blank" title="Angular 文档例子的 npm 脚本">这里</a>阅读更多关于它们的说明。
    </td>

  </tr>

  <tr>

    <td>
      <code>protractor.config.js</code>
    </td>

    <td>


      Configuration for the
      <a href="http://www.protractortest.org/" title="Protractor: end-to-end testing for Angular">protractor</a>
      _end-to-end_ (e2e) test runner.

      <a href="http://www.protractortest.org/" target="_blank" title="Protractor: Angular 的端对端测试">protractor</a> *端对端* (e2e) 测试器运行器的配置。
    </td>

  </tr>

  <tr>

    <td>
      <code>README.md</code>
    </td>

    <td>


      Instruction for using this git repository in your project.
      Worth reading before deleting.

      项目中使用这个 git 库的说明。
      在删除前值得阅读。
    </td>

  </tr>

  <tr>

    <td>
      <code>styles.css</code>
    </td>

    <td>


      Global styles for the application. Initialized with an `<h1>` style for the QuickStart demo.

      应用的全局样式。初始化后，有个为《快速上手》演示准备的`<h1>`样式。

    </td>

  </tr>

  <tr>

    <td>
      <code>systemjs<br>.config.js</code>
    </td>

    <td>


      Tells the **SystemJS** module loader where to find modules
      referenced in JavaScript `import` statements. For example:

      为 **SystemJS** 模块加载器指定去哪儿查找在 JavaScript 的`import`语句中引用的模块。例如：

      <code-example language="ts">
        import { Component } from '@angular/core;
      </code-example>


      Don't touch this file unless you are fully versed in SystemJS configuration.

      除非你完全理解 SystemJS 的配置，不要修改它。
    </td>

  </tr>

  <tr>

    <td>
      <code>systemjs<br>.config.extras.js</code>
    </td>

    <td>


      Optional extra SystemJS configuration.
      A way to add SystemJS mappings, such as for application _barrels_,
      without changing the original `system.config.js`.

      可选的额外 SystemJS 配置。
      是添加 SystemJS 映射的途径，例如在无需修改原始`systemjs.config.js`的情况下为应用映射*封装桶*。  

    </td>

  </tr>

  <tr>

    <td>
      <code>tsconfig.json</code>
    </td>

    <td>


      Tells the TypeScript compiler how to transpile TypeScript source files
      into JavaScript files that run in all modern browsers.

      为 TypeScript 编译器指定如何将 TypeScript 代码转换为 JavaScript 文件，用来在所有现代浏览器中运行。  

    </td>

  </tr>

  <tr>

    <td>
      <code>tslint.json</code>
    </td>

    <td>


      The `npm` installed TypeScript linter inspects your TypeScript code
      and complains when you violate one of its rules.

      利用`npm`安装的 TypeScript 语法检查器 (linter) 检测 TypeScript 代码并在你违反它的规则时提示你。

      This file defines linting rules favored by the 
      [Angular style guide](guide/styleguide) and by the authors of the documentation.

      该文件定义了 [Angular 风格指南](guide/styleguide)与本文档站作者喜爱的语法检查规则。
    </td>

  </tr>

</table>
<|MERGE_RESOLUTION|>--- conflicted
+++ resolved
@@ -72,15 +72,10 @@
       `AppComponent`, `AppModule`, a component unit test (`app.component.spec.ts`), and
       the bootstrap file, `main.ts`.
 
-<<<<<<< HEAD
       "Hello Angular" 这个例子中有 `AppComponent`、`AppModule`、 一个组件单元测试 (`app.component.spec.ts`) 以及引导文件 `main.ts`。
 
       Try the <live-example name="setup">sample application</live-example> 
-      and the <live-example name="setup" plnkr="quickstart-specs">unit test</live-example>
-=======
-      Try the <live-example name="setup">sample application</live-example>
       and the <live-example name="setup" stackblitz="quickstart-specs">unit test</live-example>
->>>>>>> 8d34364f
       as _live examples_.
 
       在live example中试试<live-example name="setup">范例程序</live-example>和<live-example name="setup" plnkr="quickstart-specs">单元测试</live-example>
