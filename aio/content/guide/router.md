# In-app navigation: routing to views

# 应用内导航：路由到视图

In a single-page app, you change what the user sees by showing or hiding portions of the display that correspond to particular components, rather than going out to the server to get a new page.
As users perform application tasks, they need to move between the different [views](guide/glossary#view "Definition of view") that you have defined.

在单页面应用中，你可以通过显示或隐藏特定组件的显示部分来改变用户能看到的内容，而不用去服务器获取新页面。当用户执行应用任务时，他们要在你预定义的不同[视图](guide/glossary#view "视图的定义")之间移动。要想在应用的单个页面中实现这种导航，你可以使用 Angular 的**`Router`**（路由器）。

To handle the navigation from one [view](guide/glossary#view) to the next, you use the Angular **`Router`**.
The **`Router`** enables navigation by interpreting a browser URL as an instruction to change the view.

为了处理从一个[视图](guide/glossary#view)到下一个视图之间的导航，你可以使用 Angular 的*路由器*。路由器会把浏览器 URL 解释成改变视图的操作指南，以完成导航。

To explore a sample app featuring the router's primary features, see the <live-example></live-example>.

要探索一个具备路由器主要功能的范例应用，请参阅<live-example></live-example>。

## Prerequisites

## 先决条件

Before creating a route, you should be familiar with the following:

在创建路由之前，你应该熟悉以下内容：

* [Basics of components](guide/architecture-components)

  [组件的基础知识](guide/architecture-components)

* [Basics of templates](guide/glossary#template)

  [模板的基础知识](guide/glossary#template)

* An Angular app&mdash;you can generate a basic Angular app using the [Angular CLI](cli).

  一个 Angular 应用，你可以使用 [Angular CLI](cli) 生成一个基本的 Angular 应用。

For an introduction to Angular with a ready-made app, see [Getting Started](start).
For a more in-depth experience of building an Angular app, see the [Tour of Heroes](tutorial) tutorial. Both guide you through using component classes and templates.

关于这个现成应用的 Angular 简介，请参阅[快速上手](start)。关于构建 Angular 应用的更深入体验，请参阅[英雄之旅](tutorial)教程。两者都会指导你使用组件类和模板。

{@a basics}
## Generate an app with routing enabled

## 生成一个支持路由的应用

The following command uses the Angular CLI to generate a basic Angular app with an app routing module, called `AppRoutingModule`, which is an NgModule where you can configure your routes.
The app name in the following example is `routing-app`.

<<<<<<< HEAD
下面的命令会用 Angular CLI 来生成一个带有应用路由模块（`AppRoutingModule`）的基本 Angular 应用，它是一个 NgModule，可用来配置路由。下面的例子中应用的名字是 `routing-app`。

<code-example language="none" class="code-shell">
=======
<code-example language="sh">
>>>>>>> 53aa7945
  ng new routing-app --routing
</code-example>

When generating a new app, the CLI prompts you to select CSS or a CSS preprocessor.
For this example, accept the default of `CSS`.

一旦生成新应用，CLI 就会提示你选择 CSS 或 CSS 预处理器。在这个例子中，我们接受 `CSS` 的默认值。

### Adding components for routing

### 为路由添加组件

To use the Angular router, an app needs to have at least two components so that it can navigate from one to the other. To create a component using the CLI, enter the following at the command line where `first` is the name of your component:

<<<<<<< HEAD
为了使用 Angular 的路由器，应用至少要有两个组件才能从一个导航到另一个。要使用 CLI 创建组件，请在命令行输入以下内容，其中 `first` 是组件的名称：

<code-example language="none" class="code-shell">
=======
<code-example language="sh">
>>>>>>> 53aa7945
  ng generate component first
</code-example>

Repeat this step for a second component but give it a different name.
Here, the new name is `second`.

<<<<<<< HEAD
为第二个组件重复这个步骤，但给它一个不同的名字。这里的新名字是 `second`。

<code-example language="none" class="code-shell">
=======
<code-example language="sh">
>>>>>>> 53aa7945
  ng generate component second
</code-example>

The CLI automatically appends `Component`, so if you were to write `first-component`, your component would be `FirstComponentComponent`.

CLI 会自动添加 `Component` 后缀，所以如果在编写 `first-component`，那么其组件名就是 `FirstComponentComponent`。

{@a basics-base-href}

<div class="alert is-helpful">

#### `<base href>`

  This guide works with a CLI-generated Angular app.
  If you are working manually, make sure that you have `<base href="/">` in the `<head>` of your index.html file.
  This assumes that the `app` folder is the application root, and uses `"/"`.

  本指南适用于 CLI 生成的 Angular 应用。如果你是手动工作的，请确保你的 index.html 文件的 `<head>` 中有 `<base href="/">` 语句。这里假定 `app` 文件夹是应用的根目录，并使用 `"/"` 作为基础路径。

</div>

### Importing your new components

### 导入这些新组件

To use your new components, import them into `AppRoutingModule` at the top of the file, as follows:

要使用这些新组件，请把它们导入到该文件顶部的 `AppRoutingModule` 中，具体如下：

<code-example header="AppRoutingModule (excerpt)">

import { FirstComponent } from './first/first.component';
import { SecondComponent } from './second/second.component';

</code-example>

{@a basic-route}

## Defining a basic route

## 定义一个基本路由

There are three fundamental building blocks to creating a route.

创建路由有三个基本的构建块。

Import the `AppRoutingModule` into `AppModule` and add it to the `imports` array.

把 `AppRoutingModule` 导入 `AppModule` 并把它添加到 `imports` 数组中。

The Angular CLI performs this step for you.
However, if you are creating an app manually or working with an existing, non-CLI app, verify that the imports and configuration are correct.
The following is the default `AppModule` using the CLI with the `--routing` flag.

Angular CLI 会为你执行这一步骤。但是，如果要手动创建应用或使用现存的非 CLI 应用，请验证导入和配置是否正确。下面是使用 `--routing` 标志生成的默认 `AppModule`。

<code-example path="router/src/app/app.module.8.ts" header="Default CLI AppModule with routing">

  </code-example>

1. Import `RouterModule` and `Routes` into your routing module.

   把 `RouterModule` 和 `Routes` 导入到你的路由模块中。

   The Angular CLI performs this step automatically.
   The CLI also sets up a `Routes` array for your routes and configures the `imports` and `exports` arrays for `@NgModule()`.

   Angular CLI 会自动执行这一步骤。CLI 还为你的路由设置了 `Routes` 数组，并为 `@NgModule()` 配置了 `imports` 和 `exports` 数组。

   <code-example path="router/src/app/app-routing.module.7.ts" header="CLI app routing module">

   </code-example>

1. Define your routes in your `Routes` array.

   在 `Routes` 数组中定义你的路由。

   Each route in this array is a JavaScript object that contains two properties.
   The first property, `path`, defines the URL path for the route.
   The second property, `component`, defines the component Angular should use for the corresponding path.

   这个数组中的每个路由都是一个包含两个属性的 JavaScript 对象。第一个属性 `path` 定义了该路由的 URL 路径。第二个属性 `component` 定义了要让 Angular 用作相应路径的组件。

<code-example path="router/src/app/app-routing.module.8.ts" region="routes" header="AppRoutingModule (excerpt)">

   </code-example>

1. Add your routes to your application.

   把这些路由添加到你的应用中。

   Now that you have defined your routes, you can add them to your application.
   First, add links to the two components.
   Assign the anchor tag that you want to add the route to the `routerLink` attribute.
   Set the value of the attribute to the component to show when a user clicks on each link.
   Next, update your component template to include `<router-outlet>`.
   This element informs Angular to update the application view with the component for the selected route.

   现在你已经定义了路由，可以把它们添加到应用中了。首先，添加到这两个组件的链接。把要添加路由的链接赋值给 `routerLink` 属性。将属性的值设置为该组件，以便在用户点击各个链接时显示这个值。接下来，修改组件模板以包含 `<router-outlet>` 标签。该元素会通知 Angular，你可以用所选路由的组件更新应用的视图。

   <code-example path="router/src/app/app.component.7.html" header="Template with routerLink and router-outlet"></code-example>

{@a route-order}

### Route order

### 路由顺序

The order of routes is important because the `Router` uses a first-match wins strategy when matching routes, so more specific routes should be placed above less specific routes.
List routes with a static path first, followed by an empty path route, which matches the default route.
The [wildcard route](guide/router#setting-up-wildcard-routes) comes last because it matches every URL and the `Router`  selects it only if no other routes match first.

路由的顺序很重要，因为 `Router` 在匹配路由时使用“先到先得”策略，所以应该在不那么具体的路由前面放置更具体的路由。首先列出静态路径的路由，然后是一个与默认路由匹配的空路径路由。[通配符路由](guide/router#setting-up-wildcard-routes)是最后一个，因为它匹配每一个 URL，只有当其它路由都没有匹配时，`Router` 才会选择它。

{@a getting-route-information}

## Getting route information

## 获取路由信息

Often, as a user navigates your application, you want to pass information from one component to another.
For example, consider an application that displays a shopping list of grocery items.
Each item in the list has a unique `id`.
To edit an item, users click an Edit button, which opens an `EditGroceryItem` component.
You want that component to retrieve the `id` for the grocery item so it can display the right information to the user.

通常，当用户导航你的应用时，你会希望把信息从一个组件传递到另一个组件。例如，考虑一个显示杂货商品购物清单的应用。列表中的每一项都有一个唯一的 `id`。要想编辑某个项目，用户需要单击“编辑”按钮，打开一个 `EditGroceryItem` 组件。你希望该组件得到该商品的 `id`，以便它能向用户显示正确的信息。

You can use a route to pass this type of information to your application components.
To do so, you use the [ActivatedRoute](api/router/ActivatedRoute) interface.

你也可以使用一个路由把这种类型的信息传给你的应用组件。要做到这一点，你可以使用 [ActivatedRoute](api/router/ActivatedRoute) 接口。

To get information from a route:

要从路由中获取信息：

1. Import `ActivatedRoute` and `ParamMap` to your component.

   把 `ActivatedRoute` 和 `ParamMap` 导入你的组件。

   <code-example path="router/src/app/heroes/hero-detail/hero-detail.component.ts" region="imports-route-info" header="In the component class (excerpt)">
   </code-example>

   These `import` statements add several important elements that your component needs.
   To learn more about each, see the following API pages:

   这些 `import` 语句添加了组件所需的几个重要元素。要详细了解每个 API，请参阅以下 API 页面：

   * [`Router`](api/router)
   * [`ActivatedRoute`](api/router/ActivatedRoute)
   * [`ParamMap`](api/router/ParamMap)

1. Inject an instance of `ActivatedRoute` by adding it to your application's constructor:

   通过把 `ActivatedRoute` 的一个实例添加到你的应用的构造函数中来注入它：

   <code-example path="router/src/app/heroes/hero-detail/hero-detail.component.ts" region="activated-route" header="In the component class (excerpt)">
   </code-example>

1. Update the `ngOnInit()` method to access the `ActivatedRoute` and track the `id` parameter:

   更新 `ngOnInit()` 方法来访问这个 `ActivatedRoute` 并跟踪 `id` 参数：

     <code-example header="In the component (excerpt)">
       ngOnInit() {
         this.route.queryParams.subscribe(params => {
           this.name = params['name'];
         });
       }
     </code-example>

   Note: The preceding example uses a variable, `name`, and assigns it the value based on the `name` parameter.

   注意：前面的例子使用了一个变量 `name`，并根据 `name` 参数给它赋值。

{@a wildcard-route-how-to}

## Setting up wildcard routes

## 设置通配符路由

A well-functioning application should gracefully handle when users attempt to navigate to a part of your application that does not exist.
To add this functionality to your application, you set up a wildcard route.
The Angular router selects this route any time the requested URL doesn't match any router paths.

当用户试图导航到那些不存在的应用部件时，在正常的应用中应该能得到很好的处理。要在应用中添加此功能，需要设置通配符路由。当所请求的 URL 与任何路由器路径都不匹配时，Angular 路由器就会选择这个路由。

To set up a wildcard route, add the following code to your `routes` definition.

要设置通配符路由，请在 `routes` 定义中添加以下代码。

<code-example header="AppRoutingModule (excerpt)">

{ path: '**', component: <component-name> }

</code-example>

The two asterisks, `**`, indicate to Angular that this `routes` definition is a wildcard route.
For the component property, you can define any component in your application.
Common choices include an application-specific `PageNotFoundComponent`, which you can define to [display a 404 page](guide/router#404-page-how-to) to your users; or a redirect to your application's main component.
A wildcard route is the last route because it matches any URL.
For more detail on why order matters for routes, see [Route order](guide/router#route-order).

这两个星号 `**` 告诉 Angular，这个 `routes` 定义是通配符路由。对于 component 属性，你可以使用应用中的任何组件。常见的选择包括应用专属的 `PageNotFoundComponent`，你可以定义它来向用户[展示 404 页面](guide/router#404-page-how-to)，或者跳转到应用的主组件。通配符路由是最后一个路由，因为它匹配所有的 URL。关于路由顺序的更多详细信息，请参阅[路由顺序](guide/router#route-order)。

{@a 404-page-how-to}

## Displaying a 404 page

## 显示 404 页面

To display a 404 page, set up a [wildcard route](guide/router#wildcard-route-how-to) with the `component` property set to the component you'd like to use for your 404 page as follows:

要显示 404 页面，请设置一个[通配符路由](guide/router#wildcard-route-how-to)，并将 `component` 属性设置为你要用于 404 页面的组件，如下所示：

<code-example path="router/src/app/app-routing.module.8.ts" region="routes-with-wildcard" header="AppRoutingModule (excerpt)">

</code-example>

The last route with the `path` of `**` is a wildcard route.
The router selects this route if the requested URL doesn't match any of the paths earlier in the list and sends the user to the `PageNotFoundComponent`.

`path` 为 `**` 的最后一条路由是通配符路由。如果请求的 URL 与前面列出的路径不匹配，路由器会选择这个路由，并把该用户送到 `PageNotFoundComponent`。

## Setting up redirects

## 设置重定向

To set up a redirect, configure a route with the `path` you want to redirect from, the `component` you want to redirect to, and a `pathMatch` value that tells the router how to match the URL.

要设置重定向，请使用重定向源的 `path`、要重定向目标的 `component` 和一个 `pathMatch` 值来配置路由，以告诉路由器该如何匹配 URL。

<code-example path="router/src/app/app-routing.module.8.ts" region="redirect" header="AppRoutingModule (excerpt)">

</code-example>

In this example, the third route is a redirect so that the router defaults to the `first-component` route.
Notice that this redirect precedes the wildcard route.
Here, `path: ''` means to use the initial relative URL (`''`).

在这个例子中，第三个路由是重定向路由，所以路由器会默认跳到 `first-component` 路由。注意，这个重定向路由位于通配符路由之前。这里的 `path: ''` 表示使用初始的相对 URL（ `''` ）。

For more details on `pathMatch` see [Spotlight on `pathMatch`](guide/router-tutorial-toh#pathmatch).

关于 `pathMatch` 的详情，请参阅[聚焦 `pathMatch`](guide/router-tutorial-toh#pathmatch)部分。

{@a nesting-routes}

## Nesting routes

## 嵌套路由

As your application grows more complex, you may want to create routes that are relative to a component other than your root component.
These types of nested routes are called child routes.
This means you're adding a second `<router-outlet>` to your app, because it is in addition to the `<router-outlet>` in `AppComponent`.

随着你的应用变得越来越复杂，你可能要创建一些根组件之外的相对路由。这些嵌套路由类型称为子路由。这意味着你要为你的应用添加第二 `<router-outlet>`，因为它是 `AppComponent` 之外的另一个 `<router-outlet>`。

In this example, there are two additional child components, `child-a`, and `child-b`.
Here, `FirstComponent` has its own `<nav>` and a second `<router-outlet>` in addition to the one in `AppComponent`.

在这个例子中，还有两个子组件，`child-a` 和 `child-b`。这里的 `FirstComponent` 有它自己的 `<nav>` 和 `AppComponent` 之外的第二 `<router-outlet>`。

<code-example path="router/src/app/app.component.8.html" region="child-routes" header="In the template">

</code-example>

A child route is like any other route, in that it needs both a `path` and a `component`.
The one difference is that you place child routes in a `children` array within the parent route.

子路由和其它路由一样，同时需要 `path` 和 `component`。唯一的区别是你要把子路由放在父路由的 `children` 数组中。

<code-example path="router/src/app/app-routing.module.9.ts" region="child-routes" header="AppRoutingModule (excerpt)">

</code-example>

{@a using-relative-paths}

## Using relative paths

## 使用相对路径

Relative paths allow you to define paths that are relative to the current URL segment.
The following example shows a relative route to another component, `second-component`.
`FirstComponent` and `SecondComponent` are at the same level in the tree, however, the link to `SecondComponent` is situated within the `FirstComponent`, meaning that the router has to go up a level and then into the second directory to find the `SecondComponent`.
Rather than writing out the whole path to get to `SecondComponent`, you can use the `../` notation to go up a level.

相对路径允许你定义相对于当前 URL 段的路径。下面的例子展示了到另一个组件 `second-component` 的相对路由。`FirstComponent` 和 `SecondComponent` 在树中处于同一级别，但是，指向 `SecondComponent` 的链接位于 `FirstComponent` 中，这意味着路由器必须先上升一个级别，然后进入二级目录才能找到 `SecondComponent`。你可以使用 `../` 符号来上升一个级别，而不用写出到 `SecondComponent` 的完整路径。

<code-example path="router/src/app/app.component.8.html" region="relative-route" header="In the template">

</code-example>

In addition to `../`, you can use `./` or no leading slash to specify the current level.

除了 `../`，还可以使用 `./` 或者不带前导斜杠来指定当前级别。

### Specifying a relative route

### 指定相对路由

To specify a relative route, use the `NavigationExtras` `relativeTo` property.
In the component class, import `NavigationExtras` from the `@angular/router`.

要指定相对路由，请使用 `NavigationExtras` 中的 `relativeTo` 属性。在组件类中，从 `@angular/router` 导入 `NavigationExtras`。

Then use `relativeTo` in your navigation method.
After the link parameters array, which here contains `items`, add an object with the `relativeTo` property set to the `ActivatedRoute`, which is `this.route`.

然后在导航方法中使用 `relativeTo` 参数。在链接参数数组（它包含 `items`）之后添加一个对象，把该对象的 `relativeTo` 属性设置为当前的 `ActivatedRoute`，也就是 `this.route`。

<code-example path="router/src/app/app.component.4.ts" region="relative-to" header="RelativeTo">

The `navigate()` arguments configure the router to use the current route as a basis upon which to append `items`.

`navigate()` 的参数使用当前路由作为基准来配置路由器，然后在这个基准路由后追加 `items`。

</code-example>

The `goToItems()` method interprets the destination URI as relative to the activated route and navigates to the `items` route.

`goToItems()` 方法会把目标 URI 解释为相对于当前路由的，并导航到 `items` 路由。

## Accessing query parameters and fragments

## 访问查询参数和片段

Sometimes, a feature of your application requires accessing a part of a route, such as a query parameter or a fragment. The Tour of Heroes app at this stage in the tutorial uses a list view in which you can click on a hero to see details. The router uses an `id` to show the correct hero's details.

有时，应用中的某个特性需要访问路由的部件，比如查询参数或片段（fragment）。本教程的这个阶段使用了一个“英雄之旅”中的列表视图，你可以在其中点击一个英雄来查看详情。路由器使用 `id` 来显示正确的英雄的详情。

First, import the following members in the component you want to navigate from.

首先，在要导航的组件中导入以下成员。

<code-example header="Component import statements (excerpt)">

import { ActivatedRoute } from '@angular/router';
import { Observable } from 'rxjs';
import { switchMap } from 'rxjs/operators';

</code-example>

Next inject the activated route service:

接下来，注入当前路由（ActivatedRoute）服务：

<code-example header="Component (excerpt)">
constructor(private route: ActivatedRoute) {}
</code-example>

Configure the class so that you have an observable, `heroes$`, a `selectedId` to hold the `id` number of the hero, and the heroes in the `ngOnInit()`, add the following code to get the `id` of the selected hero.
This code snippet assumes that you have a heroes list, a hero service, a function to get your heroes, and the HTML to render your list and details, just as in the Tour of Heroes example.

配置这个类，让你有一个可观察对象 `heroes$`、一个用来保存英雄的 `id` 号的 `selectedId`，以及 `ngOnInit()` 中的英雄们，添加下面的代码来获取所选英雄的 `id`。这个代码片段假设你有一个英雄列表、一个英雄服务、一个能获取你的英雄的函数，以及用来渲染你的列表和细节的 HTML，就像在《英雄之旅》例子中一样。

<code-example header="Component 1 (excerpt)">

heroes$: Observable<Hero[]>;
selectedId: number;
heroes = HEROES;

ngOnInit() {
  this.heroes$ = this.route.paramMap.pipe(
    switchMap(params => {
      this.selectedId = Number(params.get('id'));
      return this.service.getHeroes();
    })
  );
}

</code-example>

Next, in the component that you want to navigate to, import the following members.

接下来，在要导航到的组件中，导入以下成员。

<code-example header="Component 2 (excerpt)">

import { Router, ActivatedRoute, ParamMap } from '@angular/router';
import { Observable } from 'rxjs';

</code-example>

Inject `ActivatedRoute` and `Router` in the constructor of the component class so they are available to this component:

在组件类的构造函数中注入 `ActivatedRoute` 和 `Router`，这样在这个组件中就可以用它们了：

<code-example header="Component 2 (excerpt)">

  hero$: Observable<Hero>;

  constructor(
    private route: ActivatedRoute,
    private router: Router  ) {}

  ngOnInit() {
    const heroId = this.route.snapshot.paramMap.get('id');
    this.hero$ = this.service.getHero(heroId);
  }

  gotoItems(hero: Hero) {
    const heroId = hero ? hero.id : null;
    // Pass along the hero id if available
    // so that the HeroList component can select that item.
    this.router.navigate(['/heroes', { id: heroId }]);
  }

</code-example>

{@a lazy-loading}

## Lazy loading

## 惰性加载

You can configure your routes to lazy load modules, which means that Angular only loads modules as needed, rather than loading all modules when the app launches.
Additionally, you can preload parts of your app in the background to improve the user experience.

你可以配置路由定义来实现惰性加载模块，这意味着 Angular 只会在需要时才加载这些模块，而不是在应用启动时就加载全部。
另外，你可以在后台预加载一些应用部件来改善用户体验。

For more information on lazy loading and preloading see the dedicated guide [Lazy loading NgModules](guide/lazy-loading-ngmodules).

关于惰性加载和预加载的详情，请参阅专门的指南[惰性加载 NgModule](guide/lazy-loading-ngmodules)。

## Preventing unauthorized access

## 防止未经授权的访问

Use route guards to prevent users from navigating to parts of an app without authorization.
The following route guards are available in Angular:

使用路由守卫来防止用户未经授权就导航到应用的某些部分。Angular 中提供了以下路由守卫：

* [`CanActivate`](api/router/CanActivate)
* [`CanActivateChild`](api/router/CanActivateChild)
* [`CanDeactivate`](api/router/CanDeactivate)
* [`Resolve`](api/router/Resolve)
* [`CanLoad`](api/router/CanLoad)

To use route guards, consider using [component-less routes](api/router/Route#componentless-routes) as this facilitates guarding child routes.

要想使用路由守卫，可以考虑使用[无组件路由](api/router/Route#componentless-routes)，因为这对于保护子路由很方便。

Create a service for your guard:

为你的守卫创建一项服务：

<code-example language="sh">
  ng generate guard your-guard
</code-example>

In your guard class, implement the guard you want to use.
The following example uses `CanActivate` to guard the route.

请在守卫类里实现你要用到的守卫。下面的例子使用 `CanActivate` 来保护该路由。

<code-example header="Component (excerpt)">
export class YourGuard implements CanActivate {
  canActivate(
    next: ActivatedRouteSnapshot,
    state: RouterStateSnapshot): boolean {
      // your  logic goes here
  }
}
</code-example>

In your routing module, use the appropriate property in your `routes` configuration.
Here, `canActivate` tells the router to mediate navigation to this particular route.

在路由模块中，在 `routes` 配置中使用相应的属性。这里的 `canActivate` 会告诉路由器它要协调到这个特定路由的导航。

<code-example header="Routing module (excerpt)">
{
  path: '/your-path',
  component: YourComponent,
  canActivate: [YourGuard],
}
</code-example>

For more information with a working example, see the [routing tutorial section on route guards](guide/router-tutorial-toh#milestone-5-route-guards).

关于此可工作范例的更多信息，请参阅[路由导航中关于路由守卫的部分](guide/router-tutorial-toh#milestone-5-route-guards)。

## Link parameters array

## 链接参数数组

A link parameters array holds the following ingredients for router navigation:

链接参数数组保存路由导航时所需的成分：

* The path of the route to the destination component.

   指向目标组件的那个路由的路径（path）

* Required and optional route parameters that go into the route URL.

   必备路由参数和可选路由参数，它们将进入该路由的 URL

You can bind the `RouterLink` directive to such an array like this:

你可以把 `RouterLink` 指令绑定到一个数组，就像这样：

<code-example path="router/src/app/app.component.3.ts" header="src/app/app.component.ts (h-anchor)" region="h-anchor"></code-example>

The following is a two-element array when specifying a route parameter:

在指定路由参数时，使用如下的两元素数组：

<code-example path="router/src/app/heroes/hero-list/hero-list.component.1.html" header="src/app/heroes/hero-list/hero-list.component.html (nav-to-detail)" region="nav-to-detail"></code-example>

You can provide optional route parameters in an object, as in `{ foo: 'foo' }`:

你可以在对象中提供可选的路由参数，比如 `{ foo: 'foo' }` ：

<code-example path="router/src/app/app.component.3.ts" header="src/app/app.component.ts (cc-query-params)" region="cc-query-params"></code-example>

These three examples cover the needs of an app with one level of routing.
However, with a child router, such as in the crisis center, you create new link array possibilities.

这三个例子涵盖了你在单级路由的应用中所需的一切。不过，在你添加一个像*危机中心*一样的子路由时，你可以创建新链接数组。

The following minimal `RouterLink` example builds upon a specified [default child route](guide/router-tutorial-toh#a-crisis-center-with-child-routes) for the crisis center.

下面这个最小化 `RouterLink` 例子是基于危机中心指定的[默认子路由](guide/router-tutorial-toh#a-crisis-center-with-child-routes)构建的。

<code-example path="router/src/app/app.component.3.ts" header="src/app/app.component.ts (cc-anchor-w-default)" region="cc-anchor-w-default"></code-example>

Note the following:

请注意以下事项：

* The first item in the array identifies the parent route (`/crisis-center`).

   数组中的第一个条目标记出了父路由(`/crisis-center`)。

* There are no parameters for this parent route.

   这个父路由没有参数。

* There is no default for the child route so you need to pick one.

   没有默认的子路由，因此你得选取一个。

* You're navigating to the `CrisisListComponent`, whose route path is `/`, but you don't need to explicitly add the slash.

   你决定跳转到 `CrisisListComponent`，它的路由路径是'/'，但你不用显式的添加它。

Consider the following router link that navigates from the root of the application down to the Dragon Crisis:

考虑以下路由器链接，它将从应用的根目录导航到巨龙危机（Dragon Crisis）：

<code-example path="router/src/app/app.component.3.ts" header="src/app/app.component.ts (Dragon-anchor)" region="Dragon-anchor"></code-example>

* The first item in the array identifies the parent route (`/crisis-center`).

   数组中的第一个条目标记出了父路由(`/crisis-center`)。

* There are no parameters for this parent route.

  这个父路由没有参数。

* The second item identifies the child route details about a particular crisis (`/:id`).

   数组中的第二个条目（'/:id'）用来标记出到指定危机的详情页的子路由。

* The details child route requires an `id` route parameter.

   详细的子路由需要一个 `id` 路由参数。

* You added the `id` of the Dragon Crisis as the second item in the array (`1`).

   你把*巨龙危机*的 `id` 添加为该数组中的第二个条目（`1`）。

* The resulting path is `/crisis-center/1`.

   最终生成的路径是 `/crisis-center/1`。

You could also redefine the `AppComponent` template with Crisis Center routes exclusively:

你也可以把危机中心的路由单独重新定义为 `AppComponent` 的模板：

<code-example path="router/src/app/app.component.3.ts" header="src/app/app.component.ts (template)" region="template"></code-example>

In summary, you can write applications with one, two or more levels of routing.
The link parameters array affords the flexibility to represent any routing depth and any legal sequence of route paths, (required) router parameters, and (optional) route parameter objects.

总之，你可以用一级、两级或多级路由来写应用程序。
  链接参数数组提供了用来表示任意深度路由的链接参数数组以及任意合法的路由参数序列、必须的路由器参数以及可选的路由参数对象。

{@a browser-url-styles}

{@a location-strategy}

## `LocationStrategy` and browser URL styles

## `LocationStrategy` 和浏览器的网址样式

When the router navigates to a new component view, it updates the browser's location and history with a URL for that view.
As this is a strictly local URL the browser won't send this URL to the server and will not reload the page.

当路由器导航到一个新的组件视图时，它会用该视图的 URL 来更新浏览器的当前地址以及历史。
严格来说，这个 URL 其实是本地的，浏览器不会把该 URL 发给服务器，并且不会重新加载此页面。

Modern HTML5 browsers support <a href="https://developer.mozilla.org/en-US/docs/Web/API/History_API#Adding_and_modifying_history_entries" title="HTML5 browser history push-state">history.pushState</a>, a technique that changes a browser's location and history without triggering a server page request.
The router can compose a "natural" URL that is indistinguishable from one that would otherwise require a page load.

现代 HTML 5 浏览器支持[history.pushState](https://developer.mozilla.org/en-US/docs/Web/API/History_API#Adding_and_modifying_history_entries) API，
这是一项可以改变浏览器的当前地址和历史，却又不会触发服务端页面请求的技术。
路由器可以合成出一个“自然的”URL，它看起来和那些需要进行页面加载的 URL 没什么区别。

Here's the Crisis Center URL in this "HTML5 pushState" style:

下面是危机中心的 URL 在“HTML 5 pushState”风格下的样子：

<code-example format="nocode">
  localhost:3002/crisis-center/

</code-example>

Older browsers send page requests to the server when the location URL changes unless the change occurs after a "#" (called the "hash").
Routers can take advantage of this exception by composing in-application route URLs with hashes.
Here's a "hash URL" that routes to the Crisis Center.

老旧的浏览器在当前地址的 URL 变化时总会往服务器发送页面请求……唯一的例外规则是：当这些变化位于“#”（被称为“hash”）后面时不会发送。通过把应用内的路由 URL 拼接在 `#` 之后，路由器可以获得这条“例外规则”带来的优点。下面是到*危机中心*路由的“hash URL”：

<code-example format="nocode">
  localhost:3002/src/#/crisis-center/

</code-example>

The router supports both styles with two `LocationStrategy` providers:

路由器通过两种 `LocationStrategy` 提供者来支持所有这些风格：

1. `PathLocationStrategy`&mdash;the default "HTML5 pushState" style.

   `PathLocationStrategy` - 默认的策略，支持“HTML 5 pushState”风格。

1. `HashLocationStrategy`&mdash;the "hash URL" style.

   `HashLocationStrategy` - 支持“hash URL”风格。

The `RouterModule.forRoot()` function sets the `LocationStrategy` to the `PathLocationStrategy`, which makes it the default strategy.
You also have the option of switching to the `HashLocationStrategy` with an override during the bootstrapping process.

`RouterModule.forRoot()` 函数把 `LocationStrategy` 设置成了 `PathLocationStrategy`，使其成为了默认策略。
你还可以在启动过程中改写（override）它，来切换到 `HashLocationStrategy` 风格。

<div class="alert is-helpful">

For more information on providers and the bootstrap process, see [Dependency Injection](guide/dependency-injection#bootstrap).

关于提供程序和引导过程的更多信息，请参阅[依赖注入](guide/dependency-injection#bootstrap)。

</div>

## Choosing a routing strategy

## 选择路由策略

You must choose a routing strategy early in the development of you project because once the application is in production, visitors to your site use and depend on application URL references.

你必须在开发项目的早期就选择一种路由策略，因为一旦该应用进入了生产阶段，你网站的访问者就会使用并依赖应用的这些 URL 引用。

Almost all Angular projects should use the default HTML5 style.
It produces URLs that are easier for users to understand and it preserves the option to do server-side rendering.

几乎所有的 Angular 项目都会使用默认的 HTML 5 风格。它生成的 URL 更易于被用户理解，它也为将来做**服务端渲染**预留了空间。

Rendering critical pages on the server is a technique that can greatly improve perceived responsiveness when the app first loads.
An app that would otherwise take ten or more seconds to start could be rendered on the server and delivered to the user's device in less than a second.

在服务器端渲染指定的页面，是一项可以在该应用首次加载时大幅提升响应速度的技术。那些原本需要十秒甚至更长时间加载的应用，可以预先在服务端渲染好，并在少于一秒的时间内完整渲染在用户的设备上。

This option is only available if application URLs look like normal web URLs without hashes (#) in the middle.

只有当应用的 URL 看起来像是标准的 Web URL，中间没有 hash（#）时，这个选项才能生效。

## `<base href>`

The router uses the browser's <a href="https://developer.mozilla.org/en-US/docs/Web/API/History_API#Adding_and_modifying_history_entries" title="HTML5 browser history push-state">history.pushState</a> for navigation.
`pushState` allows you to customize in-app URL paths; for example, `localhost:4200/crisis-center`.
The in-app URLs can be indistinguishable from server URLs.

路由器使用浏览器的 <a href="https://developer.mozilla.org/en-US/docs/Web/API/History_API#Adding_and_modifying_history_entries" title="HTML5 browser history push-state">history.pushState</a> API 进行导航。借助 `pushState` 你自定义应用中的 URL 路径 `localhost:4200/crisis-center`，应用内的 URL 和服务器的 URL 没有区别。

Modern HTML5 browsers were the first to support `pushState` which is why many people refer to these URLs as "HTML5 style" URLs.

现代的 HTML5 浏览器都支持 `pushState`，这也就是为什么很多人把这种 URL 形式称为 "HTML 5" 风格的 URL。

<div class="alert is-helpful">

HTML5 style navigation is the router default.
In the [LocationStrategy and browser URL styles](#browser-url-styles) section, learn why HTML5 style is preferable, how to adjust its behavior, and how to switch to the older hash (#) style, if necessary.

路由器默认使用 HTML5 风格的导航。
在 [LocationStrategy 与浏览器 URL 风格](#browser-url-styles)部分，你可以了解为何推荐使用 HTML5 风格的 URL，如何调整其行为，以及必要时如何切换到老式的 hash（#）风格。

</div>

You must add a <a href="https://developer.mozilla.org/en-US/docs/Web/HTML/Element/base" title="base href">&lt;base href&gt; element</a> to the app's `index.html` for `pushState` routing to work.
The browser uses the `<base href>` value to prefix relative URLs when referencing CSS files, scripts, and images.

你必须在应用的 `index.html` 中**添加一个 <a href="https://developer.mozilla.org/en-US/docs/Web/HTML/Element/base" title="base href">&lt;base href&gt; 元素</a>**才能让 `pushState` 路由正常工作。
浏览器要用 `<base href>` 的值为引用 CSS、脚本和图片文件时使用的*相对* URL 添加前缀。

Add the `<base>` element just after the  `<head>` tag.
If the `app` folder is the application root, as it is for this application,
set the `href` value in `index.html` as shown here.

请把 `<base>` 元素添加在 `<head>` 标签的紧后面。如果应用的根目录是 `app` 目录，那么就可以像这个应用程序一样，设置 **`index.html`** 中的 `href` 值。代码如下。

<code-example path="router/src/index.html" header="src/index.html (base-href)" region="base-href"></code-example>

### HTML5 URLs and the  `<base href>`

### HTML5 网址和 `<base href>`

The guidelines that follow will refer to different parts of a URL. This diagram outlines what those parts refer to:

后面的指南中会引用 URL 的不同部分。下图是这些部分所指内容的梗概：

```
foo://example.com:8042/over/there?name=ferret#nose
\_/   \______________/\_________/ \_________/ \__/
 |           |            |            |        |
scheme    authority      path        query   fragment
```

While the router uses the <a href="https://developer.mozilla.org/en-US/docs/Web/API/History_API#Adding_and_modifying_history_entries" title="Browser history push-state">HTML5 pushState</a> style by default, you must configure that strategy with a `<base href>`.

由于路由器默认使用 “<a href="https://developer.mozilla.org/en-US/docs/Web/API/History_API#Adding_and_modifying_history_entries" target="_blank" title="Browser history push-state">HTML 5 pushState</a>” 风格，所以你*必须*用一个 `<base href>` 来配置该策略（Strategy）。

The preferred way to configure the strategy is to add a <a href="https://developer.mozilla.org/en-US/docs/Web/HTML/Element/base" title="base href">&lt;base href&gt; element</a> tag in the `<head>` of the `index.html`.

配置该策略的首选方式是往 `index.html` 的 `<head>` 中添加一个[&lt;base href> element](https://developer.mozilla.org/en-US/docs/Web/HTML/Element/base)标签。

<code-example path="router/src/index.html" header="src/index.html (base-href)" region="base-href"></code-example>

Without that tag, the browser may not be able to load resources
(images, CSS, scripts) when "deep linking" into the app.

如果没有该标记，浏览器就可能无法在“深度链接”进入应用时加载资源（图片，CSS，脚本）。

Some developers may not be able to add the `<base>` element, perhaps because they don't have access to `<head>` or the `index.html`.

有些开发人员可能无法添加 `<base>` 元素，这可能是因为它们没有访问 `<head>` 或 `index.html` 的权限。

Those developers may still use HTML5 URLs by taking the following two steps:

它们仍然可以使用 HTML 5 格式的 URL，但要采取如下步骤进行补救：

1. Provide the router with an appropriate `APP_BASE_HREF` value.

   用适当的[APP_BASE_HREF][]值提供（provide）路由器。

1. Use root URLs (URLs with an `authority`) for all web resources: CSS, images, scripts, and template HTML files.

   对所有 Web 资源（CSS、图片、脚本和模板 HTML 文件）使用根 URL（高优先度 URL）。

* The `<base href>` `path` should end with a "/", as browsers ignore characters in the `path` that follow the right-most "/".

   `<base href>` 的 `path` 应该用 "/" 结尾，浏览器会忽略 `path` 中最右边的 "/" 后面的字符。

* If the `<base href>` includes a `query` part, the `query` is only used if the `path` of a link in the page is empty and has no `query`.
This means that a `query` in the `<base href>` is only included when using `HashLocationStrategy`.

   如果 `<base href>` 包含 `query` 部分，则只有页内链接的 `path` 部分为空并且没有 `query` 时，才会使用这里的 `query`。
   这意味着 `<base href>` 中的 `query` 部分只有在使用 `HashLocationStrategy` 策略时才有用。

* If a link in the page is a root URL (has an `authority`), the `<base href>` is not used. In this way, an `APP_BASE_HREF` with an authority will cause all links created by Angular to ignore the `<base href>` value.

   如果页内链接是根 URL（高优先度 URL），则 `<base href>` 不会使用。在这种方式下，`APP_BASE_HREF` 的优先度将会导致所有由 Angular 创建的链接忽略 `<base href>`。

* A fragment in the `<base href>` is _never_ persisted.

   `<base href>` 中的片段（#后面的部分）*永远不会*被使用。

For more complete information on how `<base href>` is used to construct target URIs, see the [RFC](https://tools.ietf.org/html/rfc3986#section-5.2.2) section on transforming references.

   对所有 Web 资源使用绝对地址：CSS、图片、脚本、模板 HTML。

{@a hashlocationstrategy}

### `HashLocationStrategy`

You can use `HashLocationStrategy` by providing the `useHash: true` in an object as the second argument of the `RouterModule.forRoot()` in the `AppModule`.

你可以在根模块的 `RouterModule.forRoot()` 的第二个参数中传入一个带有 `useHash: true` 的对象，以回到基于 `HashLocationStrategy` 的传统方式。

<code-example path="router/src/app/app.module.6.ts" header="src/app/app.module.ts (hash URL strategy)"></code-example>

## Router Reference

## 路由器参考手册

The following sections highlight some core router concepts.

下面的部分重点介绍了一些路由器的核心概念。

{@a basics-router-imports}

### Router imports

### 路由器导入

The Angular Router is an optional service that presents a particular component view for a given URL.
It is not part of the Angular core and thus is in its own library package, `@angular/router`.

Angular 的 Router 是一个可选服务，它为指定的 URL 提供特定的组件视图。它不是 Angular 核心的一部分，因此它位于自己的包 `@angular/router` 中。

Import what you need from it as you would from any other Angular package.

从任何其它的 Angular 包中导入你需要的东西。

<code-example path="router/src/app/app.module.1.ts" header="src/app/app.module.ts (import)" region="import-router"></code-example>

<div class="alert is-helpful">

For more on browser URL styles, see [`LocationStrategy` and browser URL styles](#browser-url-styles).

关于浏览器 URL 风格的更多信息，请参阅 [`LocationStrategy` 和浏览器 URL 风格](#browser-url-styles)。

</div>

{@a basics-config}

### Configuration

### 配置

A routed Angular application has one singleton instance of the `Router` service.
When the browser's URL changes, that router looks for a corresponding `Route` from which it can determine the component to display.

带路由的 Angular 应用中有一个 `Router` 服务的单例实例。当浏览器的 URL 发生变化时，该路由器会查找相应的 `Route`，以便根据它确定要显示的组件。

A router has no routes until you configure it.
The following example creates five route definitions, configures the router via the `RouterModule.forRoot()` method, and adds the result to the `AppModule`'s `imports` array.

在配置之前，路由器没有任何路由。下面的例子创建了五个路由定义，通过 `RouterModule.forRoot()` 方法配置路由器，并把结果添加到 `AppModule` 的 `imports` 数组中。

<code-example path="router/src/app/app.module.0.ts" header="src/app/app.module.ts (excerpt)"></code-example>

{@a example-config}

The `appRoutes` array of routes describes how to navigate.
Pass it to the `RouterModule.forRoot()` method in the module `imports` to configure the router.

`appRoutes` 路由数组描述了如何导航。把它传给模块的 `imports` 数组中的 `RouterModule.forRoot()` 方法来配置路由器。

Each `Route` maps a URL `path` to a component.
There are no leading slashes in the path.
The router parses and builds the final URL for you, which allows you to use both relative and absolute paths when navigating between application views.

每个 `Route` 都会把一个 URL `path` 映射到一个组件。路径中没有前导斜杠。路由器会为你解析并构建最终的 URL，这样你就可以在应用视图中导航时使用相对路径和绝对路径了。

The `:id` in the second route is a token for a route parameter.
In a URL such as `/hero/42`, "42" is the value of the `id` parameter.
The corresponding `HeroDetailComponent` uses that value to find and present the hero whose `id` is 42.

第二个路由中的 `:id` 是路由参数的令牌。在像 `/hero/42` 这样的 URL 中，“42”是 `id` 参数的值。相应的 `HeroDetailComponent` 用这个值来查找并显示 `id` 为 42 的英雄。

The `data` property in the third route is a place to store arbitrary data associated with
this specific route.
The data property is accessible within each activated route. Use it to store items such as page titles, breadcrumb text, and other read-only, static data.
You can use the [resolve guard](guide/router-tutorial-toh#resolve-guard) to retrieve dynamic data.

第三个路由中的 `data` 属性是存放与该特定路由关联的任意数据的地方。每个激活的路由都可以访问 `data` 属性。可以用它来存储页面标题，面包屑文本和其它只读静态数据等项目。你可以尝试使用[解析器守卫](guide/router-tutorial-toh#resolve-guard)来检索动态数据。

The empty path in the fourth route represents the default path for the application&mdash;the place to go when the path in the URL is empty, as it typically is at the start.
This default route redirects to the route for the `/heroes` URL and, therefore, displays the `HeroesListComponent`.

第四个路由中的空路径表示该应用的默认路径 - 当 URL 中的路径为空时通常要去的地方，就像它在刚进来时一样。这个默认路由重定向到了 `/heroes` 这个 URL 的路由，因此会显示 `HeroesListComponent`。

If you need to see what events are happening during the navigation lifecycle, there is the `enableTracing` option as part of the router's default configuration.
This outputs each router event that took place during each navigation lifecycle to the browser console.
Use `enableTracing` only for debugging purposes.
You set the `enableTracing: true` option in the object passed as the second argument to the `RouterModule.forRoot()` method.

如果你需要查看导航生命周期中发生了什么事件，可以把 `enableTracing` 选项作为路由器默认配置的一部分。这会把每个导航生命周期中发生的每个路由器事件都输出到浏览器控制台中。`enableTracing` 只会用于调试目的。你可以把 `enableTracing: true` 选项作为第二个参数传给 `RouterModule.forRoot()` 方法。

{@a basics-router-outlet}

### Router outlet

### 路由出口

The `RouterOutlet` is a directive from the router library that is used like a component.
It acts as a placeholder that marks the spot in the template where the router should
display the components for that outlet.

`RouterOutlet` 是一个来自路由器库的指令，虽然它的用法像组件一样。它充当占位符，用于在模板中标记出路由器应该显示把该组件显示在那个出口的位置。

<code-example language="html">
  &lt;router-outlet>&lt;/router-outlet>
  &lt;!-- Routed components go here -->

</code-example>

Given the configuration above, when the browser URL for this application becomes `/heroes`, the router matches that URL to the route path `/heroes` and displays the `HeroListComponent` as a sibling element to the `RouterOutlet` that you've placed in the host component's template.

对于上面的配置，当这个应用的浏览器 URL 变为 `/heroes` 时，路由器就会把这个 URL 与路由路径 `/heroes` 匹配，并把 `HeroListComponent` 作为兄弟元素显示在宿主组件模板中的 `RouterOutlet` 下方。

{@a basics-router-links}

{@a router-link}

### Router links

### 路由链接

To navigate as a result of some user action such as the click of an anchor tag, use `RouterLink`.

要想通过某些用户操作（比如单击一下 a 标签）进行导航，请使用 `RouterLink`。

Consider the following template:

考虑下面的模板：

<code-example path="router/src/app/app.component.1.html" header="src/app/app.component.html"></code-example>

The `RouterLink` directives on the anchor tags give the router control over those elements.
The navigation paths are fixed, so you can assign a string to the `routerLink` (a "one-time" binding).

a 标签上的 `RouterLink` 指令让路由器可以控制这些元素。导航路径是固定的，所以你可以给 `routerLink` 赋值一个字符串（“一次性”绑定）。

Had the navigation path been more dynamic, you could have bound to a template expression that returned an array of route link parameters; that is, the [link parameters array](guide/router#link-parameters-array).
The router resolves that array into a complete URL.

如果导航路径更加动态，你可以给它绑定到一个模板表达式，该表达式要返回一个[链接参数数组](guide/router#link-parameters-array)。路由器会把该数组解析成一个完整的 URL。

{@a router-link-active}

### Active router links

### 活动路由链路

The `RouterLinkActive` directive toggles CSS classes for active `RouterLink` bindings based on the current `RouterState`.

`RouterLinkActive` 指令会根据当前的 `RouterState` 切换活动 `RouterLink` 上所绑定的 CSS 类。

On each anchor tag, you see a [property binding](guide/property-binding) to the `RouterLinkActive` directive that looks like `routerLinkActive="..."`.

在每个 a 标签上，你会看到一个到 `RouterLinkActive` 指令的[属性绑定](guide/property-binding)，就像 `routerLinkActive="..."`。

The template expression to the right of the equal sign, `=`, contains a space-delimited string of CSS classes that the Router adds when this link is active (and removes when the link is inactive).
You set the `RouterLinkActive` directive to a string of classes such as `[routerLinkActive]="'active fluffy'"` or bind it to a component property that returns such a string.

等号 `=` 右侧的模板表达式，包含一个以空格分隔的 CSS 类字符串，当这个链接处于活动状态时，路由器就会加上这些字符串（并在非活动状态时删除）。你可以把 `RouterLinkActive` 指令设置成一串类的字符串，比如 `[routerLinkActive]="'active fluffy'"`，也可以把它绑定到一个返回这样一个字符串的组件属性上。

Active route links cascade down through each level of the route tree, so parent and child router links can be active at the same time.
To override this behavior, you can bind to the `[routerLinkActiveOptions]` input binding with the `{ exact: true }` expression. By using `{ exact: true }`, a given `RouterLink` will only be active if its URL is an exact match to the current URL.

活动路由链接会级联到路由树的每个级别，这样父路由和子路由链接就可以同时处于活动状态。要覆盖这种行为，你可以用 `{ exact: true }` 表达式绑定到 `[routerLinkActiveOptions]` 输入绑定。使用 `{ exact: true }` 之后，给定的 `RouterLink` 只有在 URL 与当前 URL 完全匹配时才会激活。

{@a basics-router-state}

### Router state

### 路由器状态

After the end of each successful navigation lifecycle, the router builds a tree of `ActivatedRoute` objects that make up the current state of the router. You can access the current `RouterState` from anywhere in the application using the `Router` service and the `routerState` property.

每个成功的导航生命周期结束后，路由器都会构建一个 `ActivatedRoute` 对象树，它构成了路由器的当前状态。你可以从任何地方使用应用的 `Router` 服务和 `routerState` 属性来访问当前的 `RouterState`。

Each `ActivatedRoute` in the `RouterState` provides methods to traverse up and down the route tree to get information from parent, child and sibling routes.

`RouterState` 中的每个 `ActivatedRoute` 都提供了向上或向下遍历路由树的方法，用于从父路由、子路由和兄弟路由中获取信息。

{@a activated-route}

### Activated route

### 激活路由

The route path and parameters are available through an injected router service called the [ActivatedRoute](api/router/ActivatedRoute).
It has a great deal of useful information including:

路由的路径和参数可以通过注入名为 [ActivatedRoute](api/router/ActivatedRoute) 的路由服务获得。它提供了大量有用的信息，包括：

<table>
  <tr>
    <th>

      Property

      属性

    </th>

<th>

  Description

  说明

</th>

  </tr>

  <tr>
    <td>
      <code>url</code>
    </td>
    <td>

An `Observable` of the route path(s), represented as an array of strings for each part of the route path.

一个路由路径的 `Observable`，是一个由路由路径的各个部分组成的字符串数组。

</td>

  </tr>

  <tr>
    <td>
      <code>data</code>
    </td>
    <td>

An `Observable` that contains the `data` object provided for the route.
Also contains any resolved values from the [resolve guard](guide/router-tutorial-toh#resolve-guard).

包含提供给当前路由的 `data` 对象的 `Observable`。
也包含任何由[解析守卫](guide/router-tutorial-toh#resolve-guard)解析出的值。

</td>

  </tr>

  <tr>
    <td>
      <code>paramMap</code>
    </td>
    <td>

An `Observable` that contains a [map](api/router/ParamMap) of the required and [optional parameters](guide/router-tutorial-toh#optional-route-parameters) specific to the route.
The map supports retrieving single and multiple values from the same parameter.

一个包含该路由的必要参数和[可选参数](guide/router-tutorial-toh#optional-route-parameters) [map](api/router/ParamMap) 的 `Observable`。
这个 map 支持从同一个参数中获得单个或多个值。

</td>

  </tr>

  <tr>
    <td>
      <code>queryParamMap</code>
    </td>
    <td>

An `Observable` that contains a [map](api/router/ParamMap) of the [query parameters](guide/router-tutorial-toh#query-parameters) available to all routes.
The map supports retrieving single and multiple values from the query parameter.

一个包含适用于所有路由的[查询参数](guide/router-tutorial-toh#query-parameters) [map](api/router/ParamMap) 的 `Observable`。
这个 map 支持从同一个查询参数中获得单个或多个值。

</td>

  </tr>

  <tr>
    <td>
      <code>fragment</code>
    </td>
    <td>

An `Observable` of the URL [fragment](guide/router-tutorial-toh#fragment) available to all routes.

一个适用于所有路由的 URL [片段](guide/router-tutorial-toh#fragment)的 `Observable`。

</td>

  </tr>

  <tr>
    <td>
      <code>outlet</code>
    </td>
    <td>

The name of the `RouterOutlet` used to render the route.
For an unnamed outlet, the outlet name is primary.

用来渲染该路由的 `RouterOutlet` 的名字。
对于无名出口，这个出口的名字是 `primary`。

</td>

  </tr>

  <tr>
    <td>
      <code>routeConfig</code>
    </td>
    <td>

The route configuration used for the route that contains the origin path.

包含原始路径的那个路由的配置信息。

</td>

  </tr>

<tr>
<td>
  <code>parent</code>
</td>
<td>

The route's parent `ActivatedRoute` when this route is a [child route](guide/router-tutorial-toh#child-routing-component).

当该路由是[子路由](guide/router-tutorial-toh#child-routing-component)时，表示该路由的父级 `ActivatedRoute`。

</td>

  </tr>

  <tr>
    <td>
      <code>firstChild</code>
    </td>
    <td>

Contains the first `ActivatedRoute` in the list of this route's child routes.

包含该路由的子路由列表中的第一个 `ActivatedRoute`。

</td>

  </tr>

  <tr>
    <td>
      <code>children</code>
    </td>
    <td>

Contains all the [child routes](guide/router-tutorial-toh#child-routing-component) activated under the current route.

包含当前路由下所有激活的[子路由](guide/router-tutorial-toh#child-routing-component)。

</td>

  </tr>
</table>

<div class="alert is-helpful">

Two older properties are still available, however, their replacements are preferable as they may be deprecated in a future Angular version.

还有两个较旧的属性，但更推荐使用它们的替代品，因为它们可能会在以后的 Angular 版本中弃用。

* `params`: An `Observable` that contains the required and [optional parameters](guide/router-tutorial-toh#optional-route-parameters) specific to the route. Use `paramMap` instead.

  `params` ：一个 `Observable`，它包含专属于该路由的必要参数和[可选参数](guide/router-tutorial-toh#optional-route-parameters)。请改用 `paramMap`。

* `queryParams`: An `Observable` that contains the [query parameters](guide/router-tutorial-toh#query-parameters) available to all routes.
  Use `queryParamMap` instead.

  `queryParams`：一个包含可用于所有路由的[查询参数](guide/router-tutorial-toh#query-parameters)的 `Observable`。请改用 `queryParamMap`。

</div>

### Router events

### 路由器事件

During each navigation, the `Router` emits navigation events through the `Router.events` property.
These events range from when the navigation starts and ends to many points in between. The full list of navigation events is displayed in the table below.

`Router` 在每次导航过程中都会通过 `Router.events` 属性发出导航事件。这些事件的范围贯穿从导航开始和结束之间的多个时间点。导航事件的完整列表如下表所示。

<table>
  <tr>
    <th>

      Router Event

      路由事件

    </th>

<th>

  Description

  说明

</th>

  </tr>

  <tr>
    <td>
      <code>NavigationStart</code>
    </td>
    <td>

  An [event](api/router/NavigationStart) triggered when navigation starts.

  导航开始时触发的[事件](api/router/NavigationStart)。

</td>

  </tr>

  <tr>
    <td>
      <code>RouteConfigLoadStart</code>
    </td>
    <td>

  An [event](api/router/RouteConfigLoadStart) triggered before the `Router`
  [lazy loads](guide/router-tutorial-toh#asynchronous-routing) a route configuration.

  在 `Router` [惰性加载](guide/router-tutorial-toh#asynchronous-routing)路由配置之前触发的[事件](api/router/RouteConfigLoadStart)。

</td>

  </tr>

  <tr>
    <td>
      <code>RouteConfigLoadEnd</code>
    </td>
    <td>

  An [event](api/router/RouteConfigLoadEnd) triggered after a route has been lazy loaded.

  在某个路由已经惰性加载完毕时触发的[事件](api/router/RouteConfigLoadEnd)。

</td>

  </tr>

  <tr>
    <td>
      <code>RoutesRecognized</code>
    </td>
    <td>

  An [event](api/router/RoutesRecognized) triggered when the Router parses the URL and the routes are recognized.

  当路由器解析了 URL，而且路由已经识别完毕时触发的[事件](api/router/RoutesRecognized)。

</td>

  </tr>

  <tr>
    <td>
      <code>GuardsCheckStart</code>
    </td>
    <td>

  An [event](api/router/GuardsCheckStart) triggered when the Router begins the Guards phase of routing.

  当路由器开始进入路由守卫阶段时触发的[事件](api/router/GuardsCheckStart)。

</td>

  </tr>

  <tr>
    <td>
      <code>ChildActivationStart</code>
    </td>
    <td>

  An [event](api/router/ChildActivationStart) triggered when the Router begins activating a route's children.

  当路由器开始激活某路由的子路由时触发的[事件](api/router/ChildActivationStart)。

</td>

  </tr>

  <tr>
    <td>
      <code>ActivationStart</code>
    </td>
    <td>

  An [event](api/router/ActivationStart) triggered when the Router begins activating a route.

  当路由器开始激活某个路由时触发的[事件](api/router/ActivationStart)。

</td>

  </tr>

  <tr>
    <td>
      <code>GuardsCheckEnd</code>
    </td>
    <td>

  An [event](api/router/GuardsCheckEnd) triggered when the Router finishes the Guards phase of routing successfully.

  当路由器成功结束了路由守卫阶段时触发的[事件](api/router/GuardsCheckEnd)。

</td>

  </tr>

  <tr>
    <td>
      <code>ResolveStart</code>
    </td>
    <td>

  An [event](api/router/ResolveStart) triggered when the Router begins the Resolve phase of routing.

  当路由器开始路由解析阶段时触发的[事件](api/router/ResolveStart)。

</td>

  </tr>

  <tr>
    <td>
      <code>ResolveEnd</code>
    </td>
    <td>

  An [event](api/router/ResolveEnd) triggered when the Router finishes the Resolve phase of routing successfuly.

  当路由器的路由解析阶段成功完成时触发的[事件](api/router/ResolveEnd)。

</td>

  </tr>

  <tr>
    <td>
      <code>ChildActivationEnd</code>
    </td>
    <td>

  An [event](api/router/ChildActivationEnd) triggered when the Router finishes activating a route's children.

  当路由器成功激活某路由的子路由时触发的[事件](api/router/ChildActivationEnd)。

</td>

  </tr>

  <tr>
    <td>
      <code>ActivationEnd</code>
    </td>
    <td>

  An [event](api/router/ActivationStart) triggered when the Router finishes activating a route.

  当路由器成功激活了某个路由时触发的[事件](api/router/ActivationStart)。

</td>

  </tr>

  <tr>
    <td>
      <code>NavigationEnd</code>
    </td>
    <td>

  An [event](api/router/NavigationEnd) triggered when navigation ends successfully.

  当导航成功结束时触发的[事件](api/router/NavigationEnd)。

</td>

  </tr>

  <tr>
    <td>
      <code>NavigationCancel</code>
    </td>
    <td>

  An [event](api/router/NavigationCancel) triggered when navigation is canceled.
  This can happen when a [Route Guard](guide/router-tutorial-toh#guards) returns false during navigation,
  or redirects by returning a `UrlTree`.

  当导航被取消时触发的[事件](api/router/NavigationCancel)。
  这可能在导航期间某个[路由守卫](guide/router-tutorial-toh#guards)返回了 false 或返回了 `UrlTree` 以进行重定向时发生。

</td>

  </tr>

  <tr>
    <td>
      <code>NavigationError</code>
    </td>
    <td>

  An [event](api/router/NavigationError) triggered when navigation fails due to an unexpected error.

  当导航由于非预期的错误而失败时触发的[事件](api/router/NavigationError)。

</td>

  </tr>

  <tr>
    <td>
      <code>Scroll</code>
    </td>
    <td>

  An [event](api/router/Scroll) that represents a scrolling event.

  用来表示滚动的[事件](api/router/Scroll)。

</td>

  </tr>
</table>

When you enable the `enableTracing` option, Angular logs these events to the console.
For an example of filtering router navigation events, see the [router section](guide/observables-in-angular#router) of the [Observables in Angular](guide/observables-in-angular) guide.

当启用了 `enableTracing` 选项时，Angular 会把这些事件都记录到控制台。关于筛选路由器导航事件的范例，请参阅 [Angular 中的 Observables](guide/observables-in-angular) 一章的[路由器部分](guide/observables-in-angular#router)。

### Router terminology

### 路由器术语

Here are the key `Router` terms and their meanings:

这里是一些关键的 `Router` 术语及其含义：

<table>

  <tr>

<th>

  Router Part

  路由器部件

</th>

<th>

  Meaning

  含义

</th>

  </tr>

  <tr>

<td>
  <code>Router</code>
</td>

<td>

  Displays the application component for the active URL.
  Manages navigation from one component to the next.

  为活动 URL 显示应用中的组件。
  管理从一个组件到另一个的导航。

</td>

  </tr>

  <tr>

<td>
  <code>RouterModule</code>
</td>

<td>

  A separate NgModule that provides the necessary service providers
  and directives for navigating through application views.

  一个单独的 NgModule，它提供了一些必要的服务提供者和一些用于在应用视图间导航的指令。

</td>

  </tr>

  <tr>

<td>
  <code>Routes</code>
</td>

<td>

  Defines an array of Routes, each mapping a URL path to a component.

  定义一个路由数组，每一个条目都会把一个 URL 路径映射到组件。

</td>

  </tr>

  <tr>

<td>
  <code>Route</code>
</td>

<td>

  Defines how the router should navigate to a component based on a URL pattern.
  Most routes consist of a path and a component type.

  定义路由器如何基于一个 URL 模式导航到某个组件。
  大部分路由都由一个路径和一个组件类组成。

</td>

  </tr>

  <tr>

<td>
  <code>RouterOutlet</code>
</td>

<td>

  The directive (<code>&lt;router-outlet></code>) that marks where the router displays a view.

  该指令 (<code>&lt;router-outlet></code>) 用于指出路由器应该把视图显示在哪里。

</td>

  </tr>

  <tr>

<td>
  <code>RouterLink</code>
</td>

<td>

  The directive for binding a clickable HTML element to a route. Clicking an element with a <code>routerLink</code> directive that is bound to a <i>string</i> or a <i>link parameters array</i> triggers a navigation.

  用于将可点击的 HTML 元素绑定到某个路由的指令。单击带有 <code>routerLink</code> 指令且绑定到<i>字符串</i>或<i>链接参数数组</i>的元素，将触发导航。

</td>

  </tr>

  <tr>

<td>
  <code>RouterLinkActive</code>
</td>

<td>

  The directive for adding/removing classes from an HTML element when an associated <code>routerLink</code> contained on or inside the element becomes active/inactive.

  该指令会在元素上或元素内包含的相关 <code>routerLink</code> 处于活动/非活动状态时，从 HTML 元素上添加/移除类。

</td>

  </tr>

  <tr>

<td>
  <code>ActivatedRoute</code>
</td>

<td>

  A service that is provided to each route component that contains route specific information such as route parameters, static data, resolve data, global query params, and the global fragment.

  一个提供给每个路由组件的服务，其中包含当前路由专属的信息，例如路由参数、静态数据、解析数据、全局查询参数和全局片段。

</td>

  </tr>

  <tr>

<td>
  <code>RouterState</code>
</td>

<td>

  The current state of the router including a tree of the currently activated routes together with convenience methods for traversing the route tree.

  路由器的当前状态，包括一棵当前激活路由的树以及遍历这棵路由树的便捷方法。

</td>

  </tr>

  <tr>

<td>

  <b><i>Link parameters array</i></b>

  <b><i>链接参数数组</i></b>

</td>

<td>

  An array that the router interprets as a routing instruction.
  You can bind that array to a <code>RouterLink</code> or pass the array as an argument to the <code>Router.navigate</code> method.

  一个由路由器将其解释为路由指南的数组。你可以将该数组绑定到 <code>RouterLink</code> 或将该数组作为参数传给 <code> Router.navigate</code> 方法。

</td>

  </tr>

  <tr>

<td>

  <b><i>Routing component</i></b>

  <b><i>路由组件</i></b>

</td>

<td>

  An Angular component with a <code>RouterOutlet</code> that displays views based on router navigations.

  一个带有 <code>RouterOutlet</code> 的 Angular 组件，可基于路由器的导航来显示视图。

</td>

  </tr>

</table><|MERGE_RESOLUTION|>--- conflicted
+++ resolved
@@ -49,13 +49,9 @@
 The following command uses the Angular CLI to generate a basic Angular app with an app routing module, called `AppRoutingModule`, which is an NgModule where you can configure your routes.
 The app name in the following example is `routing-app`.
 
-<<<<<<< HEAD
 下面的命令会用 Angular CLI 来生成一个带有应用路由模块（`AppRoutingModule`）的基本 Angular 应用，它是一个 NgModule，可用来配置路由。下面的例子中应用的名字是 `routing-app`。
 
-<code-example language="none" class="code-shell">
-=======
 <code-example language="sh">
->>>>>>> 53aa7945
   ng new routing-app --routing
 </code-example>
 
@@ -70,26 +66,18 @@
 
 To use the Angular router, an app needs to have at least two components so that it can navigate from one to the other. To create a component using the CLI, enter the following at the command line where `first` is the name of your component:
 
-<<<<<<< HEAD
 为了使用 Angular 的路由器，应用至少要有两个组件才能从一个导航到另一个。要使用 CLI 创建组件，请在命令行输入以下内容，其中 `first` 是组件的名称：
 
-<code-example language="none" class="code-shell">
-=======
 <code-example language="sh">
->>>>>>> 53aa7945
   ng generate component first
 </code-example>
 
 Repeat this step for a second component but give it a different name.
 Here, the new name is `second`.
 
-<<<<<<< HEAD
 为第二个组件重复这个步骤，但给它一个不同的名字。这里的新名字是 `second`。
 
-<code-example language="none" class="code-shell">
-=======
 <code-example language="sh">
->>>>>>> 53aa7945
   ng generate component second
 </code-example>
 
