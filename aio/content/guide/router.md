# Common Routing Tasks

<<<<<<< HEAD
# 应用内导航：路由到视图

In a single-page app, you change what the user sees by showing or hiding portions of the display that correspond to particular components, rather than going out to the server to get a new page.
As users perform application tasks, they need to move between the different [views](guide/glossary#view "Definition of view") that you have defined.

在单页面应用中，你可以通过显示或隐藏特定组件的显示部分来改变用户能看到的内容，而不用去服务器获取新页面。当用户执行应用任务时，他们要在你预定义的不同[视图](guide/glossary#view "视图的定义")之间移动。要想在应用的单个页面中实现这种导航，你可以使用 Angular 的**`Router`**（路由器）。

To handle the navigation from one [view](guide/glossary#view) to the next, you use the Angular **`Router`**.
The **`Router`** enables navigation by interpreting a browser URL as an instruction to change the view.

为了处理从一个[视图](guide/glossary#view)到下一个视图之间的导航，你可以使用 Angular 的*路由器*。路由器会把浏览器 URL 解释成改变视图的操作指南，以完成导航。

To explore a sample app featuring the router's primary features, see the <live-example></live-example>.

要探索一个具备路由器主要功能的范例应用，请参阅<live-example></live-example>。

## Prerequisites

## 先决条件

Before creating a route, you should be familiar with the following:

在创建路由之前，你应该熟悉以下内容：

* [Basics of components](guide/architecture-components)

  [组件的基础知识](guide/architecture-components)

* [Basics of templates](guide/glossary#template)

  [模板的基础知识](guide/glossary#template)

* An Angular app&mdash;you can generate a basic Angular app using the [Angular CLI](cli).

  一个 Angular 应用，你可以使用 [Angular CLI](cli) 生成一个基本的 Angular 应用。

For an introduction to Angular with a ready-made app, see [Getting Started](start).
For a more in-depth experience of building an Angular app, see the [Tour of Heroes](tutorial) tutorial. Both guide you through using component classes and templates.
=======
This topic describes how to implement many of the common tasks associated with adding the Angular router to your application.
>>>>>>> 2dd95642

关于这个现成应用的 Angular 简介，请参阅[快速上手](start)。关于构建 Angular 应用的更深入体验，请参阅[英雄之旅](tutorial)教程。两者都会指导你使用组件类和模板。

{@a basics}
## Generate an app with routing enabled

## 生成一个支持路由的应用

The following command uses the Angular CLI to generate a basic Angular app with an app routing module, called `AppRoutingModule`, which is an NgModule where you can configure your routes.
The app name in the following example is `routing-app`.

下面的命令会用 Angular CLI 来生成一个带有应用路由模块（`AppRoutingModule`）的基本 Angular 应用，它是一个 NgModule，可用来配置路由。下面的例子中应用的名字是 `routing-app`。

<code-example language="sh">
  ng new routing-app --routing
</code-example>

When generating a new app, the CLI prompts you to select CSS or a CSS preprocessor.
For this example, accept the default of `CSS`.

一旦生成新应用，CLI 就会提示你选择 CSS 或 CSS 预处理器。在这个例子中，我们接受 `CSS` 的默认值。

### Adding components for routing

### 为路由添加组件

To use the Angular router, an app needs to have at least two components so that it can navigate from one to the other. To create a component using the CLI, enter the following at the command line where `first` is the name of your component:

为了使用 Angular 的路由器，应用至少要有两个组件才能从一个导航到另一个。要使用 CLI 创建组件，请在命令行输入以下内容，其中 `first` 是组件的名称：

<code-example language="sh">
  ng generate component first
</code-example>

Repeat this step for a second component but give it a different name.
Here, the new name is `second`.

为第二个组件重复这个步骤，但给它一个不同的名字。这里的新名字是 `second`。

<code-example language="sh">
  ng generate component second
</code-example>

The CLI automatically appends `Component`, so if you were to write `first-component`, your component would be `FirstComponentComponent`.

CLI 会自动添加 `Component` 后缀，所以如果在编写 `first-component`，那么其组件名就是 `FirstComponentComponent`。

{@a basics-base-href}

<div class="alert is-helpful">

#### `<base href>`

  This guide works with a CLI-generated Angular app.
  If you are working manually, make sure that you have `<base href="/">` in the `<head>` of your index.html file.
  This assumes that the `app` folder is the application root, and uses `"/"`.

  本指南适用于 CLI 生成的 Angular 应用。如果你是手动工作的，请确保你的 index.html 文件的 `<head>` 中有 `<base href="/">` 语句。这里假定 `app` 文件夹是应用的根目录，并使用 `"/"` 作为基础路径。

</div>

### Importing your new components

### 导入这些新组件

To use your new components, import them into `AppRoutingModule` at the top of the file, as follows:

要使用这些新组件，请把它们导入到该文件顶部的 `AppRoutingModule` 中，具体如下：

<code-example header="AppRoutingModule (excerpt)">

import { FirstComponent } from './first/first.component';
import { SecondComponent } from './second/second.component';

</code-example>

{@a basic-route}

## Defining a basic route

## 定义一个基本路由

There are three fundamental building blocks to creating a route.

创建路由有三个基本的构建块。

Import the `AppRoutingModule` into `AppModule` and add it to the `imports` array.

把 `AppRoutingModule` 导入 `AppModule` 并把它添加到 `imports` 数组中。

The Angular CLI performs this step for you.
However, if you are creating an app manually or working with an existing, non-CLI app, verify that the imports and configuration are correct.
The following is the default `AppModule` using the CLI with the `--routing` flag.

Angular CLI 会为你执行这一步骤。但是，如果要手动创建应用或使用现存的非 CLI 应用，请验证导入和配置是否正确。下面是使用 `--routing` 标志生成的默认 `AppModule`。

<code-example path="router/src/app/app.module.8.ts" header="Default CLI AppModule with routing">

  </code-example>

1. Import `RouterModule` and `Routes` into your routing module.

   把 `RouterModule` 和 `Routes` 导入到你的路由模块中。

   The Angular CLI performs this step automatically.
   The CLI also sets up a `Routes` array for your routes and configures the `imports` and `exports` arrays for `@NgModule()`.

   Angular CLI 会自动执行这一步骤。CLI 还为你的路由设置了 `Routes` 数组，并为 `@NgModule()` 配置了 `imports` 和 `exports` 数组。

   <code-example path="router/src/app/app-routing.module.7.ts" header="CLI app routing module">

   </code-example>

1. Define your routes in your `Routes` array.

   在 `Routes` 数组中定义你的路由。

   Each route in this array is a JavaScript object that contains two properties.
   The first property, `path`, defines the URL path for the route.
   The second property, `component`, defines the component Angular should use for the corresponding path.

   这个数组中的每个路由都是一个包含两个属性的 JavaScript 对象。第一个属性 `path` 定义了该路由的 URL 路径。第二个属性 `component` 定义了要让 Angular 用作相应路径的组件。

<code-example path="router/src/app/app-routing.module.8.ts" region="routes" header="AppRoutingModule (excerpt)">

   </code-example>

1. Add your routes to your application.

   把这些路由添加到你的应用中。

   Now that you have defined your routes, you can add them to your application.
   First, add links to the two components.
   Assign the anchor tag that you want to add the route to the `routerLink` attribute.
   Set the value of the attribute to the component to show when a user clicks on each link.
   Next, update your component template to include `<router-outlet>`.
   This element informs Angular to update the application view with the component for the selected route.

   现在你已经定义了路由，可以把它们添加到应用中了。首先，添加到这两个组件的链接。把要添加路由的链接赋值给 `routerLink` 属性。将属性的值设置为该组件，以便在用户点击各个链接时显示这个值。接下来，修改组件模板以包含 `<router-outlet>` 标签。该元素会通知 Angular，你可以用所选路由的组件更新应用的视图。

   <code-example path="router/src/app/app.component.7.html" header="Template with routerLink and router-outlet"></code-example>

{@a route-order}

### Route order

### 路由顺序

The order of routes is important because the `Router` uses a first-match wins strategy when matching routes, so more specific routes should be placed above less specific routes.
List routes with a static path first, followed by an empty path route, which matches the default route.
The [wildcard route](guide/router#setting-up-wildcard-routes) comes last because it matches every URL and the `Router`  selects it only if no other routes match first.

路由的顺序很重要，因为 `Router` 在匹配路由时使用“先到先得”策略，所以应该在不那么具体的路由前面放置更具体的路由。首先列出静态路径的路由，然后是一个与默认路由匹配的空路径路由。[通配符路由](guide/router#setting-up-wildcard-routes)是最后一个，因为它匹配每一个 URL，只有当其它路由都没有匹配时，`Router` 才会选择它。

{@a getting-route-information}

## Getting route information

## 获取路由信息

Often, as a user navigates your application, you want to pass information from one component to another.
For example, consider an application that displays a shopping list of grocery items.
Each item in the list has a unique `id`.
To edit an item, users click an Edit button, which opens an `EditGroceryItem` component.
You want that component to retrieve the `id` for the grocery item so it can display the right information to the user.

通常，当用户导航你的应用时，你会希望把信息从一个组件传递到另一个组件。例如，考虑一个显示杂货商品购物清单的应用。列表中的每一项都有一个唯一的 `id`。要想编辑某个项目，用户需要单击“编辑”按钮，打开一个 `EditGroceryItem` 组件。你希望该组件得到该商品的 `id`，以便它能向用户显示正确的信息。

You can use a route to pass this type of information to your application components.
To do so, you use the [ActivatedRoute](api/router/ActivatedRoute) interface.

你也可以使用一个路由把这种类型的信息传给你的应用组件。要做到这一点，你可以使用 [ActivatedRoute](api/router/ActivatedRoute) 接口。

To get information from a route:

要从路由中获取信息：

1. Import `ActivatedRoute` and `ParamMap` to your component.

   把 `ActivatedRoute` 和 `ParamMap` 导入你的组件。

   <code-example path="router/src/app/heroes/hero-detail/hero-detail.component.ts" region="imports-route-info" header="In the component class (excerpt)">
   </code-example>

   These `import` statements add several important elements that your component needs.
   To learn more about each, see the following API pages:

   这些 `import` 语句添加了组件所需的几个重要元素。要详细了解每个 API，请参阅以下 API 页面：

   * [`Router`](api/router)
   * [`ActivatedRoute`](api/router/ActivatedRoute)
   * [`ParamMap`](api/router/ParamMap)

1. Inject an instance of `ActivatedRoute` by adding it to your application's constructor:

   通过把 `ActivatedRoute` 的一个实例添加到你的应用的构造函数中来注入它：

   <code-example path="router/src/app/heroes/hero-detail/hero-detail.component.ts" region="activated-route" header="In the component class (excerpt)">
   </code-example>

1. Update the `ngOnInit()` method to access the `ActivatedRoute` and track the `id` parameter:

   更新 `ngOnInit()` 方法来访问这个 `ActivatedRoute` 并跟踪 `id` 参数：

     <code-example header="In the component (excerpt)">
       ngOnInit() {
         this.route.queryParams.subscribe(params => {
           this.name = params['name'];
         });
       }
     </code-example>

   Note: The preceding example uses a variable, `name`, and assigns it the value based on the `name` parameter.

   注意：前面的例子使用了一个变量 `name`，并根据 `name` 参数给它赋值。

{@a wildcard-route-how-to}

## Setting up wildcard routes

## 设置通配符路由

A well-functioning application should gracefully handle when users attempt to navigate to a part of your application that does not exist.
To add this functionality to your application, you set up a wildcard route.
The Angular router selects this route any time the requested URL doesn't match any router paths.

当用户试图导航到那些不存在的应用部件时，在正常的应用中应该能得到很好的处理。要在应用中添加此功能，需要设置通配符路由。当所请求的 URL 与任何路由器路径都不匹配时，Angular 路由器就会选择这个路由。

To set up a wildcard route, add the following code to your `routes` definition.

要设置通配符路由，请在 `routes` 定义中添加以下代码。

<code-example header="AppRoutingModule (excerpt)">

{ path: '**', component: <component-name> }

</code-example>

The two asterisks, `**`, indicate to Angular that this `routes` definition is a wildcard route.
For the component property, you can define any component in your application.
Common choices include an application-specific `PageNotFoundComponent`, which you can define to [display a 404 page](guide/router#404-page-how-to) to your users; or a redirect to your application's main component.
A wildcard route is the last route because it matches any URL.
For more detail on why order matters for routes, see [Route order](guide/router#route-order).

这两个星号 `**` 告诉 Angular，这个 `routes` 定义是通配符路由。对于 component 属性，你可以使用应用中的任何组件。常见的选择包括应用专属的 `PageNotFoundComponent`，你可以定义它来向用户[展示 404 页面](guide/router#404-page-how-to)，或者跳转到应用的主组件。通配符路由是最后一个路由，因为它匹配所有的 URL。关于路由顺序的更多详细信息，请参阅[路由顺序](guide/router#route-order)。

{@a 404-page-how-to}

## Displaying a 404 page

## 显示 404 页面

To display a 404 page, set up a [wildcard route](guide/router#wildcard-route-how-to) with the `component` property set to the component you'd like to use for your 404 page as follows:

要显示 404 页面，请设置一个[通配符路由](guide/router#wildcard-route-how-to)，并将 `component` 属性设置为你要用于 404 页面的组件，如下所示：

<code-example path="router/src/app/app-routing.module.8.ts" region="routes-with-wildcard" header="AppRoutingModule (excerpt)">

</code-example>

The last route with the `path` of `**` is a wildcard route.
The router selects this route if the requested URL doesn't match any of the paths earlier in the list and sends the user to the `PageNotFoundComponent`.

`path` 为 `**` 的最后一条路由是通配符路由。如果请求的 URL 与前面列出的路径不匹配，路由器会选择这个路由，并把该用户送到 `PageNotFoundComponent`。

## Setting up redirects

## 设置重定向

To set up a redirect, configure a route with the `path` you want to redirect from, the `component` you want to redirect to, and a `pathMatch` value that tells the router how to match the URL.

要设置重定向，请使用重定向源的 `path`、要重定向目标的 `component` 和一个 `pathMatch` 值来配置路由，以告诉路由器该如何匹配 URL。

<code-example path="router/src/app/app-routing.module.8.ts" region="redirect" header="AppRoutingModule (excerpt)">

</code-example>

In this example, the third route is a redirect so that the router defaults to the `first-component` route.
Notice that this redirect precedes the wildcard route.
Here, `path: ''` means to use the initial relative URL (`''`).

在这个例子中，第三个路由是重定向路由，所以路由器会默认跳到 `first-component` 路由。注意，这个重定向路由位于通配符路由之前。这里的 `path: ''` 表示使用初始的相对 URL（ `''` ）。

For more details on `pathMatch` see [Spotlight on `pathMatch`](guide/router-tutorial-toh#pathmatch).

关于 `pathMatch` 的详情，请参阅[聚焦 `pathMatch`](guide/router-tutorial-toh#pathmatch)部分。

{@a nesting-routes}

## Nesting routes

## 嵌套路由

As your application grows more complex, you may want to create routes that are relative to a component other than your root component.
These types of nested routes are called child routes.
This means you're adding a second `<router-outlet>` to your app, because it is in addition to the `<router-outlet>` in `AppComponent`.

随着你的应用变得越来越复杂，你可能要创建一些根组件之外的相对路由。这些嵌套路由类型称为子路由。这意味着你要为你的应用添加第二 `<router-outlet>`，因为它是 `AppComponent` 之外的另一个 `<router-outlet>`。

In this example, there are two additional child components, `child-a`, and `child-b`.
Here, `FirstComponent` has its own `<nav>` and a second `<router-outlet>` in addition to the one in `AppComponent`.

在这个例子中，还有两个子组件，`child-a` 和 `child-b`。这里的 `FirstComponent` 有它自己的 `<nav>` 和 `AppComponent` 之外的第二 `<router-outlet>`。

<code-example path="router/src/app/app.component.8.html" region="child-routes" header="In the template">

</code-example>

A child route is like any other route, in that it needs both a `path` and a `component`.
The one difference is that you place child routes in a `children` array within the parent route.

子路由和其它路由一样，同时需要 `path` 和 `component`。唯一的区别是你要把子路由放在父路由的 `children` 数组中。

<code-example path="router/src/app/app-routing.module.9.ts" region="child-routes" header="AppRoutingModule (excerpt)">

</code-example>

{@a using-relative-paths}

## Using relative paths

## 使用相对路径

Relative paths allow you to define paths that are relative to the current URL segment.
The following example shows a relative route to another component, `second-component`.
`FirstComponent` and `SecondComponent` are at the same level in the tree, however, the link to `SecondComponent` is situated within the `FirstComponent`, meaning that the router has to go up a level and then into the second directory to find the `SecondComponent`.
Rather than writing out the whole path to get to `SecondComponent`, you can use the `../` notation to go up a level.

相对路径允许你定义相对于当前 URL 段的路径。下面的例子展示了到另一个组件 `second-component` 的相对路由。`FirstComponent` 和 `SecondComponent` 在树中处于同一级别，但是，指向 `SecondComponent` 的链接位于 `FirstComponent` 中，这意味着路由器必须先上升一个级别，然后进入二级目录才能找到 `SecondComponent`。你可以使用 `../` 符号来上升一个级别，而不用写出到 `SecondComponent` 的完整路径。

<code-example path="router/src/app/app.component.8.html" region="relative-route" header="In the template">

</code-example>

In addition to `../`, you can use `./` or no leading slash to specify the current level.

除了 `../`，还可以使用 `./` 或者不带前导斜杠来指定当前级别。

### Specifying a relative route

### 指定相对路由

To specify a relative route, use the `NavigationExtras` `relativeTo` property.
In the component class, import `NavigationExtras` from the `@angular/router`.

要指定相对路由，请使用 `NavigationExtras` 中的 `relativeTo` 属性。在组件类中，从 `@angular/router` 导入 `NavigationExtras`。

Then use `relativeTo` in your navigation method.
After the link parameters array, which here contains `items`, add an object with the `relativeTo` property set to the `ActivatedRoute`, which is `this.route`.

然后在导航方法中使用 `relativeTo` 参数。在链接参数数组（它包含 `items`）之后添加一个对象，把该对象的 `relativeTo` 属性设置为当前的 `ActivatedRoute`，也就是 `this.route`。

<code-example path="router/src/app/app.component.4.ts" region="relative-to" header="RelativeTo">

The `navigate()` arguments configure the router to use the current route as a basis upon which to append `items`.

`navigate()` 的参数使用当前路由作为基准来配置路由器，然后在这个基准路由后追加 `items`。

</code-example>

The `goToItems()` method interprets the destination URI as relative to the activated route and navigates to the `items` route.

`goToItems()` 方法会把目标 URI 解释为相对于当前路由的，并导航到 `items` 路由。

## Accessing query parameters and fragments

## 访问查询参数和片段

Sometimes, a feature of your application requires accessing a part of a route, such as a query parameter or a fragment. The Tour of Heroes app at this stage in the tutorial uses a list view in which you can click on a hero to see details. The router uses an `id` to show the correct hero's details.

有时，应用中的某个特性需要访问路由的部件，比如查询参数或片段（fragment）。本教程的这个阶段使用了一个“英雄之旅”中的列表视图，你可以在其中点击一个英雄来查看详情。路由器使用 `id` 来显示正确的英雄的详情。

First, import the following members in the component you want to navigate from.

首先，在要导航的组件中导入以下成员。

<code-example header="Component import statements (excerpt)">

import { ActivatedRoute } from '@angular/router';
import { Observable } from 'rxjs';
import { switchMap } from 'rxjs/operators';

</code-example>

Next inject the activated route service:

接下来，注入当前路由（ActivatedRoute）服务：

<code-example header="Component (excerpt)">
constructor(private route: ActivatedRoute) {}
</code-example>

Configure the class so that you have an observable, `heroes$`, a `selectedId` to hold the `id` number of the hero, and the heroes in the `ngOnInit()`, add the following code to get the `id` of the selected hero.
This code snippet assumes that you have a heroes list, a hero service, a function to get your heroes, and the HTML to render your list and details, just as in the Tour of Heroes example.

配置这个类，让你有一个可观察对象 `heroes$`、一个用来保存英雄的 `id` 号的 `selectedId`，以及 `ngOnInit()` 中的英雄们，添加下面的代码来获取所选英雄的 `id`。这个代码片段假设你有一个英雄列表、一个英雄服务、一个能获取你的英雄的函数，以及用来渲染你的列表和细节的 HTML，就像在《英雄之旅》例子中一样。

<code-example header="Component 1 (excerpt)">

heroes$: Observable<Hero[]>;
selectedId: number;
heroes = HEROES;

ngOnInit() {
  this.heroes$ = this.route.paramMap.pipe(
    switchMap(params => {
      this.selectedId = Number(params.get('id'));
      return this.service.getHeroes();
    })
  );
}

</code-example>

Next, in the component that you want to navigate to, import the following members.

接下来，在要导航到的组件中，导入以下成员。

<code-example header="Component 2 (excerpt)">

import { Router, ActivatedRoute, ParamMap } from '@angular/router';
import { Observable } from 'rxjs';

</code-example>

Inject `ActivatedRoute` and `Router` in the constructor of the component class so they are available to this component:

在组件类的构造函数中注入 `ActivatedRoute` 和 `Router`，这样在这个组件中就可以用它们了：

<code-example header="Component 2 (excerpt)">

  hero$: Observable<Hero>;

  constructor(
    private route: ActivatedRoute,
    private router: Router  ) {}

  ngOnInit() {
    const heroId = this.route.snapshot.paramMap.get('id');
    this.hero$ = this.service.getHero(heroId);
  }

  gotoItems(hero: Hero) {
    const heroId = hero ? hero.id : null;
    // Pass along the hero id if available
    // so that the HeroList component can select that item.
    this.router.navigate(['/heroes', { id: heroId }]);
  }

</code-example>

{@a lazy-loading}

## Lazy loading

## 惰性加载

You can configure your routes to lazy load modules, which means that Angular only loads modules as needed, rather than loading all modules when the app launches.
Additionally, you can preload parts of your app in the background to improve the user experience.

你可以配置路由定义来实现惰性加载模块，这意味着 Angular 只会在需要时才加载这些模块，而不是在应用启动时就加载全部。
另外，你可以在后台预加载一些应用部件来改善用户体验。

For more information on lazy loading and preloading see the dedicated guide [Lazy loading NgModules](guide/lazy-loading-ngmodules).

关于惰性加载和预加载的详情，请参阅专门的指南[惰性加载 NgModule](guide/lazy-loading-ngmodules)。

## Preventing unauthorized access

## 防止未经授权的访问

Use route guards to prevent users from navigating to parts of an app without authorization.
The following route guards are available in Angular:

使用路由守卫来防止用户未经授权就导航到应用的某些部分。Angular 中提供了以下路由守卫：

* [`CanActivate`](api/router/CanActivate)
* [`CanActivateChild`](api/router/CanActivateChild)
* [`CanDeactivate`](api/router/CanDeactivate)
* [`Resolve`](api/router/Resolve)
* [`CanLoad`](api/router/CanLoad)

To use route guards, consider using [component-less routes](api/router/Route#componentless-routes) as this facilitates guarding child routes.

要想使用路由守卫，可以考虑使用[无组件路由](api/router/Route#componentless-routes)，因为这对于保护子路由很方便。

Create a service for your guard:

为你的守卫创建一项服务：

<code-example language="sh">
  ng generate guard your-guard
</code-example>

In your guard class, implement the guard you want to use.
The following example uses `CanActivate` to guard the route.

请在守卫类里实现你要用到的守卫。下面的例子使用 `CanActivate` 来保护该路由。

<code-example header="Component (excerpt)">
export class YourGuard implements CanActivate {
  canActivate(
    next: ActivatedRouteSnapshot,
    state: RouterStateSnapshot): boolean {
      // your  logic goes here
  }
}
</code-example>

In your routing module, use the appropriate property in your `routes` configuration.
Here, `canActivate` tells the router to mediate navigation to this particular route.

在路由模块中，在 `routes` 配置中使用相应的属性。这里的 `canActivate` 会告诉路由器它要协调到这个特定路由的导航。

<code-example header="Routing module (excerpt)">
{
  path: '/your-path',
  component: YourComponent,
  canActivate: [YourGuard],
}
</code-example>

For more information with a working example, see the [routing tutorial section on route guards](guide/router-tutorial-toh#milestone-5-route-guards).

关于此可工作范例的更多信息，请参阅[路由导航中关于路由守卫的部分](guide/router-tutorial-toh#milestone-5-route-guards)。

## Link parameters array

## 链接参数数组

A link parameters array holds the following ingredients for router navigation:

链接参数数组保存路由导航时所需的成分：

* The path of the route to the destination component.

   指向目标组件的那个路由的路径（path）

* Required and optional route parameters that go into the route URL.

   必备路由参数和可选路由参数，它们将进入该路由的 URL

You can bind the `RouterLink` directive to such an array like this:

你可以把 `RouterLink` 指令绑定到一个数组，就像这样：

<code-example path="router/src/app/app.component.3.ts" header="src/app/app.component.ts (h-anchor)" region="h-anchor"></code-example>

The following is a two-element array when specifying a route parameter:

在指定路由参数时，使用如下的两元素数组：

<code-example path="router/src/app/heroes/hero-list/hero-list.component.1.html" header="src/app/heroes/hero-list/hero-list.component.html (nav-to-detail)" region="nav-to-detail"></code-example>

You can provide optional route parameters in an object, as in `{ foo: 'foo' }`:

你可以在对象中提供可选的路由参数，比如 `{ foo: 'foo' }` ：

<code-example path="router/src/app/app.component.3.ts" header="src/app/app.component.ts (cc-query-params)" region="cc-query-params"></code-example>

These three examples cover the needs of an app with one level of routing.
However, with a child router, such as in the crisis center, you create new link array possibilities.

这三个例子涵盖了你在单级路由的应用中所需的一切。不过，在你添加一个像*危机中心*一样的子路由时，你可以创建新链接数组。

The following minimal `RouterLink` example builds upon a specified [default child route](guide/router-tutorial-toh#a-crisis-center-with-child-routes) for the crisis center.

下面这个最小化 `RouterLink` 例子是基于危机中心指定的[默认子路由](guide/router-tutorial-toh#a-crisis-center-with-child-routes)构建的。

<code-example path="router/src/app/app.component.3.ts" header="src/app/app.component.ts (cc-anchor-w-default)" region="cc-anchor-w-default"></code-example>

Note the following:

请注意以下事项：

* The first item in the array identifies the parent route (`/crisis-center`).

   数组中的第一个条目标记出了父路由(`/crisis-center`)。

* There are no parameters for this parent route.

   这个父路由没有参数。

* There is no default for the child route so you need to pick one.

   没有默认的子路由，因此你得选取一个。

* You're navigating to the `CrisisListComponent`, whose route path is `/`, but you don't need to explicitly add the slash.

   你决定跳转到 `CrisisListComponent`，它的路由路径是'/'，但你不用显式的添加它。

Consider the following router link that navigates from the root of the application down to the Dragon Crisis:

考虑以下路由器链接，它将从应用的根目录导航到巨龙危机（Dragon Crisis）：

<code-example path="router/src/app/app.component.3.ts" header="src/app/app.component.ts (Dragon-anchor)" region="Dragon-anchor"></code-example>

* The first item in the array identifies the parent route (`/crisis-center`).

   数组中的第一个条目标记出了父路由(`/crisis-center`)。

* There are no parameters for this parent route.

  这个父路由没有参数。

* The second item identifies the child route details about a particular crisis (`/:id`).

   数组中的第二个条目（'/:id'）用来标记出到指定危机的详情页的子路由。

* The details child route requires an `id` route parameter.

   详细的子路由需要一个 `id` 路由参数。

* You added the `id` of the Dragon Crisis as the second item in the array (`1`).

   你把*巨龙危机*的 `id` 添加为该数组中的第二个条目（`1`）。

* The resulting path is `/crisis-center/1`.

   最终生成的路径是 `/crisis-center/1`。

You could also redefine the `AppComponent` template with Crisis Center routes exclusively:

你也可以把危机中心的路由单独重新定义为 `AppComponent` 的模板：

<code-example path="router/src/app/app.component.3.ts" header="src/app/app.component.ts (template)" region="template"></code-example>

In summary, you can write applications with one, two or more levels of routing.
The link parameters array affords the flexibility to represent any routing depth and any legal sequence of route paths, (required) router parameters, and (optional) route parameter objects.

总之，你可以用一级、两级或多级路由来写应用程序。
  链接参数数组提供了用来表示任意深度路由的链接参数数组以及任意合法的路由参数序列、必须的路由器参数以及可选的路由参数对象。

{@a browser-url-styles}

{@a location-strategy}

## `LocationStrategy` and browser URL styles

## `LocationStrategy` 和浏览器的网址样式

When the router navigates to a new component view, it updates the browser's location and history with a URL for that view.
As this is a strictly local URL the browser won't send this URL to the server and will not reload the page.

当路由器导航到一个新的组件视图时，它会用该视图的 URL 来更新浏览器的当前地址以及历史。
严格来说，这个 URL 其实是本地的，浏览器不会把该 URL 发给服务器，并且不会重新加载此页面。

Modern HTML5 browsers support <a href="https://developer.mozilla.org/en-US/docs/Web/API/History_API#Adding_and_modifying_history_entries" title="HTML5 browser history push-state">history.pushState</a>, a technique that changes a browser's location and history without triggering a server page request.
The router can compose a "natural" URL that is indistinguishable from one that would otherwise require a page load.

现代 HTML 5 浏览器支持[history.pushState](https://developer.mozilla.org/en-US/docs/Web/API/History_API#Adding_and_modifying_history_entries) API，
这是一项可以改变浏览器的当前地址和历史，却又不会触发服务端页面请求的技术。
路由器可以合成出一个“自然的”URL，它看起来和那些需要进行页面加载的 URL 没什么区别。

Here's the Crisis Center URL in this "HTML5 pushState" style:

下面是危机中心的 URL 在“HTML 5 pushState”风格下的样子：

<code-example format="nocode">
  localhost:3002/crisis-center/

</code-example>

Older browsers send page requests to the server when the location URL changes unless the change occurs after a "#" (called the "hash").
Routers can take advantage of this exception by composing in-application route URLs with hashes.
Here's a "hash URL" that routes to the Crisis Center.

老旧的浏览器在当前地址的 URL 变化时总会往服务器发送页面请求……唯一的例外规则是：当这些变化位于“#”（被称为“hash”）后面时不会发送。通过把应用内的路由 URL 拼接在 `#` 之后，路由器可以获得这条“例外规则”带来的优点。下面是到*危机中心*路由的“hash URL”：

<code-example format="nocode">
  localhost:3002/src/#/crisis-center/

</code-example>

The router supports both styles with two `LocationStrategy` providers:

路由器通过两种 `LocationStrategy` 提供者来支持所有这些风格：

1. `PathLocationStrategy`&mdash;the default "HTML5 pushState" style.

   `PathLocationStrategy` - 默认的策略，支持“HTML 5 pushState”风格。

1. `HashLocationStrategy`&mdash;the "hash URL" style.

   `HashLocationStrategy` - 支持“hash URL”风格。

The `RouterModule.forRoot()` function sets the `LocationStrategy` to the `PathLocationStrategy`, which makes it the default strategy.
You also have the option of switching to the `HashLocationStrategy` with an override during the bootstrapping process.

`RouterModule.forRoot()` 函数把 `LocationStrategy` 设置成了 `PathLocationStrategy`，使其成为了默认策略。
你还可以在启动过程中改写（override）它，来切换到 `HashLocationStrategy` 风格。

<div class="alert is-helpful">

For more information on providers and the bootstrap process, see [Dependency Injection](guide/dependency-injection#bootstrap).

关于提供程序和引导过程的更多信息，请参阅[依赖注入](guide/dependency-injection#bootstrap)。

</div>

## Choosing a routing strategy

## 选择路由策略

You must choose a routing strategy early in the development of you project because once the application is in production, visitors to your site use and depend on application URL references.

你必须在开发项目的早期就选择一种路由策略，因为一旦该应用进入了生产阶段，你网站的访问者就会使用并依赖应用的这些 URL 引用。

Almost all Angular projects should use the default HTML5 style.
It produces URLs that are easier for users to understand and it preserves the option to do server-side rendering.

几乎所有的 Angular 项目都会使用默认的 HTML 5 风格。它生成的 URL 更易于被用户理解，它也为将来做**服务端渲染**预留了空间。

Rendering critical pages on the server is a technique that can greatly improve perceived responsiveness when the app first loads.
An app that would otherwise take ten or more seconds to start could be rendered on the server and delivered to the user's device in less than a second.

在服务器端渲染指定的页面，是一项可以在该应用首次加载时大幅提升响应速度的技术。那些原本需要十秒甚至更长时间加载的应用，可以预先在服务端渲染好，并在少于一秒的时间内完整渲染在用户的设备上。

This option is only available if application URLs look like normal web URLs without hashes (#) in the middle.

只有当应用的 URL 看起来像是标准的 Web URL，中间没有 hash（#）时，这个选项才能生效。

## `<base href>`

The router uses the browser's <a href="https://developer.mozilla.org/en-US/docs/Web/API/History_API#Adding_and_modifying_history_entries" title="HTML5 browser history push-state">history.pushState</a> for navigation.
`pushState` allows you to customize in-app URL paths; for example, `localhost:4200/crisis-center`.
The in-app URLs can be indistinguishable from server URLs.

路由器使用浏览器的 <a href="https://developer.mozilla.org/en-US/docs/Web/API/History_API#Adding_and_modifying_history_entries" title="HTML5 browser history push-state">history.pushState</a> API 进行导航。借助 `pushState` 你自定义应用中的 URL 路径 `localhost:4200/crisis-center`，应用内的 URL 和服务器的 URL 没有区别。

Modern HTML5 browsers were the first to support `pushState` which is why many people refer to these URLs as "HTML5 style" URLs.

现代的 HTML5 浏览器都支持 `pushState`，这也就是为什么很多人把这种 URL 形式称为 "HTML 5" 风格的 URL。

<div class="alert is-helpful">

HTML5 style navigation is the router default.
In the [LocationStrategy and browser URL styles](#browser-url-styles) section, learn why HTML5 style is preferable, how to adjust its behavior, and how to switch to the older hash (#) style, if necessary.

路由器默认使用 HTML5 风格的导航。
在 [LocationStrategy 与浏览器 URL 风格](#browser-url-styles)部分，你可以了解为何推荐使用 HTML5 风格的 URL，如何调整其行为，以及必要时如何切换到老式的 hash（#）风格。

</div>

You must add a <a href="https://developer.mozilla.org/en-US/docs/Web/HTML/Element/base" title="base href">&lt;base href&gt; element</a> to the app's `index.html` for `pushState` routing to work.
The browser uses the `<base href>` value to prefix relative URLs when referencing CSS files, scripts, and images.

你必须在应用的 `index.html` 中**添加一个 <a href="https://developer.mozilla.org/en-US/docs/Web/HTML/Element/base" title="base href">&lt;base href&gt; 元素</a>**才能让 `pushState` 路由正常工作。
浏览器要用 `<base href>` 的值为引用 CSS、脚本和图片文件时使用的*相对* URL 添加前缀。

Add the `<base>` element just after the  `<head>` tag.
If the `app` folder is the application root, as it is for this application,
set the `href` value in `index.html` as shown here.

请把 `<base>` 元素添加在 `<head>` 标签的紧后面。如果应用的根目录是 `app` 目录，那么就可以像这个应用程序一样，设置 **`index.html`** 中的 `href` 值。代码如下。

<code-example path="router/src/index.html" header="src/index.html (base-href)" region="base-href"></code-example>

### HTML5 URLs and the  `<base href>`

### HTML5 网址和 `<base href>`

The guidelines that follow will refer to different parts of a URL. This diagram outlines what those parts refer to:

后面的指南中会引用 URL 的不同部分。下图是这些部分所指内容的梗概：

```
foo://example.com:8042/over/there?name=ferret#nose
\_/   \______________/\_________/ \_________/ \__/
 |           |            |            |        |
scheme    authority      path        query   fragment
```

While the router uses the <a href="https://developer.mozilla.org/en-US/docs/Web/API/History_API#Adding_and_modifying_history_entries" title="Browser history push-state">HTML5 pushState</a> style by default, you must configure that strategy with a `<base href>`.

由于路由器默认使用 “<a href="https://developer.mozilla.org/en-US/docs/Web/API/History_API#Adding_and_modifying_history_entries" target="_blank" title="Browser history push-state">HTML 5 pushState</a>” 风格，所以你*必须*用一个 `<base href>` 来配置该策略（Strategy）。

The preferred way to configure the strategy is to add a <a href="https://developer.mozilla.org/en-US/docs/Web/HTML/Element/base" title="base href">&lt;base href&gt; element</a> tag in the `<head>` of the `index.html`.

配置该策略的首选方式是往 `index.html` 的 `<head>` 中添加一个[&lt;base href> element](https://developer.mozilla.org/en-US/docs/Web/HTML/Element/base)标签。

<code-example path="router/src/index.html" header="src/index.html (base-href)" region="base-href"></code-example>

Without that tag, the browser may not be able to load resources
(images, CSS, scripts) when "deep linking" into the app.

如果没有该标记，浏览器就可能无法在“深度链接”进入应用时加载资源（图片，CSS，脚本）。

Some developers may not be able to add the `<base>` element, perhaps because they don't have access to `<head>` or the `index.html`.

有些开发人员可能无法添加 `<base>` 元素，这可能是因为它们没有访问 `<head>` 或 `index.html` 的权限。

Those developers may still use HTML5 URLs by taking the following two steps:

它们仍然可以使用 HTML 5 格式的 URL，但要采取如下步骤进行补救：

1. Provide the router with an appropriate `APP_BASE_HREF` value.

   用适当的[APP_BASE_HREF][]值提供（provide）路由器。

1. Use root URLs (URLs with an `authority`) for all web resources: CSS, images, scripts, and template HTML files.

   对所有 Web 资源（CSS、图片、脚本和模板 HTML 文件）使用根 URL（高优先度 URL）。

* The `<base href>` `path` should end with a "/", as browsers ignore characters in the `path` that follow the right-most "/".

   `<base href>` 的 `path` 应该用 "/" 结尾，浏览器会忽略 `path` 中最右边的 "/" 后面的字符。

* If the `<base href>` includes a `query` part, the `query` is only used if the `path` of a link in the page is empty and has no `query`.
This means that a `query` in the `<base href>` is only included when using `HashLocationStrategy`.

   如果 `<base href>` 包含 `query` 部分，则只有页内链接的 `path` 部分为空并且没有 `query` 时，才会使用这里的 `query`。
   这意味着 `<base href>` 中的 `query` 部分只有在使用 `HashLocationStrategy` 策略时才有用。

* If a link in the page is a root URL (has an `authority`), the `<base href>` is not used. In this way, an `APP_BASE_HREF` with an authority will cause all links created by Angular to ignore the `<base href>` value.

   如果页内链接是根 URL（高优先度 URL），则 `<base href>` 不会使用。在这种方式下，`APP_BASE_HREF` 的优先度将会导致所有由 Angular 创建的链接忽略 `<base href>`。

* A fragment in the `<base href>` is _never_ persisted.

   `<base href>` 中的片段（#后面的部分）*永远不会*被使用。

For more complete information on how `<base href>` is used to construct target URIs, see the [RFC](https://tools.ietf.org/html/rfc3986#section-5.2.2) section on transforming references.

   对所有 Web 资源使用绝对地址：CSS、图片、脚本、模板 HTML。

{@a hashlocationstrategy}

### `HashLocationStrategy`

You can use `HashLocationStrategy` by providing the `useHash: true` in an object as the second argument of the `RouterModule.forRoot()` in the `AppModule`.

<<<<<<< HEAD
你可以在根模块的 `RouterModule.forRoot()` 的第二个参数中传入一个带有 `useHash: true` 的对象，以回到基于 `HashLocationStrategy` 的传统方式。

<code-example path="router/src/app/app.module.6.ts" header="src/app/app.module.ts (hash URL strategy)"></code-example>

## Router Reference

## 路由器参考手册

The following sections highlight some core router concepts.

下面的部分重点介绍了一些路由器的核心概念。

{@a basics-router-imports}

### Router imports

### 路由器导入

The Angular Router is an optional service that presents a particular component view for a given URL.
It is not part of the Angular core and thus is in its own library package, `@angular/router`.

Angular 的 Router 是一个可选服务，它为指定的 URL 提供特定的组件视图。它不是 Angular 核心的一部分，因此它位于自己的包 `@angular/router` 中。

Import what you need from it as you would from any other Angular package.

从任何其它的 Angular 包中导入你需要的东西。

<code-example path="router/src/app/app.module.1.ts" header="src/app/app.module.ts (import)" region="import-router"></code-example>

<div class="alert is-helpful">

For more on browser URL styles, see [`LocationStrategy` and browser URL styles](#browser-url-styles).

关于浏览器 URL 风格的更多信息，请参阅 [`LocationStrategy` 和浏览器 URL 风格](#browser-url-styles)。

</div>

{@a basics-config}

### Configuration

### 配置

A routed Angular application has one singleton instance of the `Router` service.
When the browser's URL changes, that router looks for a corresponding `Route` from which it can determine the component to display.

带路由的 Angular 应用中有一个 `Router` 服务的单例实例。当浏览器的 URL 发生变化时，该路由器会查找相应的 `Route`，以便根据它确定要显示的组件。

A router has no routes until you configure it.
The following example creates five route definitions, configures the router via the `RouterModule.forRoot()` method, and adds the result to the `AppModule`'s `imports` array.

在配置之前，路由器没有任何路由。下面的例子创建了五个路由定义，通过 `RouterModule.forRoot()` 方法配置路由器，并把结果添加到 `AppModule` 的 `imports` 数组中。

<code-example path="router/src/app/app.module.0.ts" header="src/app/app.module.ts (excerpt)"></code-example>

{@a example-config}

The `appRoutes` array of routes describes how to navigate.
Pass it to the `RouterModule.forRoot()` method in the module `imports` to configure the router.

`appRoutes` 路由数组描述了如何导航。把它传给模块的 `imports` 数组中的 `RouterModule.forRoot()` 方法来配置路由器。

Each `Route` maps a URL `path` to a component.
There are no leading slashes in the path.
The router parses and builds the final URL for you, which allows you to use both relative and absolute paths when navigating between application views.

每个 `Route` 都会把一个 URL `path` 映射到一个组件。路径中没有前导斜杠。路由器会为你解析并构建最终的 URL，这样你就可以在应用视图中导航时使用相对路径和绝对路径了。

The `:id` in the second route is a token for a route parameter.
In a URL such as `/hero/42`, "42" is the value of the `id` parameter.
The corresponding `HeroDetailComponent` uses that value to find and present the hero whose `id` is 42.

第二个路由中的 `:id` 是路由参数的令牌。在像 `/hero/42` 这样的 URL 中，“42”是 `id` 参数的值。相应的 `HeroDetailComponent` 用这个值来查找并显示 `id` 为 42 的英雄。

The `data` property in the third route is a place to store arbitrary data associated with
this specific route.
The data property is accessible within each activated route. Use it to store items such as page titles, breadcrumb text, and other read-only, static data.
You can use the [resolve guard](guide/router-tutorial-toh#resolve-guard) to retrieve dynamic data.

第三个路由中的 `data` 属性是存放与该特定路由关联的任意数据的地方。每个激活的路由都可以访问 `data` 属性。可以用它来存储页面标题，面包屑文本和其它只读静态数据等项目。你可以尝试使用[解析器守卫](guide/router-tutorial-toh#resolve-guard)来检索动态数据。

The empty path in the fourth route represents the default path for the application&mdash;the place to go when the path in the URL is empty, as it typically is at the start.
This default route redirects to the route for the `/heroes` URL and, therefore, displays the `HeroesListComponent`.

第四个路由中的空路径表示该应用的默认路径 - 当 URL 中的路径为空时通常要去的地方，就像它在刚进来时一样。这个默认路由重定向到了 `/heroes` 这个 URL 的路由，因此会显示 `HeroesListComponent`。

If you need to see what events are happening during the navigation lifecycle, there is the `enableTracing` option as part of the router's default configuration.
This outputs each router event that took place during each navigation lifecycle to the browser console.
Use `enableTracing` only for debugging purposes.
You set the `enableTracing: true` option in the object passed as the second argument to the `RouterModule.forRoot()` method.

如果你需要查看导航生命周期中发生了什么事件，可以把 `enableTracing` 选项作为路由器默认配置的一部分。这会把每个导航生命周期中发生的每个路由器事件都输出到浏览器控制台中。`enableTracing` 只会用于调试目的。你可以把 `enableTracing: true` 选项作为第二个参数传给 `RouterModule.forRoot()` 方法。

{@a basics-router-outlet}

### Router outlet

### 路由出口

The `RouterOutlet` is a directive from the router library that is used like a component.
It acts as a placeholder that marks the spot in the template where the router should
display the components for that outlet.

`RouterOutlet` 是一个来自路由器库的指令，虽然它的用法像组件一样。它充当占位符，用于在模板中标记出路由器应该显示把该组件显示在那个出口的位置。

<code-example language="html">
  &lt;router-outlet>&lt;/router-outlet>
  &lt;!-- Routed components go here -->

</code-example>

Given the configuration above, when the browser URL for this application becomes `/heroes`, the router matches that URL to the route path `/heroes` and displays the `HeroListComponent` as a sibling element to the `RouterOutlet` that you've placed in the host component's template.

对于上面的配置，当这个应用的浏览器 URL 变为 `/heroes` 时，路由器就会把这个 URL 与路由路径 `/heroes` 匹配，并把 `HeroListComponent` 作为兄弟元素显示在宿主组件模板中的 `RouterOutlet` 下方。

{@a basics-router-links}

{@a router-link}

### Router links

### 路由链接

To navigate as a result of some user action such as the click of an anchor tag, use `RouterLink`.

要想通过某些用户操作（比如单击一下 a 标签）进行导航，请使用 `RouterLink`。

Consider the following template:

考虑下面的模板：

<code-example path="router/src/app/app.component.1.html" header="src/app/app.component.html"></code-example>

The `RouterLink` directives on the anchor tags give the router control over those elements.
The navigation paths are fixed, so you can assign a string to the `routerLink` (a "one-time" binding).

a 标签上的 `RouterLink` 指令让路由器可以控制这些元素。导航路径是固定的，所以你可以给 `routerLink` 赋值一个字符串（“一次性”绑定）。

Had the navigation path been more dynamic, you could have bound to a template expression that returned an array of route link parameters; that is, the [link parameters array](guide/router#link-parameters-array).
The router resolves that array into a complete URL.

如果导航路径更加动态，你可以给它绑定到一个模板表达式，该表达式要返回一个[链接参数数组](guide/router#link-parameters-array)。路由器会把该数组解析成一个完整的 URL。

{@a router-link-active}

### Active router links

### 活动路由链路

The `RouterLinkActive` directive toggles CSS classes for active `RouterLink` bindings based on the current `RouterState`.

`RouterLinkActive` 指令会根据当前的 `RouterState` 切换活动 `RouterLink` 上所绑定的 CSS 类。

On each anchor tag, you see a [property binding](guide/property-binding) to the `RouterLinkActive` directive that looks like `routerLinkActive="..."`.

在每个 a 标签上，你会看到一个到 `RouterLinkActive` 指令的[属性绑定](guide/property-binding)，就像 `routerLinkActive="..."`。

The template expression to the right of the equal sign, `=`, contains a space-delimited string of CSS classes that the Router adds when this link is active (and removes when the link is inactive).
You set the `RouterLinkActive` directive to a string of classes such as `[routerLinkActive]="'active fluffy'"` or bind it to a component property that returns such a string.

等号 `=` 右侧的模板表达式，包含一个以空格分隔的 CSS 类字符串，当这个链接处于活动状态时，路由器就会加上这些字符串（并在非活动状态时删除）。你可以把 `RouterLinkActive` 指令设置成一串类的字符串，比如 `[routerLinkActive]="'active fluffy'"`，也可以把它绑定到一个返回这样一个字符串的组件属性上。

Active route links cascade down through each level of the route tree, so parent and child router links can be active at the same time.
To override this behavior, you can bind to the `[routerLinkActiveOptions]` input binding with the `{ exact: true }` expression. By using `{ exact: true }`, a given `RouterLink` will only be active if its URL is an exact match to the current URL.

活动路由链接会级联到路由树的每个级别，这样父路由和子路由链接就可以同时处于活动状态。要覆盖这种行为，你可以用 `{ exact: true }` 表达式绑定到 `[routerLinkActiveOptions]` 输入绑定。使用 `{ exact: true }` 之后，给定的 `RouterLink` 只有在 URL 与当前 URL 完全匹配时才会激活。

{@a basics-router-state}

### Router state

### 路由器状态

After the end of each successful navigation lifecycle, the router builds a tree of `ActivatedRoute` objects that make up the current state of the router. You can access the current `RouterState` from anywhere in the application using the `Router` service and the `routerState` property.

每个成功的导航生命周期结束后，路由器都会构建一个 `ActivatedRoute` 对象树，它构成了路由器的当前状态。你可以从任何地方使用应用的 `Router` 服务和 `routerState` 属性来访问当前的 `RouterState`。

Each `ActivatedRoute` in the `RouterState` provides methods to traverse up and down the route tree to get information from parent, child and sibling routes.

`RouterState` 中的每个 `ActivatedRoute` 都提供了向上或向下遍历路由树的方法，用于从父路由、子路由和兄弟路由中获取信息。

{@a activated-route}

### Activated route

### 激活路由

The route path and parameters are available through an injected router service called the [ActivatedRoute](api/router/ActivatedRoute).
It has a great deal of useful information including:

路由的路径和参数可以通过注入名为 [ActivatedRoute](api/router/ActivatedRoute) 的路由服务获得。它提供了大量有用的信息，包括：

<table>
  <tr>
    <th>

      Property

      属性

    </th>

<th>

  Description

  说明

</th>

  </tr>

  <tr>
    <td>
      <code>url</code>
    </td>
    <td>

An `Observable` of the route path(s), represented as an array of strings for each part of the route path.

一个路由路径的 `Observable`，是一个由路由路径的各个部分组成的字符串数组。

</td>

  </tr>

  <tr>
    <td>
      <code>data</code>
    </td>
    <td>

An `Observable` that contains the `data` object provided for the route.
Also contains any resolved values from the [resolve guard](guide/router-tutorial-toh#resolve-guard).

包含提供给当前路由的 `data` 对象的 `Observable`。
也包含任何由[解析守卫](guide/router-tutorial-toh#resolve-guard)解析出的值。

</td>

  </tr>

  <tr>
    <td>
      <code>paramMap</code>
    </td>
    <td>

An `Observable` that contains a [map](api/router/ParamMap) of the required and [optional parameters](guide/router-tutorial-toh#optional-route-parameters) specific to the route.
The map supports retrieving single and multiple values from the same parameter.

一个包含该路由的必要参数和[可选参数](guide/router-tutorial-toh#optional-route-parameters) [map](api/router/ParamMap) 的 `Observable`。
这个 map 支持从同一个参数中获得单个或多个值。

</td>

  </tr>

  <tr>
    <td>
      <code>queryParamMap</code>
    </td>
    <td>

An `Observable` that contains a [map](api/router/ParamMap) of the [query parameters](guide/router-tutorial-toh#query-parameters) available to all routes.
The map supports retrieving single and multiple values from the query parameter.

一个包含适用于所有路由的[查询参数](guide/router-tutorial-toh#query-parameters) [map](api/router/ParamMap) 的 `Observable`。
这个 map 支持从同一个查询参数中获得单个或多个值。

</td>

  </tr>

  <tr>
    <td>
      <code>fragment</code>
    </td>
    <td>

An `Observable` of the URL [fragment](guide/router-tutorial-toh#fragment) available to all routes.

一个适用于所有路由的 URL [片段](guide/router-tutorial-toh#fragment)的 `Observable`。

</td>

  </tr>

  <tr>
    <td>
      <code>outlet</code>
    </td>
    <td>

The name of the `RouterOutlet` used to render the route.
For an unnamed outlet, the outlet name is primary.

用来渲染该路由的 `RouterOutlet` 的名字。
对于无名出口，这个出口的名字是 `primary`。

</td>

  </tr>

  <tr>
    <td>
      <code>routeConfig</code>
    </td>
    <td>

The route configuration used for the route that contains the origin path.

包含原始路径的那个路由的配置信息。

</td>

  </tr>

<tr>
<td>
  <code>parent</code>
</td>
<td>

The route's parent `ActivatedRoute` when this route is a [child route](guide/router-tutorial-toh#child-routing-component).

当该路由是[子路由](guide/router-tutorial-toh#child-routing-component)时，表示该路由的父级 `ActivatedRoute`。

</td>

  </tr>

  <tr>
    <td>
      <code>firstChild</code>
    </td>
    <td>

Contains the first `ActivatedRoute` in the list of this route's child routes.

包含该路由的子路由列表中的第一个 `ActivatedRoute`。

</td>

  </tr>

  <tr>
    <td>
      <code>children</code>
    </td>
    <td>

Contains all the [child routes](guide/router-tutorial-toh#child-routing-component) activated under the current route.

包含当前路由下所有激活的[子路由](guide/router-tutorial-toh#child-routing-component)。

</td>

  </tr>
</table>

<div class="alert is-helpful">

Two older properties are still available, however, their replacements are preferable as they may be deprecated in a future Angular version.

还有两个较旧的属性，但更推荐使用它们的替代品，因为它们可能会在以后的 Angular 版本中弃用。

* `params`: An `Observable` that contains the required and [optional parameters](guide/router-tutorial-toh#optional-route-parameters) specific to the route. Use `paramMap` instead.

  `params` ：一个 `Observable`，它包含专属于该路由的必要参数和[可选参数](guide/router-tutorial-toh#optional-route-parameters)。请改用 `paramMap`。

* `queryParams`: An `Observable` that contains the [query parameters](guide/router-tutorial-toh#query-parameters) available to all routes.
  Use `queryParamMap` instead.

  `queryParams`：一个包含可用于所有路由的[查询参数](guide/router-tutorial-toh#query-parameters)的 `Observable`。请改用 `queryParamMap`。

</div>

### Router events

### 路由器事件

During each navigation, the `Router` emits navigation events through the `Router.events` property.
These events range from when the navigation starts and ends to many points in between. The full list of navigation events is displayed in the table below.

`Router` 在每次导航过程中都会通过 `Router.events` 属性发出导航事件。这些事件的范围贯穿从导航开始和结束之间的多个时间点。导航事件的完整列表如下表所示。

<table>
  <tr>
    <th>

      Router Event

      路由事件

    </th>

<th>

  Description

  说明

</th>

  </tr>

  <tr>
    <td>
      <code>NavigationStart</code>
    </td>
    <td>

  An [event](api/router/NavigationStart) triggered when navigation starts.

  导航开始时触发的[事件](api/router/NavigationStart)。

</td>

  </tr>

  <tr>
    <td>
      <code>RouteConfigLoadStart</code>
    </td>
    <td>

  An [event](api/router/RouteConfigLoadStart) triggered before the `Router`
  [lazy loads](guide/router-tutorial-toh#asynchronous-routing) a route configuration.

  在 `Router` [惰性加载](guide/router-tutorial-toh#asynchronous-routing)路由配置之前触发的[事件](api/router/RouteConfigLoadStart)。

</td>

  </tr>

  <tr>
    <td>
      <code>RouteConfigLoadEnd</code>
    </td>
    <td>

  An [event](api/router/RouteConfigLoadEnd) triggered after a route has been lazy loaded.

  在某个路由已经惰性加载完毕时触发的[事件](api/router/RouteConfigLoadEnd)。

</td>

  </tr>

  <tr>
    <td>
      <code>RoutesRecognized</code>
    </td>
    <td>

  An [event](api/router/RoutesRecognized) triggered when the Router parses the URL and the routes are recognized.

  当路由器解析了 URL，而且路由已经识别完毕时触发的[事件](api/router/RoutesRecognized)。

</td>

  </tr>

  <tr>
    <td>
      <code>GuardsCheckStart</code>
    </td>
    <td>

  An [event](api/router/GuardsCheckStart) triggered when the Router begins the Guards phase of routing.

  当路由器开始进入路由守卫阶段时触发的[事件](api/router/GuardsCheckStart)。

</td>

  </tr>

  <tr>
    <td>
      <code>ChildActivationStart</code>
    </td>
    <td>

  An [event](api/router/ChildActivationStart) triggered when the Router begins activating a route's children.

  当路由器开始激活某路由的子路由时触发的[事件](api/router/ChildActivationStart)。

</td>

  </tr>

  <tr>
    <td>
      <code>ActivationStart</code>
    </td>
    <td>

  An [event](api/router/ActivationStart) triggered when the Router begins activating a route.

  当路由器开始激活某个路由时触发的[事件](api/router/ActivationStart)。

</td>

  </tr>

  <tr>
    <td>
      <code>GuardsCheckEnd</code>
    </td>
    <td>

  An [event](api/router/GuardsCheckEnd) triggered when the Router finishes the Guards phase of routing successfully.

  当路由器成功结束了路由守卫阶段时触发的[事件](api/router/GuardsCheckEnd)。

</td>

  </tr>

  <tr>
    <td>
      <code>ResolveStart</code>
    </td>
    <td>

  An [event](api/router/ResolveStart) triggered when the Router begins the Resolve phase of routing.

  当路由器开始路由解析阶段时触发的[事件](api/router/ResolveStart)。

</td>

  </tr>

  <tr>
    <td>
      <code>ResolveEnd</code>
    </td>
    <td>

  An [event](api/router/ResolveEnd) triggered when the Router finishes the Resolve phase of routing successfuly.

  当路由器的路由解析阶段成功完成时触发的[事件](api/router/ResolveEnd)。

</td>

  </tr>

  <tr>
    <td>
      <code>ChildActivationEnd</code>
    </td>
    <td>

  An [event](api/router/ChildActivationEnd) triggered when the Router finishes activating a route's children.

  当路由器成功激活某路由的子路由时触发的[事件](api/router/ChildActivationEnd)。

</td>

  </tr>

  <tr>
    <td>
      <code>ActivationEnd</code>
    </td>
    <td>

  An [event](api/router/ActivationStart) triggered when the Router finishes activating a route.

  当路由器成功激活了某个路由时触发的[事件](api/router/ActivationStart)。

</td>

  </tr>

  <tr>
    <td>
      <code>NavigationEnd</code>
    </td>
    <td>

  An [event](api/router/NavigationEnd) triggered when navigation ends successfully.

  当导航成功结束时触发的[事件](api/router/NavigationEnd)。

</td>

  </tr>

  <tr>
    <td>
      <code>NavigationCancel</code>
    </td>
    <td>

  An [event](api/router/NavigationCancel) triggered when navigation is canceled.
  This can happen when a [Route Guard](guide/router-tutorial-toh#guards) returns false during navigation,
  or redirects by returning a `UrlTree`.

  当导航被取消时触发的[事件](api/router/NavigationCancel)。
  这可能在导航期间某个[路由守卫](guide/router-tutorial-toh#guards)返回了 false 或返回了 `UrlTree` 以进行重定向时发生。

</td>

  </tr>

  <tr>
    <td>
      <code>NavigationError</code>
    </td>
    <td>

  An [event](api/router/NavigationError) triggered when navigation fails due to an unexpected error.

  当导航由于非预期的错误而失败时触发的[事件](api/router/NavigationError)。

</td>

  </tr>

  <tr>
    <td>
      <code>Scroll</code>
    </td>
    <td>

  An [event](api/router/Scroll) that represents a scrolling event.

  用来表示滚动的[事件](api/router/Scroll)。

</td>

  </tr>
</table>

When you enable the `enableTracing` option, Angular logs these events to the console.
For an example of filtering router navigation events, see the [router section](guide/observables-in-angular#router) of the [Observables in Angular](guide/observables-in-angular) guide.

当启用了 `enableTracing` 选项时，Angular 会把这些事件都记录到控制台。关于筛选路由器导航事件的范例，请参阅 [Angular 中的 Observables](guide/observables-in-angular) 一章的[路由器部分](guide/observables-in-angular#router)。

### Router terminology

### 路由器术语

Here are the key `Router` terms and their meanings:

这里是一些关键的 `Router` 术语及其含义：

<table>

  <tr>

<th>

  Router Part

  路由器部件

</th>

<th>

  Meaning

  含义

</th>

  </tr>

  <tr>

<td>
  <code>Router</code>
</td>

<td>

  Displays the application component for the active URL.
  Manages navigation from one component to the next.

  为活动 URL 显示应用中的组件。
  管理从一个组件到另一个的导航。

</td>

  </tr>

  <tr>

<td>
  <code>RouterModule</code>
</td>

<td>

  A separate NgModule that provides the necessary service providers
  and directives for navigating through application views.

  一个单独的 NgModule，它提供了一些必要的服务提供者和一些用于在应用视图间导航的指令。

</td>

  </tr>

  <tr>

<td>
  <code>Routes</code>
</td>

<td>

  Defines an array of Routes, each mapping a URL path to a component.

  定义一个路由数组，每一个条目都会把一个 URL 路径映射到组件。

</td>

  </tr>

  <tr>

<td>
  <code>Route</code>
</td>

<td>

  Defines how the router should navigate to a component based on a URL pattern.
  Most routes consist of a path and a component type.

  定义路由器如何基于一个 URL 模式导航到某个组件。
  大部分路由都由一个路径和一个组件类组成。

</td>

  </tr>

  <tr>

<td>
  <code>RouterOutlet</code>
</td>

<td>

  The directive (<code>&lt;router-outlet></code>) that marks where the router displays a view.

  该指令 (<code>&lt;router-outlet></code>) 用于指出路由器应该把视图显示在哪里。

</td>

  </tr>

  <tr>

<td>
  <code>RouterLink</code>
</td>

<td>

  The directive for binding a clickable HTML element to a route. Clicking an element with a <code>routerLink</code> directive that is bound to a <i>string</i> or a <i>link parameters array</i> triggers a navigation.

  用于将可点击的 HTML 元素绑定到某个路由的指令。单击带有 <code>routerLink</code> 指令且绑定到<i>字符串</i>或<i>链接参数数组</i>的元素，将触发导航。

</td>

  </tr>

  <tr>

<td>
  <code>RouterLinkActive</code>
</td>

<td>

  The directive for adding/removing classes from an HTML element when an associated <code>routerLink</code> contained on or inside the element becomes active/inactive.

  该指令会在元素上或元素内包含的相关 <code>routerLink</code> 处于活动/非活动状态时，从 HTML 元素上添加/移除类。

</td>

  </tr>

  <tr>

<td>
  <code>ActivatedRoute</code>
</td>

<td>

  A service that is provided to each route component that contains route specific information such as route parameters, static data, resolve data, global query params, and the global fragment.

  一个提供给每个路由组件的服务，其中包含当前路由专属的信息，例如路由参数、静态数据、解析数据、全局查询参数和全局片段。

</td>

  </tr>

  <tr>

<td>
  <code>RouterState</code>
</td>

<td>

  The current state of the router including a tree of the currently activated routes together with convenience methods for traversing the route tree.

  路由器的当前状态，包括一棵当前激活路由的树以及遍历这棵路由树的便捷方法。

</td>

  </tr>

  <tr>

<td>

  <b><i>Link parameters array</i></b>

  <b><i>链接参数数组</i></b>

</td>

<td>

  An array that the router interprets as a routing instruction.
  You can bind that array to a <code>RouterLink</code> or pass the array as an argument to the <code>Router.navigate</code> method.

  一个由路由器将其解释为路由指南的数组。你可以将该数组绑定到 <code>RouterLink</code> 或将该数组作为参数传给 <code> Router.navigate</code> 方法。

</td>

  </tr>

  <tr>

<td>

  <b><i>Routing component</i></b>

  <b><i>路由组件</i></b>

</td>

<td>

  An Angular component with a <code>RouterOutlet</code> that displays views based on router navigations.

  一个带有 <code>RouterOutlet</code> 的 Angular 组件，可基于路由器的导航来显示视图。

</td>

  </tr>

</table>
=======
<code-example path="router/src/app/app.module.6.ts" header="src/app/app.module.ts (hash URL strategy)"></code-example>
>>>>>>> 2dd95642
<|MERGE_RESOLUTION|>--- conflicted
+++ resolved
@@ -1,49 +1,10 @@
 # Common Routing Tasks
 
-<<<<<<< HEAD
-# 应用内导航：路由到视图
-
-In a single-page app, you change what the user sees by showing or hiding portions of the display that correspond to particular components, rather than going out to the server to get a new page.
-As users perform application tasks, they need to move between the different [views](guide/glossary#view "Definition of view") that you have defined.
-
-在单页面应用中，你可以通过显示或隐藏特定组件的显示部分来改变用户能看到的内容，而不用去服务器获取新页面。当用户执行应用任务时，他们要在你预定义的不同[视图](guide/glossary#view "视图的定义")之间移动。要想在应用的单个页面中实现这种导航，你可以使用 Angular 的**`Router`**（路由器）。
-
-To handle the navigation from one [view](guide/glossary#view) to the next, you use the Angular **`Router`**.
-The **`Router`** enables navigation by interpreting a browser URL as an instruction to change the view.
-
-为了处理从一个[视图](guide/glossary#view)到下一个视图之间的导航，你可以使用 Angular 的*路由器*。路由器会把浏览器 URL 解释成改变视图的操作指南，以完成导航。
-
-To explore a sample app featuring the router's primary features, see the <live-example></live-example>.
-
-要探索一个具备路由器主要功能的范例应用，请参阅<live-example></live-example>。
-
-## Prerequisites
-
-## 先决条件
-
-Before creating a route, you should be familiar with the following:
-
-在创建路由之前，你应该熟悉以下内容：
-
-* [Basics of components](guide/architecture-components)
-
-  [组件的基础知识](guide/architecture-components)
-
-* [Basics of templates](guide/glossary#template)
-
-  [模板的基础知识](guide/glossary#template)
-
-* An Angular app&mdash;you can generate a basic Angular app using the [Angular CLI](cli).
-
-  一个 Angular 应用，你可以使用 [Angular CLI](cli) 生成一个基本的 Angular 应用。
-
-For an introduction to Angular with a ready-made app, see [Getting Started](start).
-For a more in-depth experience of building an Angular app, see the [Tour of Heroes](tutorial) tutorial. Both guide you through using component classes and templates.
-=======
+# 常见路由任务
+
 This topic describes how to implement many of the common tasks associated with adding the Angular router to your application.
->>>>>>> 2dd95642
-
-关于这个现成应用的 Angular 简介，请参阅[快速上手](start)。关于构建 Angular 应用的更深入体验，请参阅[英雄之旅](tutorial)教程。两者都会指导你使用组件类和模板。
+
+本主题讲述当把 Angular 路由器添加到应用中时，如何实现多种常见路由任务。
 
 {@a basics}
 ## Generate an app with routing enabled
@@ -874,112 +835,78 @@
 
 You can use `HashLocationStrategy` by providing the `useHash: true` in an object as the second argument of the `RouterModule.forRoot()` in the `AppModule`.
 
-<<<<<<< HEAD
 你可以在根模块的 `RouterModule.forRoot()` 的第二个参数中传入一个带有 `useHash: true` 的对象，以回到基于 `HashLocationStrategy` 的传统方式。
 
 <code-example path="router/src/app/app.module.6.ts" header="src/app/app.module.ts (hash URL strategy)"></code-example>
 
 ## Router Reference
 
-## 路由器参考手册
-
 The following sections highlight some core router concepts.
 
-下面的部分重点介绍了一些路由器的核心概念。
-
 {@a basics-router-imports}
 
 ### Router imports
-
-### 路由器导入
 
 The Angular Router is an optional service that presents a particular component view for a given URL.
 It is not part of the Angular core and thus is in its own library package, `@angular/router`.
 
-Angular 的 Router 是一个可选服务，它为指定的 URL 提供特定的组件视图。它不是 Angular 核心的一部分，因此它位于自己的包 `@angular/router` 中。
-
 Import what you need from it as you would from any other Angular package.
 
-从任何其它的 Angular 包中导入你需要的东西。
-
 <code-example path="router/src/app/app.module.1.ts" header="src/app/app.module.ts (import)" region="import-router"></code-example>
 
+
 <div class="alert is-helpful">
 
 For more on browser URL styles, see [`LocationStrategy` and browser URL styles](#browser-url-styles).
 
-关于浏览器 URL 风格的更多信息，请参阅 [`LocationStrategy` 和浏览器 URL 风格](#browser-url-styles)。
-
 </div>
 
 {@a basics-config}
 
 ### Configuration
-
-### 配置
 
 A routed Angular application has one singleton instance of the `Router` service.
 When the browser's URL changes, that router looks for a corresponding `Route` from which it can determine the component to display.
 
-带路由的 Angular 应用中有一个 `Router` 服务的单例实例。当浏览器的 URL 发生变化时，该路由器会查找相应的 `Route`，以便根据它确定要显示的组件。
-
 A router has no routes until you configure it.
 The following example creates five route definitions, configures the router via the `RouterModule.forRoot()` method, and adds the result to the `AppModule`'s `imports` array.
 
-在配置之前，路由器没有任何路由。下面的例子创建了五个路由定义，通过 `RouterModule.forRoot()` 方法配置路由器，并把结果添加到 `AppModule` 的 `imports` 数组中。
-
 <code-example path="router/src/app/app.module.0.ts" header="src/app/app.module.ts (excerpt)"></code-example>
 
 {@a example-config}
 
 The `appRoutes` array of routes describes how to navigate.
 Pass it to the `RouterModule.forRoot()` method in the module `imports` to configure the router.
-
-`appRoutes` 路由数组描述了如何导航。把它传给模块的 `imports` 数组中的 `RouterModule.forRoot()` 方法来配置路由器。
 
 Each `Route` maps a URL `path` to a component.
 There are no leading slashes in the path.
 The router parses and builds the final URL for you, which allows you to use both relative and absolute paths when navigating between application views.
 
-每个 `Route` 都会把一个 URL `path` 映射到一个组件。路径中没有前导斜杠。路由器会为你解析并构建最终的 URL，这样你就可以在应用视图中导航时使用相对路径和绝对路径了。
-
 The `:id` in the second route is a token for a route parameter.
 In a URL such as `/hero/42`, "42" is the value of the `id` parameter.
 The corresponding `HeroDetailComponent` uses that value to find and present the hero whose `id` is 42.
-
-第二个路由中的 `:id` 是路由参数的令牌。在像 `/hero/42` 这样的 URL 中，“42”是 `id` 参数的值。相应的 `HeroDetailComponent` 用这个值来查找并显示 `id` 为 42 的英雄。
 
 The `data` property in the third route is a place to store arbitrary data associated with
 this specific route.
 The data property is accessible within each activated route. Use it to store items such as page titles, breadcrumb text, and other read-only, static data.
 You can use the [resolve guard](guide/router-tutorial-toh#resolve-guard) to retrieve dynamic data.
 
-第三个路由中的 `data` 属性是存放与该特定路由关联的任意数据的地方。每个激活的路由都可以访问 `data` 属性。可以用它来存储页面标题，面包屑文本和其它只读静态数据等项目。你可以尝试使用[解析器守卫](guide/router-tutorial-toh#resolve-guard)来检索动态数据。
-
 The empty path in the fourth route represents the default path for the application&mdash;the place to go when the path in the URL is empty, as it typically is at the start.
 This default route redirects to the route for the `/heroes` URL and, therefore, displays the `HeroesListComponent`.
-
-第四个路由中的空路径表示该应用的默认路径 - 当 URL 中的路径为空时通常要去的地方，就像它在刚进来时一样。这个默认路由重定向到了 `/heroes` 这个 URL 的路由，因此会显示 `HeroesListComponent`。
 
 If you need to see what events are happening during the navigation lifecycle, there is the `enableTracing` option as part of the router's default configuration.
 This outputs each router event that took place during each navigation lifecycle to the browser console.
 Use `enableTracing` only for debugging purposes.
 You set the `enableTracing: true` option in the object passed as the second argument to the `RouterModule.forRoot()` method.
 
-如果你需要查看导航生命周期中发生了什么事件，可以把 `enableTracing` 选项作为路由器默认配置的一部分。这会把每个导航生命周期中发生的每个路由器事件都输出到浏览器控制台中。`enableTracing` 只会用于调试目的。你可以把 `enableTracing: true` 选项作为第二个参数传给 `RouterModule.forRoot()` 方法。
-
 {@a basics-router-outlet}
 
 ### Router outlet
-
-### 路由出口
 
 The `RouterOutlet` is a directive from the router library that is used like a component.
 It acts as a placeholder that marks the spot in the template where the router should
 display the components for that outlet.
 
-`RouterOutlet` 是一个来自路由器库的指令，虽然它的用法像组件一样。它充当占位符，用于在模板中标记出路由器应该显示把该组件显示在那个出口的位置。
-
 <code-example language="html">
   &lt;router-outlet>&lt;/router-outlet>
   &lt;!-- Routed components go here -->
@@ -988,103 +915,62 @@
 
 Given the configuration above, when the browser URL for this application becomes `/heroes`, the router matches that URL to the route path `/heroes` and displays the `HeroListComponent` as a sibling element to the `RouterOutlet` that you've placed in the host component's template.
 
-对于上面的配置，当这个应用的浏览器 URL 变为 `/heroes` 时，路由器就会把这个 URL 与路由路径 `/heroes` 匹配，并把 `HeroListComponent` 作为兄弟元素显示在宿主组件模板中的 `RouterOutlet` 下方。
-
 {@a basics-router-links}
 
 {@a router-link}
 
 ### Router links
 
-### 路由链接
-
 To navigate as a result of some user action such as the click of an anchor tag, use `RouterLink`.
 
-要想通过某些用户操作（比如单击一下 a 标签）进行导航，请使用 `RouterLink`。
-
 Consider the following template:
-
-考虑下面的模板：
 
 <code-example path="router/src/app/app.component.1.html" header="src/app/app.component.html"></code-example>
 
 The `RouterLink` directives on the anchor tags give the router control over those elements.
 The navigation paths are fixed, so you can assign a string to the `routerLink` (a "one-time" binding).
 
-a 标签上的 `RouterLink` 指令让路由器可以控制这些元素。导航路径是固定的，所以你可以给 `routerLink` 赋值一个字符串（“一次性”绑定）。
-
 Had the navigation path been more dynamic, you could have bound to a template expression that returned an array of route link parameters; that is, the [link parameters array](guide/router#link-parameters-array).
 The router resolves that array into a complete URL.
 
-如果导航路径更加动态，你可以给它绑定到一个模板表达式，该表达式要返回一个[链接参数数组](guide/router#link-parameters-array)。路由器会把该数组解析成一个完整的 URL。
-
 {@a router-link-active}
 
 ### Active router links
 
-### 活动路由链路
-
 The `RouterLinkActive` directive toggles CSS classes for active `RouterLink` bindings based on the current `RouterState`.
 
-`RouterLinkActive` 指令会根据当前的 `RouterState` 切换活动 `RouterLink` 上所绑定的 CSS 类。
-
 On each anchor tag, you see a [property binding](guide/property-binding) to the `RouterLinkActive` directive that looks like `routerLinkActive="..."`.
-
-在每个 a 标签上，你会看到一个到 `RouterLinkActive` 指令的[属性绑定](guide/property-binding)，就像 `routerLinkActive="..."`。
 
 The template expression to the right of the equal sign, `=`, contains a space-delimited string of CSS classes that the Router adds when this link is active (and removes when the link is inactive).
 You set the `RouterLinkActive` directive to a string of classes such as `[routerLinkActive]="'active fluffy'"` or bind it to a component property that returns such a string.
 
-等号 `=` 右侧的模板表达式，包含一个以空格分隔的 CSS 类字符串，当这个链接处于活动状态时，路由器就会加上这些字符串（并在非活动状态时删除）。你可以把 `RouterLinkActive` 指令设置成一串类的字符串，比如 `[routerLinkActive]="'active fluffy'"`，也可以把它绑定到一个返回这样一个字符串的组件属性上。
-
 Active route links cascade down through each level of the route tree, so parent and child router links can be active at the same time.
 To override this behavior, you can bind to the `[routerLinkActiveOptions]` input binding with the `{ exact: true }` expression. By using `{ exact: true }`, a given `RouterLink` will only be active if its URL is an exact match to the current URL.
 
-活动路由链接会级联到路由树的每个级别，这样父路由和子路由链接就可以同时处于活动状态。要覆盖这种行为，你可以用 `{ exact: true }` 表达式绑定到 `[routerLinkActiveOptions]` 输入绑定。使用 `{ exact: true }` 之后，给定的 `RouterLink` 只有在 URL 与当前 URL 完全匹配时才会激活。
-
 {@a basics-router-state}
 
 ### Router state
 
-### 路由器状态
-
 After the end of each successful navigation lifecycle, the router builds a tree of `ActivatedRoute` objects that make up the current state of the router. You can access the current `RouterState` from anywhere in the application using the `Router` service and the `routerState` property.
 
-每个成功的导航生命周期结束后，路由器都会构建一个 `ActivatedRoute` 对象树，它构成了路由器的当前状态。你可以从任何地方使用应用的 `Router` 服务和 `routerState` 属性来访问当前的 `RouterState`。
-
 Each `ActivatedRoute` in the `RouterState` provides methods to traverse up and down the route tree to get information from parent, child and sibling routes.
 
-`RouterState` 中的每个 `ActivatedRoute` 都提供了向上或向下遍历路由树的方法，用于从父路由、子路由和兄弟路由中获取信息。
-
 {@a activated-route}
 
 ### Activated route
-
-### 激活路由
 
 The route path and parameters are available through an injected router service called the [ActivatedRoute](api/router/ActivatedRoute).
 It has a great deal of useful information including:
 
-路由的路径和参数可以通过注入名为 [ActivatedRoute](api/router/ActivatedRoute) 的路由服务获得。它提供了大量有用的信息，包括：
-
 <table>
   <tr>
     <th>
-
       Property
-
-      属性
-
     </th>
 
-<th>
-
-  Description
-
-  说明
-
-</th>
-
+    <th>
+      Description
+    </th>
   </tr>
 
   <tr>
@@ -1093,12 +979,9 @@
     </td>
     <td>
 
-An `Observable` of the route path(s), represented as an array of strings for each part of the route path.
-
-一个路由路径的 `Observable`，是一个由路由路径的各个部分组成的字符串数组。
-
-</td>
-
+    An `Observable` of the route path(s), represented as an array of strings for each part of the route path.
+
+    </td>
   </tr>
 
   <tr>
@@ -1107,14 +990,10 @@
     </td>
     <td>
 
-An `Observable` that contains the `data` object provided for the route.
-Also contains any resolved values from the [resolve guard](guide/router-tutorial-toh#resolve-guard).
-
-包含提供给当前路由的 `data` 对象的 `Observable`。
-也包含任何由[解析守卫](guide/router-tutorial-toh#resolve-guard)解析出的值。
-
-</td>
-
+    An `Observable` that contains the `data` object provided for the route.
+    Also contains any resolved values from the [resolve guard](guide/router-tutorial-toh#resolve-guard).
+
+    </td>
   </tr>
 
   <tr>
@@ -1123,14 +1002,10 @@
     </td>
     <td>
 
-An `Observable` that contains a [map](api/router/ParamMap) of the required and [optional parameters](guide/router-tutorial-toh#optional-route-parameters) specific to the route.
-The map supports retrieving single and multiple values from the same parameter.
-
-一个包含该路由的必要参数和[可选参数](guide/router-tutorial-toh#optional-route-parameters) [map](api/router/ParamMap) 的 `Observable`。
-这个 map 支持从同一个参数中获得单个或多个值。
-
-</td>
-
+    An `Observable` that contains a [map](api/router/ParamMap) of the required and [optional parameters](guide/router-tutorial-toh#optional-route-parameters) specific to the route.
+    The map supports retrieving single and multiple values from the same parameter.
+
+    </td>
   </tr>
 
   <tr>
@@ -1139,14 +1014,10 @@
     </td>
     <td>
 
-An `Observable` that contains a [map](api/router/ParamMap) of the [query parameters](guide/router-tutorial-toh#query-parameters) available to all routes.
-The map supports retrieving single and multiple values from the query parameter.
-
-一个包含适用于所有路由的[查询参数](guide/router-tutorial-toh#query-parameters) [map](api/router/ParamMap) 的 `Observable`。
-这个 map 支持从同一个查询参数中获得单个或多个值。
-
-</td>
-
+    An `Observable` that contains a [map](api/router/ParamMap) of the [query parameters](guide/router-tutorial-toh#query-parameters) available to all routes.
+    The map supports retrieving single and multiple values from the query parameter.
+
+    </td>
   </tr>
 
   <tr>
@@ -1155,12 +1026,9 @@
     </td>
     <td>
 
-An `Observable` of the URL [fragment](guide/router-tutorial-toh#fragment) available to all routes.
-
-一个适用于所有路由的 URL [片段](guide/router-tutorial-toh#fragment)的 `Observable`。
-
-</td>
-
+    An `Observable` of the URL [fragment](guide/router-tutorial-toh#fragment) available to all routes.
+
+    </td>
   </tr>
 
   <tr>
@@ -1169,14 +1037,10 @@
     </td>
     <td>
 
-The name of the `RouterOutlet` used to render the route.
-For an unnamed outlet, the outlet name is primary.
-
-用来渲染该路由的 `RouterOutlet` 的名字。
-对于无名出口，这个出口的名字是 `primary`。
-
-</td>
-
+    The name of the `RouterOutlet` used to render the route.
+    For an unnamed outlet, the outlet name is primary.
+
+    </td>
   </tr>
 
   <tr>
@@ -1185,26 +1049,20 @@
     </td>
     <td>
 
-The route configuration used for the route that contains the origin path.
-
-包含原始路径的那个路由的配置信息。
-
-</td>
-
-  </tr>
-
-<tr>
-<td>
-  <code>parent</code>
-</td>
-<td>
-
-The route's parent `ActivatedRoute` when this route is a [child route](guide/router-tutorial-toh#child-routing-component).
-
-当该路由是[子路由](guide/router-tutorial-toh#child-routing-component)时，表示该路由的父级 `ActivatedRoute`。
-
-</td>
-
+    The route configuration used for the route that contains the origin path.
+
+    </td>
+  </tr>
+
+    <tr>
+    <td>
+      <code>parent</code>
+    </td>
+    <td>
+
+    The route's parent `ActivatedRoute` when this route is a [child route](guide/router-tutorial-toh#child-routing-component).
+
+    </td>
   </tr>
 
   <tr>
@@ -1213,12 +1071,9 @@
     </td>
     <td>
 
-Contains the first `ActivatedRoute` in the list of this route's child routes.
-
-包含该路由的子路由列表中的第一个 `ActivatedRoute`。
-
-</td>
-
+    Contains the first `ActivatedRoute` in the list of this route's child routes.
+
+    </td>
   </tr>
 
   <tr>
@@ -1227,12 +1082,9 @@
     </td>
     <td>
 
-Contains all the [child routes](guide/router-tutorial-toh#child-routing-component) activated under the current route.
-
-包含当前路由下所有激活的[子路由](guide/router-tutorial-toh#child-routing-component)。
-
-</td>
-
+    Contains all the [child routes](guide/router-tutorial-toh#child-routing-component) activated under the current route.
+
+    </td>
   </tr>
 </table>
 
@@ -1240,46 +1092,27 @@
 
 Two older properties are still available, however, their replacements are preferable as they may be deprecated in a future Angular version.
 
-还有两个较旧的属性，但更推荐使用它们的替代品，因为它们可能会在以后的 Angular 版本中弃用。
-
 * `params`: An `Observable` that contains the required and [optional parameters](guide/router-tutorial-toh#optional-route-parameters) specific to the route. Use `paramMap` instead.
 
-  `params` ：一个 `Observable`，它包含专属于该路由的必要参数和[可选参数](guide/router-tutorial-toh#optional-route-parameters)。请改用 `paramMap`。
-
 * `queryParams`: An `Observable` that contains the [query parameters](guide/router-tutorial-toh#query-parameters) available to all routes.
-  Use `queryParamMap` instead.
-
-  `queryParams`：一个包含可用于所有路由的[查询参数](guide/router-tutorial-toh#query-parameters)的 `Observable`。请改用 `queryParamMap`。
+Use `queryParamMap` instead.
 
 </div>
 
 ### Router events
-
-### 路由器事件
 
 During each navigation, the `Router` emits navigation events through the `Router.events` property.
 These events range from when the navigation starts and ends to many points in between. The full list of navigation events is displayed in the table below.
 
-`Router` 在每次导航过程中都会通过 `Router.events` 属性发出导航事件。这些事件的范围贯穿从导航开始和结束之间的多个时间点。导航事件的完整列表如下表所示。
-
 <table>
   <tr>
     <th>
-
       Router Event
-
-      路由事件
-
     </th>
 
-<th>
-
-  Description
-
-  说明
-
-</th>
-
+    <th>
+      Description
+    </th>
   </tr>
 
   <tr>
@@ -1288,12 +1121,9 @@
     </td>
     <td>
 
-  An [event](api/router/NavigationStart) triggered when navigation starts.
-
-  导航开始时触发的[事件](api/router/NavigationStart)。
-
-</td>
-
+      An [event](api/router/NavigationStart) triggered when navigation starts.
+
+    </td>
   </tr>
 
   <tr>
@@ -1302,13 +1132,10 @@
     </td>
     <td>
 
-  An [event](api/router/RouteConfigLoadStart) triggered before the `Router`
-  [lazy loads](guide/router-tutorial-toh#asynchronous-routing) a route configuration.
-
-  在 `Router` [惰性加载](guide/router-tutorial-toh#asynchronous-routing)路由配置之前触发的[事件](api/router/RouteConfigLoadStart)。
-
-</td>
-
+      An [event](api/router/RouteConfigLoadStart) triggered before the `Router`
+      [lazy loads](guide/router-tutorial-toh#asynchronous-routing) a route configuration.
+
+    </td>
   </tr>
 
   <tr>
@@ -1317,12 +1144,9 @@
     </td>
     <td>
 
-  An [event](api/router/RouteConfigLoadEnd) triggered after a route has been lazy loaded.
-
-  在某个路由已经惰性加载完毕时触发的[事件](api/router/RouteConfigLoadEnd)。
-
-</td>
-
+      An [event](api/router/RouteConfigLoadEnd) triggered after a route has been lazy loaded.
+
+    </td>
   </tr>
 
   <tr>
@@ -1331,12 +1155,9 @@
     </td>
     <td>
 
-  An [event](api/router/RoutesRecognized) triggered when the Router parses the URL and the routes are recognized.
-
-  当路由器解析了 URL，而且路由已经识别完毕时触发的[事件](api/router/RoutesRecognized)。
-
-</td>
-
+      An [event](api/router/RoutesRecognized) triggered when the Router parses the URL and the routes are recognized.
+
+    </td>
   </tr>
 
   <tr>
@@ -1345,12 +1166,9 @@
     </td>
     <td>
 
-  An [event](api/router/GuardsCheckStart) triggered when the Router begins the Guards phase of routing.
-
-  当路由器开始进入路由守卫阶段时触发的[事件](api/router/GuardsCheckStart)。
-
-</td>
-
+      An [event](api/router/GuardsCheckStart) triggered when the Router begins the Guards phase of routing.
+
+    </td>
   </tr>
 
   <tr>
@@ -1359,12 +1177,9 @@
     </td>
     <td>
 
-  An [event](api/router/ChildActivationStart) triggered when the Router begins activating a route's children.
-
-  当路由器开始激活某路由的子路由时触发的[事件](api/router/ChildActivationStart)。
-
-</td>
-
+      An [event](api/router/ChildActivationStart) triggered when the Router begins activating a route's children.
+
+    </td>
   </tr>
 
   <tr>
@@ -1373,12 +1188,9 @@
     </td>
     <td>
 
-  An [event](api/router/ActivationStart) triggered when the Router begins activating a route.
-
-  当路由器开始激活某个路由时触发的[事件](api/router/ActivationStart)。
-
-</td>
-
+      An [event](api/router/ActivationStart) triggered when the Router begins activating a route.
+
+    </td>
   </tr>
 
   <tr>
@@ -1387,12 +1199,9 @@
     </td>
     <td>
 
-  An [event](api/router/GuardsCheckEnd) triggered when the Router finishes the Guards phase of routing successfully.
-
-  当路由器成功结束了路由守卫阶段时触发的[事件](api/router/GuardsCheckEnd)。
-
-</td>
-
+      An [event](api/router/GuardsCheckEnd) triggered when the Router finishes the Guards phase of routing successfully.
+
+    </td>
   </tr>
 
   <tr>
@@ -1401,12 +1210,9 @@
     </td>
     <td>
 
-  An [event](api/router/ResolveStart) triggered when the Router begins the Resolve phase of routing.
-
-  当路由器开始路由解析阶段时触发的[事件](api/router/ResolveStart)。
-
-</td>
-
+      An [event](api/router/ResolveStart) triggered when the Router begins the Resolve phase of routing.
+
+    </td>
   </tr>
 
   <tr>
@@ -1415,12 +1221,9 @@
     </td>
     <td>
 
-  An [event](api/router/ResolveEnd) triggered when the Router finishes the Resolve phase of routing successfuly.
-
-  当路由器的路由解析阶段成功完成时触发的[事件](api/router/ResolveEnd)。
-
-</td>
-
+      An [event](api/router/ResolveEnd) triggered when the Router finishes the Resolve phase of routing successfuly.
+
+    </td>
   </tr>
 
   <tr>
@@ -1429,12 +1232,9 @@
     </td>
     <td>
 
-  An [event](api/router/ChildActivationEnd) triggered when the Router finishes activating a route's children.
-
-  当路由器成功激活某路由的子路由时触发的[事件](api/router/ChildActivationEnd)。
-
-</td>
-
+      An [event](api/router/ChildActivationEnd) triggered when the Router finishes activating a route's children.
+
+    </td>
   </tr>
 
   <tr>
@@ -1443,12 +1243,9 @@
     </td>
     <td>
 
-  An [event](api/router/ActivationStart) triggered when the Router finishes activating a route.
-
-  当路由器成功激活了某个路由时触发的[事件](api/router/ActivationStart)。
-
-</td>
-
+      An [event](api/router/ActivationStart) triggered when the Router finishes activating a route.
+
+    </td>
   </tr>
 
   <tr>
@@ -1457,12 +1254,9 @@
     </td>
     <td>
 
-  An [event](api/router/NavigationEnd) triggered when navigation ends successfully.
-
-  当导航成功结束时触发的[事件](api/router/NavigationEnd)。
-
-</td>
-
+      An [event](api/router/NavigationEnd) triggered when navigation ends successfully.
+
+    </td>
   </tr>
 
   <tr>
@@ -1471,15 +1265,11 @@
     </td>
     <td>
 
-  An [event](api/router/NavigationCancel) triggered when navigation is canceled.
-  This can happen when a [Route Guard](guide/router-tutorial-toh#guards) returns false during navigation,
-  or redirects by returning a `UrlTree`.
-
-  当导航被取消时触发的[事件](api/router/NavigationCancel)。
-  这可能在导航期间某个[路由守卫](guide/router-tutorial-toh#guards)返回了 false 或返回了 `UrlTree` 以进行重定向时发生。
-
-</td>
-
+      An [event](api/router/NavigationCancel) triggered when navigation is canceled.
+      This can happen when a [Route Guard](guide/router-tutorial-toh#guards) returns false during navigation,
+      or redirects by returning a `UrlTree`.
+
+    </td>
   </tr>
 
   <tr>
@@ -1488,12 +1278,9 @@
     </td>
     <td>
 
-  An [event](api/router/NavigationError) triggered when navigation fails due to an unexpected error.
-
-  当导航由于非预期的错误而失败时触发的[事件](api/router/NavigationError)。
-
-</td>
-
+      An [event](api/router/NavigationError) triggered when navigation fails due to an unexpected error.
+
+    </td>
   </tr>
 
   <tr>
@@ -1502,241 +1289,167 @@
     </td>
     <td>
 
-  An [event](api/router/Scroll) that represents a scrolling event.
-
-  用来表示滚动的[事件](api/router/Scroll)。
-
-</td>
-
+      An [event](api/router/Scroll) that represents a scrolling event.
+
+    </td>
   </tr>
 </table>
 
 When you enable the `enableTracing` option, Angular logs these events to the console.
 For an example of filtering router navigation events, see the [router section](guide/observables-in-angular#router) of the [Observables in Angular](guide/observables-in-angular) guide.
 
-当启用了 `enableTracing` 选项时，Angular 会把这些事件都记录到控制台。关于筛选路由器导航事件的范例，请参阅 [Angular 中的 Observables](guide/observables-in-angular) 一章的[路由器部分](guide/observables-in-angular#router)。
-
 ### Router terminology
 
-### 路由器术语
-
 Here are the key `Router` terms and their meanings:
 
-这里是一些关键的 `Router` 术语及其含义：
-
 <table>
 
   <tr>
 
-<th>
-
-  Router Part
-
-  路由器部件
-
-</th>
-
-<th>
-
-  Meaning
-
-  含义
-
-</th>
-
-  </tr>
-
-  <tr>
-
-<td>
-  <code>Router</code>
-</td>
-
-<td>
-
-  Displays the application component for the active URL.
-  Manages navigation from one component to the next.
-
-  为活动 URL 显示应用中的组件。
-  管理从一个组件到另一个的导航。
-
-</td>
-
-  </tr>
-
-  <tr>
-
-<td>
-  <code>RouterModule</code>
-</td>
-
-<td>
-
-  A separate NgModule that provides the necessary service providers
-  and directives for navigating through application views.
-
-  一个单独的 NgModule，它提供了一些必要的服务提供者和一些用于在应用视图间导航的指令。
-
-</td>
-
-  </tr>
-
-  <tr>
-
-<td>
-  <code>Routes</code>
-</td>
-
-<td>
-
-  Defines an array of Routes, each mapping a URL path to a component.
-
-  定义一个路由数组，每一个条目都会把一个 URL 路径映射到组件。
-
-</td>
-
-  </tr>
-
-  <tr>
-
-<td>
-  <code>Route</code>
-</td>
-
-<td>
-
-  Defines how the router should navigate to a component based on a URL pattern.
-  Most routes consist of a path and a component type.
-
-  定义路由器如何基于一个 URL 模式导航到某个组件。
-  大部分路由都由一个路径和一个组件类组成。
-
-</td>
-
-  </tr>
-
-  <tr>
-
-<td>
-  <code>RouterOutlet</code>
-</td>
-
-<td>
-
-  The directive (<code>&lt;router-outlet></code>) that marks where the router displays a view.
-
-  该指令 (<code>&lt;router-outlet></code>) 用于指出路由器应该把视图显示在哪里。
-
-</td>
-
-  </tr>
-
-  <tr>
-
-<td>
-  <code>RouterLink</code>
-</td>
-
-<td>
-
-  The directive for binding a clickable HTML element to a route. Clicking an element with a <code>routerLink</code> directive that is bound to a <i>string</i> or a <i>link parameters array</i> triggers a navigation.
-
-  用于将可点击的 HTML 元素绑定到某个路由的指令。单击带有 <code>routerLink</code> 指令且绑定到<i>字符串</i>或<i>链接参数数组</i>的元素，将触发导航。
-
-</td>
-
-  </tr>
-
-  <tr>
-
-<td>
-  <code>RouterLinkActive</code>
-</td>
-
-<td>
-
-  The directive for adding/removing classes from an HTML element when an associated <code>routerLink</code> contained on or inside the element becomes active/inactive.
-
-  该指令会在元素上或元素内包含的相关 <code>routerLink</code> 处于活动/非活动状态时，从 HTML 元素上添加/移除类。
-
-</td>
-
-  </tr>
-
-  <tr>
-
-<td>
-  <code>ActivatedRoute</code>
-</td>
-
-<td>
-
-  A service that is provided to each route component that contains route specific information such as route parameters, static data, resolve data, global query params, and the global fragment.
-
-  一个提供给每个路由组件的服务，其中包含当前路由专属的信息，例如路由参数、静态数据、解析数据、全局查询参数和全局片段。
-
-</td>
-
-  </tr>
-
-  <tr>
-
-<td>
-  <code>RouterState</code>
-</td>
-
-<td>
-
-  The current state of the router including a tree of the currently activated routes together with convenience methods for traversing the route tree.
-
-  路由器的当前状态，包括一棵当前激活路由的树以及遍历这棵路由树的便捷方法。
-
-</td>
-
-  </tr>
-
-  <tr>
-
-<td>
-
-  <b><i>Link parameters array</i></b>
-
-  <b><i>链接参数数组</i></b>
-
-</td>
-
-<td>
-
-  An array that the router interprets as a routing instruction.
-  You can bind that array to a <code>RouterLink</code> or pass the array as an argument to the <code>Router.navigate</code> method.
-
-  一个由路由器将其解释为路由指南的数组。你可以将该数组绑定到 <code>RouterLink</code> 或将该数组作为参数传给 <code> Router.navigate</code> 方法。
-
-</td>
-
-  </tr>
-
-  <tr>
-
-<td>
-
-  <b><i>Routing component</i></b>
-
-  <b><i>路由组件</i></b>
-
-</td>
-
-<td>
-
-  An Angular component with a <code>RouterOutlet</code> that displays views based on router navigations.
-
-  一个带有 <code>RouterOutlet</code> 的 Angular 组件，可基于路由器的导航来显示视图。
-
-</td>
-
-  </tr>
-
-</table>
-=======
-<code-example path="router/src/app/app.module.6.ts" header="src/app/app.module.ts (hash URL strategy)"></code-example>
->>>>>>> 2dd95642
+    <th>
+      Router Part
+    </th>
+
+    <th>
+      Meaning
+    </th>
+
+  </tr>
+
+  <tr>
+
+    <td>
+      <code>Router</code>
+    </td>
+
+    <td>
+      Displays the application component for the active URL.
+      Manages navigation from one component to the next.
+    </td>
+
+  </tr>
+
+  <tr>
+
+    <td>
+      <code>RouterModule</code>
+    </td>
+
+    <td>
+      A separate NgModule that provides the necessary service providers
+      and directives for navigating through application views.
+    </td>
+
+  </tr>
+
+  <tr>
+
+    <td>
+      <code>Routes</code>
+    </td>
+
+    <td>
+      Defines an array of Routes, each mapping a URL path to a component.
+    </td>
+
+  </tr>
+
+  <tr>
+
+    <td>
+      <code>Route</code>
+    </td>
+
+    <td>
+      Defines how the router should navigate to a component based on a URL pattern.
+      Most routes consist of a path and a component type.
+    </td>
+
+  </tr>
+
+  <tr>
+
+    <td>
+      <code>RouterOutlet</code>
+    </td>
+
+    <td>
+      The directive (<code>&lt;router-outlet></code>) that marks where the router displays a view.
+    </td>
+
+  </tr>
+
+  <tr>
+
+    <td>
+      <code>RouterLink</code>
+    </td>
+
+    <td>
+      The directive for binding a clickable HTML element to a route. Clicking an element with a <code>routerLink</code> directive that is bound to a <i>string</i> or a <i>link parameters array</i> triggers a navigation.
+    </td>
+
+  </tr>
+
+  <tr>
+
+    <td>
+      <code>RouterLinkActive</code>
+    </td>
+
+    <td>
+      The directive for adding/removing classes from an HTML element when an associated <code>routerLink</code> contained on or inside the element becomes active/inactive.
+    </td>
+
+  </tr>
+
+  <tr>
+
+    <td>
+      <code>ActivatedRoute</code>
+    </td>
+
+    <td>
+      A service that is provided to each route component that contains route specific information such as route parameters, static data, resolve data, global query params, and the global fragment.
+    </td>
+
+  </tr>
+
+  <tr>
+
+    <td>
+      <code>RouterState</code>
+    </td>
+
+    <td>
+      The current state of the router including a tree of the currently activated routes together with convenience methods for traversing the route tree.
+    </td>
+
+  </tr>
+
+  <tr>
+
+    <td>
+      <b><i>Link parameters array</i></b>
+    </td>
+
+    <td>
+      An array that the router interprets as a routing instruction.
+      You can bind that array to a <code>RouterLink</code> or pass the array as an argument to the <code>Router.navigate</code> method.
+    </td>
+
+  </tr>
+
+  <tr>
+
+    <td>
+      <b><i>Routing component</i></b>
+    </td>
+
+    <td>
+      An Angular component with a <code>RouterOutlet</code> that displays views based on router navigations.
+    </td>
+
+  </tr>
+
+</table>