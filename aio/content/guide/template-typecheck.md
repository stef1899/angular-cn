# Template type checking

# 模板类型检查

## Overview of template type checking

## 模板类型检查概述

Just as TypeScript catches type errors in your code, Angular checks the expressions and bindings within the templates of your application and can report any type errors it finds.
Angular currently has three modes of doing this, depending on the value of the `fullTemplateTypeCheck` and `strictTemplates` flags in the [TypeScript configuration file](guide/typescript-configuration).

正如 TypeScript 在代码中捕获类型错误一样，Angular 也会检查应用程序模板中的表达式和绑定，并可以报告所发现的任何类型错误。
Angular 当前有三种执行此操作的模式，具体取决于 [TypeScript 配置文件](guide/typescript-configuration) 中的 `fullTemplateTypeCheck` 和 `strictTemplates` 标志的值。

### Basic mode

### 基本模式

In the most basic type-checking mode, with the `fullTemplateTypeCheck` flag set to `false`, Angular validates only top-level expressions in a template.

在最基本的类型检查模式下，将 `fullTemplateTypeCheck` 标志设置为 `false`，Angular 仅验证模板中的顶层表达式。

If you write `<map [city]="user.address.city">`, the compiler verifies the following:

如果编写 `<map [city]="user.address.city">`，则编译器将验证以下内容：

* `user` is a property on the component class.

  `user` 是该组件类的属性。

* `user` is an object with an address property.

  `user` 是具有 `address` 属性的对象。

* `user.address` is an object with a city property.

  `user.address` 是具有 `city` 属性的对象。

The compiler does not verify that the value of `user.address.city` is assignable to the city input of the `<map>` component.

编译器不会验证 `user.address.city` 的值是否可赋值给 `<map>` 组件的输入属性 `city`。

The compiler also has some major limitations in this mode:

编译器在此模式下也有一些主要限制：

* Importantly, it doesn't check embedded views, such as `*ngIf`, `*ngFor`, other `<ng-template>` embedded view.

  重要的是，它不会检查嵌入式视图，例如 `*ngIf`，`*ngFor` 和其它 `<ng-template>` 嵌入式视图。

* It doesn't figure out the types of `#refs`, the results of pipes, the type of `$event` in event bindings, and so on.

  它无法弄清 `#refs` 的类型、管道的结果、事件绑定中 `$event` 的类型等等。

In many cases, these things end up as type `any`, which can cause subsequent parts of the expression to go unchecked.

在许多情况下，这些东西最终都以 `any` 类型结束，这可能导致表达式的后续部分不受检查。

### Full mode

### 完全模式

If the `fullTemplateTypeCheck` flag is set to `true`, Angular is more aggressive in its type-checking within templates.
In particular:

如果将 `fullTemplateTypeCheck` 标志设置为 `true`，则 Angular 在模板中进行类型检查时会更加主动。特别是：

* Embedded views (such as those within an `*ngIf` or `*ngFor`) are checked.

  检查嵌入式视图（例如 `*ngIf` 或 `*ngFor` 内的 `*ngFor` ）。

* Pipes have the correct return type.

  管道具有正确的返回类型。

* Local references to directives and pipes have the correct type (except for any generic parameters, which will be `any`).

  对指令和管道的本地引用具有正确的类型（any 泛型参数除外，该通用参数将是 `any` ）。

The following still have type `any`.

以下仍然具有 `any` 类型。

* Local references to DOM elements.

  对 DOM 元素的本地引用。

* The `$event` object.

  `$event` 对象。

* Safe navigation expressions.

<<<<<<< HEAD
  安全导航表达式。
=======
>>>>>>> 53aa7945

{@a strict-mode}

### Strict mode

<<<<<<< HEAD
### 严格模式

Angular version 9 maintains the behavior of the `fullTemplateTypeCheck` flag, and introduces a third "strict mode".
=======
Angular maintains the behavior of the `fullTemplateTypeCheck` flag, and introduces a third "strict mode".
>>>>>>> 53aa7945
Strict mode is a superset of full mode, and is accessed by setting the `strictTemplates` flag to true. This flag supersedes the `fullTemplateTypeCheck` flag.
In strict mode, Angular uses checks that go beyond the version 8 type-checker.
Note that strict mode is only available if using Ivy.

<<<<<<< HEAD
Angular 版本 9 延续了 `fullTemplateTypeCheck` 标志的行为，并引入了第三个“严格模式”。严格模式是完全模式的超集，可以通过将 `strictTemplates` 标志设置为 true 来访问。该标志取代 `fullTemplateTypeCheck` 标志。在严格模式下，Angular 9 版添加了超出 8 版类型检查器的检查。请注意，严格模式仅在使用 Ivy 时可用。

In addition to the full mode behavior, Angular version 9:
=======
In addition to the full mode behavior, Angular does the following:
>>>>>>> 53aa7945

除了完全模式的行为之外，Angular 版本 9 还会：

* Verifies that component/directive bindings are assignable to their `@Input()`s.

  验证组件/指令绑定是否可赋值给它们的 `@Input()`。

* Obeys TypeScript's `strictNullChecks` flag when validating the above.

  验证以上内容时，遵守 TypeScript 的 `strictNullChecks` 标志。

* Infers the correct type of components/directives, including generics.

  推断组件/指令的正确类型，包括泛型。

* Infers template context types where configured (for example, allowing correct type-checking of `NgFor`).

  推断配置模板上下文的类型（例如，允许对 `NgFor` 进行正确的类型检查）。

* Infers the correct type of `$event` in component/directive, DOM, and animation event bindings.

  在组件/指令、DOM 和动画事件绑定中推断 `$event` 的正确类型。

* Infers the correct type of local references to DOM elements, based on the tag name (for example, the type that `document.createElement` would return for that tag).

  根据标签（tag）名称（例如，`document.createElement` 将为该标签返回正确的类型），推断出对 DOM 元素的局部引用的正确类型。

## Checking of `*ngFor`

## `*ngFor` 检查

The three modes of type-checking treat embedded views differently. Consider the following example.

类型检查的三种模式对嵌入式视图的处理方式不同。考虑以下范例。

<code-example language="ts" header="User interface">

interface User {
  name: string;
  address: {
    city: string;
    state: string;
  }
}

</code-example>

```html

  <div *ngFor="let user of users">

    <h2>{{config.title}}</h2>

    <span>City: {{user.address.city}}</span>

  </div>

```

The `<h2>` and the `<span>` are in the `*ngFor` embedded view.
In basic mode, Angular doesn't check either of them.
However, in full mode, Angular checks that `config` and `user` exist and assumes a type of `any`.
In strict mode, Angular knows that the `user` in the `<span>` has a type of `User`, and that `address` is an object with a `city` property of type `string`.

`<h2>` 和 `<span>` 在 `*ngFor` 嵌入式视图中。在基本模式下，Angular 不会检查它们中的任何一个。但是，在完全模式下，Angular 会检查 `config` 和 `user` 是否存在，并假设为 `any` 的类型。在严格模式下，Angular 知道该 `user` 在 `<span>` 中是 `User` 类型，而 `address` 是与一个对象，它有一个 `string` 类型的属性 `city`。

{@a troubleshooting-template-errors}

## Troubleshooting template errors

<<<<<<< HEAD
## 排除模板错误

When enabling the new strict mode in version 9, you might encounter template errors that didn't arise in either of the previous modes.
=======
With strict mode, you might encounter template errors that didn't arise in either of the previous modes.
>>>>>>> 53aa7945
These errors often represent genuine type mismatches in the templates that were not caught by the previous tooling.
If this is the case, the error message should make it clear where in the template the problem occurs.

在版本 9 中启用新的严格模式时，你可能会遇到在以前的两种模式下都没有出现过的模板错误。这些错误通常表示模板中的真正类型不匹配，而以前的工具并未捕获这些错误。在这种情况下，该错误消息会使该问题在模板中的位置清晰可见。

There can also be false positives when the typings of an Angular library are either incomplete or incorrect, or when the typings don't quite line up with expectations as in the following cases.

当 Angular 库的类型不完整或不正确，或者在以下情况下类型与预期不完全一致时，也可能存在误报。

* When a library's typings are wrong or incomplete (for example, missing `null | undefined` if the library was not written with `strictNullChecks` in mind).

  当库的类型错误或不完整时（例如，如果编写库的时候没有注意 `strictNullChecks`，则可能缺少 `null | undefined` ）。

* When a library's input types are too narrow and the library hasn't added appropriate metadata for Angular to figure this out. This usually occurs with disabled or other common Boolean inputs used as attributes, for example, `<input disabled>`.

  当库的输入类型太窄并且库没有为 Angular 添加适当的元数据来解决这个问题时。这通常在禁用或使用其它通用布尔输入作为属性时发生，例如 `<input disabled>`。

* When using `$event.target` for DOM events (because of the possibility of event bubbling, `$event.target` in the DOM typings doesn't have the type you might expect).

  在将 `$event.target` 用于 DOM 事件时（由于事件冒泡的可能性，DOM 类型中的 `$event.target` 不具有你可能期望的类型）。

In case of a false positive like these, there are a few options:

如果发生此类误报，则有以下几种选择：

* Use the [`$any()` type-cast function](guide/template-expression-operators#any-type-cast-function) in certain contexts to opt out of type-checking for a part of the expression.

  在某些情况下，使用 [`$any()` 类型转换函数](guide/template-expression-operators#any-type-cast-function)可以选择不对部分表达式进行类型检查。

* You can disable strict checks entirely by setting `strictTemplates: false` in the application's TypeScript configuration file, `tsconfig.json`.

  你可以通过在应用程序的 TypeScript 配置文件 `tsconfig.json` 中设置 `strictTemplates: false` 来完全禁用严格检查。
* You can disable certain type-checking operations individually, while maintaining strictness in other aspects, by setting a _strictness flag_ to `false`.

  通过将*严格性标志*设置为 `false`，可以在保持其它方面的严格性的同时，单独禁用某些特定的类型检查操作。

* If you want to use `strictTemplates` and `strictNullChecks` together, you can opt out of strict null type checking specifically for input bindings via `strictNullInputTypes`.

  如果要一起使用 `strictTemplates` 和 `strictNullChecks`，则可以通过 `strictNullInputTypes` 来选择性排除专门用于输入绑定的严格空类型检查。

| Strictness flag | Effect |
| --------------- | ------ |
| 严格标志 | 影响 |
| `strictInputTypes` | Whether the assignability of a binding expression to the `@Input()` field is checked. Also affects the inference of directive generic types. |
| `strictInputTypes` | 是否检查绑定表达式对 `@Input()` 字段的可赋值性。也会影响指令泛型类型的推断。|
|`strictInputAccessModifiers`|Whether access modifiers such as `private`/`protected`/`readonly` are honored when assigning a binding expression to an `@Input()`. If disabled, the access modifiers of the `@Input` are ignored; only the type is checked.|
|`strictInputAccessModifiers`|在把绑定表达式赋值给 `@Input()` 时，是否检查像 `private`/`protected`/`readonly` 这样的访问修饰符。如果禁用，则 `@Input` 上的访问修饰符会被忽略，只进行类型检查。|
| `strictNullInputTypes` | Whether `strictNullChecks` is honored when checking `@Input()` bindings (per `strictInputTypes`). Turning this off can be useful when using a library that was not built with `strictNullChecks` in mind. |
| `strictNullInputTypes` | 检查 `@Input()` 绑定时是否要 `strictNullChecks`（对于每个 `strictInputTypes`）。当使用的库不是基于 `strictNullChecks` 构建的时，将其关闭会很有帮助。|
| `strictAttributeTypes` | Whether to check `@Input()` bindings that are made using text attributes (for example, `<mat-tab label="Step 1">` vs `<mat-tab [label]="'Step 1'">`). |
| `strictAttributeTypes` | 是否检查使用文本属性（例如，`<mat-tab label="Step 1">` 与 `<mat-tab [label]="'Step 1'">`）进行的 `@Input()` 绑定。|
| `strictSafeNavigationTypes` | Whether the return type of safe navigation operations (for example, `user?.name`) will be correctly inferred based on the type of `user`). If disabled, `user?.name` will be of type `any`. |
| `strictSafeNavigationTypes` | 是否根据 `user` 的类型正确推断出安全导航操作的返回类型（例如 `user?.name` ）。如果禁用，则 `user?.name` 的类型为 `any`。|
| `strictDomLocalRefTypes` | Whether local references to DOM elements will have the correct type. If disabled `ref` will be of type `any` for `<input #ref>`. |
| `strictDomLocalRefTypes` | 对 DOM 元素的本地引用是否将具有正确的类型。如果禁用，对于 `<input #ref>` 来说 `ref` 会是 `any` 类型的。|
| `strictOutputEventTypes` | Whether `$event` will have the correct type for event bindings to component/directive an `@Output()`, or to animation events. If disabled, it will be `any`. |
| `strictOutputEventTypes` | 对于绑定到组件/指令 `@Output()` 或动画事件的事件绑定，`$event` 是否具有正确的类型。如果禁用，它将为 `any`。|
| `strictDomEventTypes` | Whether `$event` will have the correct type for event bindings to DOM events. If disabled, it will be `any`. |
| `strictDomEventTypes` | 对于与 DOM 事件的事件绑定，`$event` 是否具有正确的类型。如果禁用，它将为 `any`。|
|`strictContextGenerics`|Whether the type parameters of generic components will be inferred correctly (including any generic bounds). If disabled, any type parameters will be `any`.|
|`strictContextGenerics`|泛型组件的类型参数是否应该被正确推断（包括泛型上界和下界）. 如果禁用它，所有的类型参数都会被当做 `any`。|
|`strictLiteralTypes`|Whether object and array literals declared in the template will have their type inferred. If disabled, the type of such literals will be `any`.|
<<<<<<< HEAD
|`strictLiteralTypes`|是否要推断模板中声明的对象和数组字面量的类型。如果禁用，则此类文字的类型就是 `any`。|

If you still have issues after troubleshooting with these flags, you can fall back to full mode by disabling `strictTemplates`.

如果使用这些标志进行故障排除后仍然存在问题，可以通过禁用 `strictTemplates` 退回到完全模式。

If that doesn't work, an option of last resort is to turn off full mode entirely with `fullTemplateTypeCheck: false`, as we've made a special effort to make Angular version 9 backwards compatible in this case.
=======

If you still have issues after troubleshooting with these flags, you can fall back to full mode by disabling `strictTemplates`.

If that doesn't work, an option of last resort is to turn off full mode entirely with `fullTemplateTypeCheck: false`.
>>>>>>> 53aa7945

如果这不起作用，则最后一种选择是完全关闭 full 模式，并使用 `fullTemplateTypeCheck: false`，因为在这种情况下，我们已经做了一些特殊的努力来使 Angular 9 向后兼容。

A type-checking error that you cannot resolve with any of the recommended methods can be the result of a bug in the template type-checker itself.
If you get errors that require falling back to basic mode, it is likely to be such a bug.
If this happens, please [file an issue](https://github.com/angular/angular/issues) so the team can address it.

你无法使用任何推荐方式解决的类型检查错误可能是因为模板类型检查器本身存在错误。如果遇到需要退回到基本模式的错误，则很可能是这样的错误。如果发生这种情况，请[提出问题](https://github.com/angular/angular/issues)，以便开发组解决。

## Inputs and type-checking

<<<<<<< HEAD
## 输入和类型检查

In Angular version 9, the template type checker checks whether a binding expression's type is compatible with that of the corresponding directive input.
=======
The template type checker checks whether a binding expression's type is compatible with that of the corresponding directive input.
>>>>>>> 53aa7945
As an example, consider the following component:

在 Angular 版本 9 中，模板类型检查器会检查绑定表达式的类型是否与相应指令输入的类型兼容。例如，请考虑以下组件：

```typescript

export interface User {
  name: string;
}

@Component({
  selector: 'user-detail',
  template: '{{ user.name }}',
})
export class UserDetailComponent {
  @Input() user: User;
}

```

The `AppComponent` template uses this component as follows:

`AppComponent` 模板按以下方式使用此组件：

```ts

@Component({
  selector: 'my-app',
  template: '<user-detail [user]="selectedUser" />',
})
export class AppComponent {
  selectedUser: User | null = null;
}

```

Here, during type checking of the template for `AppComponent`, the `[user]="selectedUser"` binding corresponds with the `UserDetailComponent.user` input.
Therefore, Angular assigns the `selectedUser` property to `UserDetailComponent.user`, which would result in an error if their types were incompatible.
TypeScript checks the assignment according to its type system, obeying flags such as `strictNullChecks` as they are configured in the application.

这里，在检查 `AppComponent` 的模板期间，`[user]="selectedUser"` 绑定与 `UserDetailComponent.user` 输入属性相对应。因此，Angular 会将 `selectedUser` 属性赋值给 `UserDetailComponent.user`，如果它们的类型不兼容，则将导致错误。TypeScript 会根据其类型系统进行赋值检查，并遵循在应用程序中配置的标志（例如 `strictNullChecks` ）。

You can avoid run-time type errors by providing more specific in-template type requirements to the template type checker. Make the input type requirements for your own directives as specific as possible by providing template-guard functions in the directive definition. See [Improving template type checking for custom directives](guide/structural-directives#directive-type-checks), and [Input setter coercion](#input-setter-coercion) in this guide.

通过向模板类型检查器提出更具体的模板内类型要求，可以避免一些运行时类型错误。通过在指令定义中提供各种“模板守卫”功能，可以让自定义指令的输入类型要求尽可能具体。参阅本指南中的[强化自定义指令的模板类型检查](guide/structural-directives#directive-type-checks)和[输入属性 setter 的强制转换](#input-setter-coercion)。

### Strict null checks

### 严格的空检查

When you enable `strictTemplates` and the TypeScript flag `strictNullChecks`, typecheck errors may occur for certain situations that may not easily be avoided. For example:

当你启用 `strictTemplates` 和 TypeScript 标志 `strictNullChecks`，在某些情况下可能会发生类型检查错误，这些情况很难避免。例如：

* A nullable value that is bound to a directive from a library which did not have `strictNullChecks` enabled.

    一个可空值，该值绑定到未启用 `strictNullChecks` 的库中的指令。

For a library compiled without `strictNullChecks`, its declaration files will not indicate whether a field can be `null` or not.
  For situations where the library handles `null` correctly, this is problematic, as the compiler will check a nullable value against the declaration files which omit the `null` type.
  As such, the compiler produces a type-check error because it adheres to `strictNullChecks`.

  对于没有使用 `strictNullChecks` 编译的库，其声明文件将不会指示字段是否可以为 `null`。对于库正确处理 `null` 的情况，这是有问题的，因为编译器将根据声明文件进行空值检查，而它省略了 `null` 类型。这样，编译器会产生类型检查错误，因为它要遵守 `strictNullChecks`。

* Using the `async` pipe with an Observable which you know will emit synchronously.

    将 `async` 管道与 Observable 一起使用会同步发出值。

The `async` pipe currently assumes that the Observable it subscribes to can be asynchronous, which means that it's possible that there is no value available yet.
  In that case, it still has to return something&mdash;which is `null`.
  In other words, the return type of the `async` pipe includes `null`, which may result in errors in situations where the Observable is known to emit a non-nullable value synchronously.

  `async` 管道当前假定它预订的 Observable 可以是异步的，这意味着可能还没有可用的值。在这种情况下，它仍然必须返回某些内容 —— `null`。换句话说，`async` 管道的返回类型包括 `null`，这在知道此 Observable 会同步发出非空值的情况下可能会导致错误。

There are two potential workarounds to the above issues:

对于上述问题，有两种潜在的解决方法：

1. In the template, include the non-null assertion operator `!` at the end of a nullable expression, such as  `<user-detail [user]="user!" />`.

     在模板中，包括非空断言运算符 `!` 用在可为空的表达式的末尾，例如 `<user-detail [user]="user!" />`。

     In this example, the compiler disregards type incompatibilities in nullability, just as in TypeScript code.
     In the case of the `async` pipe, note that the expression needs to be wrapped in parentheses, as in `<user-detail [user]="(user$ | async)!" />`.

     在此范例中，编译器在可空性方面会忽略类型不兼容，就像在 TypeScript 代码中一样。对于 `async` 管道，请注意，表达式需要用括号括起来，如 `<user-detail [user]="(user$ | async)!" />`。

1. Disable strict null checks in Angular templates completely.

   完全禁用 Angular 模板中的严格空检查。

   When `strictTemplates` is enabled, it is still possible to disable certain aspects of type checking.
   Setting the option `strictNullInputTypes` to `false` disables strict null checks within Angular templates.
   This flag applies for all components that are part of the application.

   当启用 `strictTemplates` 时，仍然可以禁用类型检查的某些方面。将选项 `strictNullInputTypes` 设置为 `false` 将禁用 Angular 模板中的严格空检查。此标志会作用于应用程序中包含的所有组件。

### Advice for library authors

### 给库作者的建议

As a library author, you can take several measures to provide an optimal experience for your users.
First, enabling `strictNullChecks` and including `null` in an input's type, as appropriate, communicates to your consumers whether they can provide a nullable value or not.
Additionally, it is possible to provide type hints that are specific to the template type checker. See [Improving template type checking for custom directives](guide/structural-directives#directive-type-checks), and [Input setter coercion](#input-setter-coercion) below.

作为库作者，你可以采取多种措施为用户提供最佳体验。首先，启用 `strictNullChecks` 并在输入的类型中包括 `null`（如果适用），可以与消费者沟通，看他们是否可以提供可空的值。
此外，可以提供特定模板类型检查器的类型提示，请参阅本指南的[为自定义指令改进模板类型检查](guide/structural-directives#directive-type-checks)和[输入设置器强制转型](guide/template-typecheck#input-setter-coercion)部分。

{@a input-setter-coercion}

## Input setter coercion

## 输入设置器强制转型

Occasionally it is desirable for the `@Input()` of a directive or component to alter the value bound to it, typically using a getter/setter pair for the input.
As an example, consider this custom button component:

有时，指令或组件的 `@Input()` 最好更改绑定到它的值，通常使用此输入的 getter / setter 对。例如，考虑以下自定义按钮组件：

Consider the following directive:

考虑以下指令：

```typescript

@Component({
  selector: 'submit-button',
  template: `

    <div class="wrapper">

      <button [disabled]="disabled">Submit</button>'

    </div>

  `,
})
class SubmitButton {
  private _disabled: boolean;

  get disabled(): boolean {
    return this._disabled;
  }

  set disabled(value: boolean) {
    this._disabled = value;
  }
}

```

Here, the `disabled` input of the component is being passed on to the `<button>` in the template. All of this works as expected, as long as a `boolean` value is bound to the input. But, suppose a consumer uses this input in the template as an attribute:

在这里，组件的输入 `disabled` 将传给模板中的 `<button>`。只要将 `boolean` 值绑定到输入，所有这些工作都可以按预期进行。但是，假设使用者使用模板中的这个输入作为属性：

```html

<submit-button disabled></submit-button>

```

This has the same effect as the binding:

这与绑定具有相同的效果：

```html

<submit-button [disabled]="''"></submit-button>

```

At runtime, the input will be set to the empty string, which is not a `boolean` value. Angular component libraries that deal with this problem often "coerce" the value into the right type in the setter:

在运行时，输入将设置为空字符串，这不是 `boolean` 值。处理此问题的角组件库通常将值“强制转换”到 setter 中的正确类型中：

```typescript

set disabled(value: boolean) {
  this._disabled = (value === '') || value;
}

```

It would be ideal to change the type of `value` here, from `boolean` to `boolean|''`, to match the set of values which are actually accepted by the setter.
TypeScript requires that both the getter and setter have the same type, so if the getter should return a `boolean` then the setter is stuck with the narrower type.

最好在这里将 `value` 的类型从 `boolean` 更改为 `boolean|''` 以匹配 setter 实际会接受的一组值。TypeScript 要求 getter 和 setter 的类型相同，因此，如果 getter 应该返回 `boolean` 则 setter 会卡在较窄的类型上。

If the consumer has Angular's strictest type checking for templates enabled, this creates a problem: the empty string `''` is not actually assignable to the `disabled` field, which will create a type error when the attribute form is used.

如果消费者对模板启用了 Angular 的最严格的类型检查功能，则会产生一个问题：空字符串 `''` 实际上无法赋值给 `disabled` 字段，使用属性格式写会产生类型错误。

As a workaround for this problem, Angular supports checking a wider, more permissive type for `@Input()` than is declared for the input field itself. Enable this by adding a static property with the `ngAcceptInputType_` prefix to the component class:

作为解决此问题的一种取巧方式，Angular 支持对 `@Input()` 检查比声明的输入字段更宽松的类型。
通过向组件类添加带有 `ngAcceptInputType_` 前缀的静态属性来启用此功能：

```typescript

class SubmitButton {
  private _disabled: boolean;

  get disabled(): boolean {
    return this._disabled;
  }

  set disabled(value: boolean) {
    this._disabled = (value === '') || value;
  }

  static ngAcceptInputType_disabled: boolean|'';
}

```

This field does not need to have a value. Its existence communicates to the Angular type checker that the `disabled` input should be considered as accepting bindings that match the type `boolean|''`. The suffix should be the `@Input` _field_ name.

该字段不需要值。它只要存在就会通知 Angular 的类型检查器，`disabled` 输入应被视为接受与 `boolean|''` 类型匹配的绑定。后缀应为 `@Input` *字段*的名称。

Care should be taken that if an `ngAcceptInputType_` override is present for a given input, then the setter should be able to handle any values of the overridden type.

请注意，如果给定输入存在 `ngAcceptInputType_` 覆盖，则设置器应能够处理任何覆盖类型的值。

## Disabling type checking using `$any()`

## 使用 `$any()` 禁用类型检查

Disable checking of a binding expression by surrounding the expression in a call to the [`$any()` cast pseudo-function](guide/template-expression-operators).
The compiler treats it as a cast to the `any` type just like in TypeScript when a `<any>` or `as any` cast is used.

可以通过把绑定表达式包含在[类型转换伪函数 `$any()` ](guide/template-syntax) 中来禁用类型检查。
  编译器会像在 TypeScript 中使用 `<any>` 或 `as any` 进行类型转换一样对待它。

In the following example, casting `person` to the `any` type suppresses the error `Property address does not exist`.

在以下范例中，将 `person` 强制转换为 `any` 类型可以压制错误 `Property address does not exist`。

```typescript

  @Component({
    selector: 'my-component',
    template: '{{$any(person).addresss.street}}'
  })
  class MyComponent {
    person?: Person;
  }

```<|MERGE_RESOLUTION|>--- conflicted
+++ resolved
@@ -91,33 +91,22 @@
 
 * Safe navigation expressions.
 
-<<<<<<< HEAD
   安全导航表达式。
-=======
->>>>>>> 53aa7945
 
 {@a strict-mode}
 
 ### Strict mode
 
-<<<<<<< HEAD
 ### 严格模式
 
-Angular version 9 maintains the behavior of the `fullTemplateTypeCheck` flag, and introduces a third "strict mode".
-=======
 Angular maintains the behavior of the `fullTemplateTypeCheck` flag, and introduces a third "strict mode".
->>>>>>> 53aa7945
 Strict mode is a superset of full mode, and is accessed by setting the `strictTemplates` flag to true. This flag supersedes the `fullTemplateTypeCheck` flag.
 In strict mode, Angular uses checks that go beyond the version 8 type-checker.
 Note that strict mode is only available if using Ivy.
 
-<<<<<<< HEAD
-Angular 版本 9 延续了 `fullTemplateTypeCheck` 标志的行为，并引入了第三个“严格模式”。严格模式是完全模式的超集，可以通过将 `strictTemplates` 标志设置为 true 来访问。该标志取代 `fullTemplateTypeCheck` 标志。在严格模式下，Angular 9 版添加了超出 8 版类型检查器的检查。请注意，严格模式仅在使用 Ivy 时可用。
-
-In addition to the full mode behavior, Angular version 9:
-=======
+Angular 延续了 `fullTemplateTypeCheck` 标志的行为，并引入了第三个“严格模式”。严格模式是完全模式的超集，可以通过将 `strictTemplates` 标志设置为 true 来访问。该标志取代 `fullTemplateTypeCheck` 标志。在严格模式下，Angular 添加了超出 8 版类型检查器的检查。请注意，严格模式仅在使用 Ivy 时可用。
+
 In addition to the full mode behavior, Angular does the following:
->>>>>>> 53aa7945
 
 除了完全模式的行为之外，Angular 版本 9 还会：
 
@@ -188,17 +177,13 @@
 
 ## Troubleshooting template errors
 
-<<<<<<< HEAD
 ## 排除模板错误
 
-When enabling the new strict mode in version 9, you might encounter template errors that didn't arise in either of the previous modes.
-=======
 With strict mode, you might encounter template errors that didn't arise in either of the previous modes.
->>>>>>> 53aa7945
 These errors often represent genuine type mismatches in the templates that were not caught by the previous tooling.
 If this is the case, the error message should make it clear where in the template the problem occurs.
 
-在版本 9 中启用新的严格模式时，你可能会遇到在以前的两种模式下都没有出现过的模板错误。这些错误通常表示模板中的真正类型不匹配，而以前的工具并未捕获这些错误。在这种情况下，该错误消息会使该问题在模板中的位置清晰可见。
+使用严格模式，你可能会遇到在以前的两种模式下都没有出现过的模板错误。这些错误通常表示模板中的真正类型不匹配，而以前的工具并未捕获这些错误。在这种情况下，该错误消息会使该问题在模板中的位置清晰可见。
 
 There can also be false positives when the typings of an Angular library are either incomplete or incorrect, or when the typings don't quite line up with expectations as in the following cases.
 
@@ -257,20 +242,12 @@
 |`strictContextGenerics`|Whether the type parameters of generic components will be inferred correctly (including any generic bounds). If disabled, any type parameters will be `any`.|
 |`strictContextGenerics`|泛型组件的类型参数是否应该被正确推断（包括泛型上界和下界）. 如果禁用它，所有的类型参数都会被当做 `any`。|
 |`strictLiteralTypes`|Whether object and array literals declared in the template will have their type inferred. If disabled, the type of such literals will be `any`.|
-<<<<<<< HEAD
 |`strictLiteralTypes`|是否要推断模板中声明的对象和数组字面量的类型。如果禁用，则此类文字的类型就是 `any`。|
-
 If you still have issues after troubleshooting with these flags, you can fall back to full mode by disabling `strictTemplates`.
 
 如果使用这些标志进行故障排除后仍然存在问题，可以通过禁用 `strictTemplates` 退回到完全模式。
 
-If that doesn't work, an option of last resort is to turn off full mode entirely with `fullTemplateTypeCheck: false`, as we've made a special effort to make Angular version 9 backwards compatible in this case.
-=======
-
-If you still have issues after troubleshooting with these flags, you can fall back to full mode by disabling `strictTemplates`.
-
 If that doesn't work, an option of last resort is to turn off full mode entirely with `fullTemplateTypeCheck: false`.
->>>>>>> 53aa7945
 
 如果这不起作用，则最后一种选择是完全关闭 full 模式，并使用 `fullTemplateTypeCheck: false`，因为在这种情况下，我们已经做了一些特殊的努力来使 Angular 9 向后兼容。
 
@@ -282,16 +259,10 @@
 
 ## Inputs and type-checking
 
-<<<<<<< HEAD
-## 输入和类型检查
-
-In Angular version 9, the template type checker checks whether a binding expression's type is compatible with that of the corresponding directive input.
-=======
 The template type checker checks whether a binding expression's type is compatible with that of the corresponding directive input.
->>>>>>> 53aa7945
 As an example, consider the following component:
 
-在 Angular 版本 9 中，模板类型检查器会检查绑定表达式的类型是否与相应指令输入的类型兼容。例如，请考虑以下组件：
+模板类型检查器会检查绑定表达式的类型是否与相应指令输入的类型兼容。例如，请考虑以下组件：
 
 ```typescript
 
