--- conflicted
+++ resolved
@@ -1402,13 +1402,8 @@
 插值处理 `<script>` 标记与属性绑定的方式不同，但是这两种方法都可以使内容无害。以下是 `evilTitle` 示例的浏览器输出。
 
 <code-example language="bash">
-<<<<<<< HEAD
-"Template <script>alert('evil never sleeps');</script> Syntax" is the interpolated evil title.
-"Template alert("evil never sleeps")Syntax" is the property bound evil title.
-=======
 "Template &lt;script&gt;alert("evil never sleeps")&lt;/script&gt; Syntax" is the interpolated evil title.
 "Template Syntax" is the property bound evil title.
->>>>>>> eee2fd22
 </code-example>
 
 <hr/>
@@ -2123,7 +2118,9 @@
 
 <div class="callout is-important">
 
-<header>[( )] = banana in a box</header>
+<header>
+  [( )] = banana in a box
+</header>
 
 <header>[( )] = 盒子里的香蕉</header>
 
@@ -2407,7 +2404,7 @@
 third-party custom component until you write a suitable value accessor. For more information, see
 the API documentation on [DefaultValueAccessor](api/forms/DefaultValueAccessor).
 
-在编写适当的值访问器之前，不能将 `[(ngModel)]` 应用于非表单的原生元素或第三方自定义组件。欲知详情，参见[DefaultValueAccessor](https://angular.cn/api/forms/DefaultValueAccessor)上的 API 文档。
+在编写适当的值访问器之前，不能将 `[(ngModel)]` 应用于非表单的原生元素或第三方自定义组件。欲知详情，参见[DefaultValueAccessor](api/forms/DefaultValueAccessor)上的 API 文档。
 
 You don't need a value accessor for an Angular component that
 you write because you can name the value and event properties
