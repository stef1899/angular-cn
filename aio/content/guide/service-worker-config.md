--- conflicted
+++ resolved
@@ -171,13 +171,9 @@
 
 The `installMode` determines how these resources are initially cached. The `installMode` can be either of two values:
 
-<<<<<<< HEAD
 `installMode` 决定了这些资源最初的缓存方式。`installMode` 可以取如下两个值之一：
 
-* `prefetch` tells the Angular service worker to fetch every single listed resource while it's caching the current version of the app. This is bandwidth-intensive but ensures resources are available whenever they're requested, even if the browser is currently offline.
-=======
 * `prefetch` tells the Angular service worker to fetch every single listed resource while it's caching the current version of the application. This is bandwidth-intensive but ensures resources are available whenever they're requested, even if the browser is currently offline.
->>>>>>> d7454a16
 
    `prefetch` 告诉 Angular Service Worker 在缓存当前版本的应用时要获取每一个列出的资源。
   这是个带宽密集型的模式，但可以确保这些资源在请求时可用，即使浏览器正处于离线状态。
@@ -322,12 +318,8 @@
    `?` 只做字面匹配，也就是说，它*只*能匹配 `?` 字符。
 
 ### `version`
-<<<<<<< HEAD
-
-Occasionally APIs change formats in a way that is not backward-compatible. A new version of the app may not be compatible with the old API format and thus may not be compatible with existing cached resources from that API.
-=======
+
 Occasionally APIs change formats in a way that is not backward-compatible. A new version of the application may not be compatible with the old API format and thus may not be compatible with existing cached resources from that API.
->>>>>>> d7454a16
 
 API 有时可能会以不向后兼容的方式更改格式。
 新版本的应用可能与旧的 API 格式不兼容，因此也就与该 API 中目前已缓存的资源不兼容。
@@ -442,17 +434,12 @@
 本质上说，它会做如下工作：
 
 1. Try to fetch from the network first.
-<<<<<<< HEAD
 
    首先尝试从网络上获取。
 
-2. If the network request does not complete after 0ms (i.e. immediately), fall back to the cache (ignoring cache age).
+2. If the network request does not complete after 0ms (that is, immediately), fall back to the cache (ignoring cache age).
 
    如果网络请求没有在 0ms 内（也就是立刻）完成，就用缓存做为后备（忽略缓存有效期）。
-
-=======
-2. If the network request does not complete after 0ms (that is, immediately), fall back to the cache (ignoring cache age).
->>>>>>> d7454a16
 3. Once the network request completes, update the cache for future requests.
 
    一旦网络请求完成，就更新缓存，以供将来的请求使用。
@@ -497,16 +484,12 @@
 
 By default, these criteria are:
 
-<<<<<<< HEAD
 默认情况下，这些条件是：
 
-1. The URL must not contain a file extension (i.e. a `.`) in the last path segment.
+1. The URL must not contain a file extension (that is, a `.`) in the last path segment.
 
    URL 的最后一段路径中不能包含文件扩展名（比如 `.`）。
 
-=======
-1. The URL must not contain a file extension (that is, a `.`) in the last path segment.
->>>>>>> d7454a16
 2. The URL must not contain `__`.
 
    URL 中不能包含 `__`。
@@ -525,13 +508,9 @@
 
 While these default criteria are fine in most cases, it is sometimes desirable to configure different rules. For example, you may want to ignore specific routes (that are not part of the Angular app) and pass them through to the server.
 
-<<<<<<< HEAD
 虽然这些默认条件在大多数情况下都挺好用，不过有时还是要配置一些不同的规则。比如，你可能希望忽略一些特定的路由（它们可能不是 Angular 应用的一部分），而是把它们透传给服务器。
 
-This field contains an array of URLs and [glob-like](#glob-patterns) URL patterns that will be matched at runtime. It can contain both negative patterns (i.e. patterns starting with `!`) and non-negative patterns and URLs.
-=======
 This field contains an array of URLs and [glob-like](#glob-patterns) URL patterns that will be matched at runtime. It can contain both negative patterns (that is, patterns starting with `!`) and non-negative patterns and URLs.
->>>>>>> d7454a16
 
 该字段包含一个将要在运行期间匹配的 URL 和 [类似 glob 的](#glob-patterns) URL 模式。
 它既可以包含正向模式也可以包含反向模式（比如用 `!` 开头的模式）。
