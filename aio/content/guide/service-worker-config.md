--- conflicted
+++ resolved
@@ -23,7 +23,7 @@
 
 配置文件 `ngsw-config.json` 指定了 Angular Service Worker 应该缓存哪些文件和数据的 URL，以及如何更新缓存的文件和数据。
 [Angular CLI](cli) 会在 `ng build` 期间处理配置文件。
-如果想手动处理，你可以使用 `ngsw-config` 工具（这里的 `<project-name>` 就是要构建的项目名）：
+如果想手动处理，可以用 `ngsw-config` 工具（这里的 `<project-name>` 就是要构建的项目名）：
 
 <code-example language="sh">
 ./node_modules/.bin/ngsw-config ./dist/&lt;project-name&gt; ./ngsw-config.json [/base/href]
@@ -50,14 +50,10 @@
   `*` 匹配 0 个或更多个除 `/` 之外的字符。
 
 * `?` matches exactly one character excluding `/`.
-<<<<<<< HEAD
 
   `?` 匹配除 `/` 之外的一个字符。
 
-* The `!` prefix marks the pattern as being negative, meaning that only files that don't match the pattern will be included.
-=======
 * The `!` prefix marks the pattern as being negative, meaning that only files that don't match the pattern are included.
->>>>>>> 08caeadd
 
    `!` 前缀表示该模式是反的，也就是说只包含与该模式不匹配的文件。
 
@@ -75,16 +71,11 @@
 
 * `!/**/*.map` exclude all sourcemaps.
 
-<<<<<<< HEAD
-   `!/**/*.map` 排除了所有源码映射文件。
-
-Each section of the configuration file is described below.
-=======
+  `!/**/*.map` 排除了所有源码映射文件。
 
 The following sections describe each property of the configuration file.
->>>>>>> 08caeadd
-
-下面讲讲配置文件中的每一节。
+
+下面讲讲配置文件中的每个属性。
 
 ## `appData`
 
@@ -184,14 +175,10 @@
 
 * `prefetch` tells the Angular service worker to fetch every single listed resource while it's caching the current version of the application. This is bandwidth-intensive but ensures resources are available whenever they're requested, even if the browser is currently offline.
 
-<<<<<<< HEAD
    `prefetch` 告诉 Angular Service Worker 在缓存当前版本的应用时要获取每一个列出的资源。
   这是个带宽密集型的模式，但可以确保这些资源在请求时可用，即使浏览器正处于离线状态。
 
-* `lazy` does not cache any of the resources up front. Instead, the Angular service worker only caches resources for which it receives requests. This is an on-demand caching mode. Resources that are never requested will not be cached. This is useful for things like images at different resolutions, so the service worker only caches the correct assets for the particular screen and orientation.
-=======
 * `lazy` does not cache any of the resources up front. Instead, the Angular service worker only caches resources for which it receives requests. This is an on-demand caching mode. Resources that are never requested are not cached. This is useful for things like images at different resolutions, so the service worker only caches the correct assets for the particular screen and orientation.
->>>>>>> 08caeadd
 
    `lazy` 不会预先缓存任何资源。相反，Angular Service Worker 只会缓存它收到请求的资源。
   这是一种按需缓存模式。永远不会请求的资源也永远不会被缓存。
@@ -229,13 +216,9 @@
 
 * `files` lists patterns that match files in the distribution directory. These can be single files or glob-like patterns that match a number of files.
 
-<<<<<<< HEAD
    `files` 列出了与 `dist` 目录中的文件相匹配的模式。它们可以是单个文件也可以是能匹配多个文件的类似 glob 的模式。
 
-* `urls` includes both URLs and URL patterns that will be matched at runtime. These resources are not fetched directly and do not have content hashes, but they will be cached according to their HTTP headers. This is most useful for CDNs such as the Google Fonts service.<br>
-=======
 * `urls` includes both URLs and URL patterns that are matched at runtime. These resources are not fetched directly and do not have content hashes, but they are cached according to their HTTP headers. This is most useful for CDNs such as the Google Fonts service.<br>
->>>>>>> 08caeadd
   _(Negative glob patterns are not supported and `?` will be matched literally; that is, it will not match any character other than `?`.)_
 
    `urls` 包括要在运行时进行匹配的 URL 和 URL 模式。
@@ -335,12 +318,8 @@
    `?` 只做字面匹配，也就是说，它*只*能匹配 `?` 字符。
 
 ### `version`
-<<<<<<< HEAD
-
-Occasionally APIs change formats in a way that is not backward-compatible. A new version of the application may not be compatible with the old API format and thus may not be compatible with existing cached resources from that API.
-=======
+
 Occasionally APIs change formats in a way that is not backward-compatible. A new version of the application might not be compatible with the old API format and thus might not be compatible with existing cached resources from that API.
->>>>>>> 08caeadd
 
 API 有时可能会以不向后兼容的方式更改格式。
 新版本的应用可能与旧的 API 格式不兼容，因此也就与该 API 中目前已缓存的资源不兼容。
@@ -354,12 +333,8 @@
 `version` 是个整型字段，默认为 `0`。
 
 ### `cacheConfig`
-<<<<<<< HEAD
-
-This section defines the policy by which matching requests will be cached.
-=======
+
 This section defines the policy by which matching requests are cached.
->>>>>>> 08caeadd
 
 本节定义了对匹配上的请求进行缓存时的策略。
 
@@ -393,23 +368,15 @@
 
 * `u`: milliseconds
 
-<<<<<<< HEAD
    `u`：微秒数
 
-For example, the string `3d12h` will cache content for up to three and a half days.
-=======
 For example, the string `3d12h` caches content for up to three and a half days.
->>>>>>> 08caeadd
 
 比如，字符串 `3d12h` 规定此内容最多缓存三天半。
 
 #### `timeout`
-<<<<<<< HEAD
-
-This duration string specifies the network timeout. The network timeout is how long the Angular service worker will wait for the network to respond before using a cached response, if configured to do so. `timeout` is a duration string, using the following unit suffixes:
-=======
+
 This duration string specifies the network timeout. The network timeout is how long the Angular service worker waits for the network to respond before using a cached response, if configured to do so. `timeout` is a duration string, using the following unit suffixes:
->>>>>>> 08caeadd
 
 这个表示持续时间的字符串用于指定网络超时时间。
 如果配置了网络超时时间，Angular Service Worker 就会先等待这么长时间再使用缓存。`timeout` 是一个表示持续时间的字符串，使用下列后缀单位：
@@ -432,13 +399,9 @@
 
 * `u`: milliseconds
 
-<<<<<<< HEAD
   `u`：毫秒
 
-For example, the string `5s30u` will translate to five seconds and 30 milliseconds of network timeout.
-=======
 For example, the string `5s30u` translates to five seconds and 30 milliseconds of network timeout.
->>>>>>> 08caeadd
 
 比如，字符串 `5s30u` 将会被翻译成 5 秒零 30 毫秒的网络超时。
 
@@ -463,35 +426,26 @@
 You can also emulate a third strategy, [staleWhileRevalidate](https://developers.google.com/web/fundamentals/instant-and-offline/offline-cookbook/#stale-while-revalidate), which returns cached data (if available), but also fetches fresh data from the network in the background for next time.
 To use this strategy set `strategy` to `freshness` and `timeout` to `0u` in `cacheConfig`.
 
-<<<<<<< HEAD
 你还可以模拟第三种策略 [staleWhileRevalidate](https://developers.google.com/web/fundamentals/instant-and-offline/offline-cookbook/#stale-while-revalidate)，它会返回缓存的数据（如果可用），但是也会在后台从网络上获取新数据，以供下次使用。
 要使用本策略，请在 `cacheConfig` 中把 `strategy` 设置为 `freshness`，并且把 `timeout` 设置为 `0u`。
 
-This will essentially do the following:
-=======
 This essentially does the following:
->>>>>>> 08caeadd
 
 本质上说，它会做如下工作：
 
 1. Try to fetch from the network first.
-<<<<<<< HEAD
 
    首先尝试从网络上获取。
 
 2. If the network request does not complete after 0ms (that is, immediately), fall back to the cache (ignoring cache age).
 
    如果网络请求没有在 0ms 内（也就是立刻）完成，就用缓存做为后备（忽略缓存有效期）。
+
 3. Once the network request completes, update the cache for future requests.
 
    一旦网络请求完成，就更新缓存，以供将来的请求使用。
 
 4. If the resource does not exist in the cache, wait for the network request anyway.
-=======
-1. If the network request does not complete after 0ms (that is, immediately), fall back to the cache (ignoring cache age).
-1. Once the network request completes, update the cache for future requests.
-1. If the resource does not exist in the cache, wait for the network request anyway.
->>>>>>> 08caeadd
 
    如果指定的资源在缓存中不存在，总是等待网络请求。
 
@@ -511,13 +465,9 @@
 
 ### Handling navigation requests
 
-<<<<<<< HEAD
 ### 处理导航请求
 
-The ServiceWorker will redirect navigation requests that don't match any `asset` or `data` group to the specified [index file](#index-file). A request is considered to be a navigation request if:
-=======
 The ServiceWorker redirects navigation requests that don't match any `asset` or `data` group to the specified [index file](#index-file). A request is considered to be a navigation request if:
->>>>>>> 08caeadd
 
 对于没有匹配上任何 `asset` 或 `data` 组的导航请求，ServiceWorker 会把它们重定向到指定的[索引文件](#index-file)。下列请求将会视为导航请求：
 
@@ -526,14 +476,10 @@
    它的[模式](https://developer.mozilla.org/en-US/docs/Web/API/Request/mode)是 `navigation`。
 
 2. It accepts a `text/html` response (as determined by the value of the `Accept` header).
-<<<<<<< HEAD
 
    它接受 `text/html` 响应（根据 `Accept` 头的值决定）。
 
-3. Its URL matches certain criteria (see below).
-=======
 3. Its URL matches certain criteria (see the following).
->>>>>>> 08caeadd
 
    它的 URL 符合特定的条件（稍后讲）。
 
@@ -559,26 +505,18 @@
 
 ### Matching navigation request URLs
 
-<<<<<<< HEAD
 ### 匹配导航请求的 URL
 
-While these default criteria are fine in most cases, it is sometimes desirable to configure different rules. For example, you may want to ignore specific routes (that are not part of the Angular app) and pass them through to the server.
+While these default criteria are fine in most cases, it is sometimes desirable to configure different rules. For example, you might want to ignore specific routes (that are not part of the Angular app) and pass them through to the server.
 
 虽然这些默认条件在大多数情况下都挺好用，不过有时还是要配置一些不同的规则。比如，你可能希望忽略一些特定的路由（它们可能不是 Angular 应用的一部分），而是把它们透传给服务器。
 
-This field contains an array of URLs and [glob-like](#glob-patterns) URL patterns that will be matched at runtime. It can contain both negative patterns (that is, patterns starting with `!`) and non-negative patterns and URLs.
+This field contains an array of URLs and [glob-like](#glob-patterns) URL patterns that are matched at runtime. It can contain both negative patterns (that is, patterns starting with `!`) and non-negative patterns and URLs.
 
 该字段包含一个将要在运行期间匹配的 URL 和 [类似 glob 的](#glob-patterns) URL 模式。
 它既可以包含正向模式也可以包含反向模式（比如用 `!` 开头的模式）。
 
-Only requests whose URLs match _any_ of the non-negative URLs/patterns and _none_ of the negative ones will be considered navigation requests. The URL query will be ignored when matching.
-=======
-While these default criteria are fine in most cases, it is sometimes desirable to configure different rules. For example, you might want to ignore specific routes (that are not part of the Angular app) and pass them through to the server.
-
-This field contains an array of URLs and [glob-like](#glob-patterns) URL patterns that are matched at runtime. It can contain both negative patterns (that is, patterns starting with `!`) and non-negative patterns and URLs.
-
 Only requests whose URLs match _any_ of the non-negative URLs/patterns and _none_ of the negative ones are considered navigation requests. The URL query is ignored when matching.
->>>>>>> 08caeadd
 
 只有那些能匹配**任意**正向 URL 或 URL 模式并且**不匹配任何一个**反向模式的 URL 才会视为导航请求。当匹配时，这些 URL 查询将会被忽略。
 
