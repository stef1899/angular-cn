# Introduction to services and dependency injection

# 服务与依赖注入简介

*Service* is a broad category encompassing any value, function, or feature that an app needs.
A service is typically a class with a narrow, well-defined purpose.
It should do something specific and do it well.

*服务*是一个广义的概念，它包括应用所需的任何值、函数或特性。狭义的服务是一个明确定义了用途的类。它应该做一些具体的事，并做好。

Angular distinguishes components from services to increase modularity and reusability.
By separating a component's view-related functionality from other kinds of processing,
you can make your component classes lean and efficient.

Angular 把组件和服务区分开，以提高模块性和复用性。
通过把组件中和视图有关的功能与其它类型的处理分离开，你可以让组件类更加精简、高效。

Ideally, a component's job is to enable the user experience and nothing more.
A component should present properties and methods for data binding,
in order to mediate between the view (rendered by the template)
and the application logic (which often includes some notion of a *model*).

理想情况下，组件的工作只管用户体验，而不用顾及其它。
它应该提供用于数据绑定的属性和方法，以便作为视图（由模板渲染）和应用逻辑（通常包含一些*模型*的概念）的中介者。

A component can delegate certain tasks to services, such as fetching data from the server,
validating user input, or logging directly to the console.
By defining such processing tasks in an *injectable service class*, you make those tasks
available to any component.
You can also make your app more adaptable by injecting different providers of the same kind of service,
as appropriate in different circumstances.

组件应该把诸如从服务器获取数据、验证用户输入或直接往控制台中写日志等工作委托给各种服务。通过把各种处理任务定义到可注入的服务类中，你可以让它被任何组件使用。
通过在不同的环境中注入同一种服务的不同提供者，你还可以让你的应用更具适应性。

Angular doesn't *enforce* these principles. Angular does help you *follow* these principles
by making it easy to factor your application logic into services and make those services
available to components through *dependency injection*.

Angular 不会*强迫*你遵循这些原则。Angular 只会通过*依赖注入*来帮你更容易地将应用逻辑分解为服务，并让这些服务可用于各个组件中。

## Service examples

## 服务范例

Here's an example of a service class that logs to the browser console.

下面是一个服务类的范例，用于把日志记录到浏览器的控制台：

<code-example path="architecture/src/app/logger.service.ts" header="src/app/logger.service.ts (class)" region="class"></code-example>

Services can depend on other services. For example, here's a `HeroService` that depends on the `Logger` service, and also uses `BackendService` to get heroes. That service in turn might depend on the `HttpClient` service to fetch heroes asynchronously from a server.

服务也可以依赖其它服务。比如，这里的 `HeroService` 就依赖于 `Logger` 服务，它还用 `BackendService` 来获取英雄数据。`BackendService` 还可能再转而依赖 `HttpClient` 服务来从服务器异步获取英雄列表。

<code-example path="architecture/src/app/hero.service.ts" header="src/app/hero.service.ts (class)" region="class"></code-example>

## Dependency injection (DI)

## 依赖注入（dependency injection）

<img src="generated/images/guide/architecture/dependency-injection.png" alt="Service" class="left">

DI is wired into the Angular framework and used everywhere to provide new components with the services or other things they need.
Components consume services; that is, you can *inject* a service into a component, giving the component access to that service class.

DI 被融入 Angular 框架中，用于在任何地方给新建的组件提供服务或所需的其它东西。
组件是服务的消费者，也就是说，你可以把一个服务*注入*到组件中，让组件类得以访问该服务类。

To define a class as a service in Angular, use the `@Injectable()` decorator to provide the metadata that allows Angular to inject it into a component as a *dependency*.
Similarly, use the `@Injectable()` decorator to indicate that a component or other class (such as another service, a pipe, or an NgModule) *has* a dependency.

在 Angular 中，要把一个类定义为服务，就要用 `@Injectable()` 装饰器来提供元数据，以便让 Angular 可以把它作为*依赖*注入到组件中。
同样，也要使用 `@Injectable()` 装饰器来表明一个组件或其它类（比如另一个服务、管道或 NgModule）*拥有*一个依赖。

* The *injector* is the main mechanism. Angular creates an application-wide injector for you during the bootstrap process, and additional injectors as needed. You don't have to create injectors.

  *注入器*是主要的机制。Angular 会在启动过程中为你创建全应用级注入器以及所需的其它注入器。你不用自己创建注入器。

* An injector creates dependencies, and maintains a *container* of dependency instances that it reuses if possible.

  该注入器会创建依赖、维护一个*容器*来管理这些依赖，并尽可能复用它们。

* A *provider* is an object that tells an injector how to obtain or create a dependency.

  *提供者*是一个对象，用来告诉注入器应该如何获取或创建依赖。

For any dependency that you need in your app, you must register a provider with the app's injector,
so that the injector can use the provider to create new instances.
For a service, the provider is typically the service class itself.

你的应用中所需的任何依赖，都必须使用该应用的注入器来注册一个提供者，以便注入器可以使用这个提供者来创建新实例。
对于服务，该提供者通常就是服务类本身。

<div class="alert is-helpful">

A dependency doesn't have to be a service&mdash;it could be a function, for example, or a value.

依赖不一定是服务 —— 它还可能是函数或值。

</div>

When Angular creates a new instance of a component class, it determines which services or other dependencies that component needs by looking at the constructor parameter types. For example, the constructor of `HeroListComponent` needs `HeroService`.

当 Angular 创建组件类的新实例时，它会通过查看该组件类的构造函数，来决定该组件依赖哪些服务或其它依赖项。
比如 `HeroListComponent` 的构造函数中需要 `HeroService`：

<code-example path="architecture/src/app/hero-list.component.ts" header="src/app/hero-list.component.ts (constructor)" region="ctor"></code-example>

When Angular discovers that a component depends on a service, it first checks if the injector has any existing instances of that service. If a requested service instance doesn't yet exist, the injector makes one using the registered provider, and adds it to the injector before returning the service to Angular.

当 Angular 发现某个组件依赖某个服务时，它会首先检查是否该注入器中已经有了那个服务的任何现有实例。如果所请求的服务尚不存在，注入器就会使用以前注册的服务提供者来制作一个，并把它加入注入器中，然后把该服务返回给 Angular。

When all requested services have been resolved and returned, Angular can call the component's constructor with those services as arguments.

当所有请求的服务已解析并返回时，Angular 可以用这些服务实例为参数，调用该组件的构造函数。

The process of `HeroService` injection looks something like this.

`HeroService` 的注入过程如下所示：

<div class="lightbox">
  <img src="generated/images/guide/architecture/injector-injects.png" alt="Service" class="left">
</div>

### Providing services

### 提供服务

You must register at least one *provider* of any service you are going to use.
The provider can be part of the service's own metadata, making that service available everywhere,
or you can register providers with specific modules or components.
You register providers in the metadata of the service (in the `@Injectable()` decorator),
or in the `@NgModule()` or `@Component()` metadata

对于要用到的任何服务，你必须至少注册一个*提供者*。服务可以在自己的元数据中把自己注册为提供者，这样可以让自己随处可用。或者，你也可以为特定的模块或组件注册提供者。要注册提供者，就要在服务的 `@Injectable()` 装饰器中提供它的元数据，或者在 `@NgModule()` 或 `@Component()` 的元数据中。

* By default, the Angular CLI command [`ng generate service`](cli/generate) registers a provider with the root injector for your service by including provider metadata in the `@Injectable()` decorator. The tutorial uses this method to register the provider of HeroService class definition.

  默认情况下，Angular CLI 的 [`ng generate service`](cli/generate) 命令会在 `@Injectable()` 装饰器中提供元数据来把它注册到根注入器中。本教程就用这种方法注册了 HeroService 的提供者：

```
@Injectable({
  providedIn: 'root',
})
```

  When you provide the service at the root level, Angular creates a single, shared instance of `HeroService`
   and injects it into any class that asks for it.
   Registering the provider in the `@Injectable()` metadata also allows Angular to optimize an app
   by removing the service from the compiled app if it isn't used, a process known as *tree-shaking*.

<<<<<<< HEAD
  当你在根一级提供服务时，Angular 会为 HeroService 创建一个单一的共享实例，并且把它注入到任何想要它的类中。这种在 `@Injectable` 元数据中注册提供者的方式还让 Angular 能够通过移除那些从未被用过的服务来优化大小。

* When you register a provider with a [specific NgModule](guide/architecture-modules), the same instance of a service is available to all components in that NgModule. To register at this level, use the `providers` property of the `@NgModule()` decorator,
=======
* When you register a provider with a [specific NgModule](guide/architecture-modules), the same instance of a service is available to all components in that NgModule. To register at this level, use the `providers` property of the `@NgModule()` decorator.
>>>>>>> 68d4a744

   当你使用[特定的 NgModule](guide/architecture-modules) 注册提供者时，该服务的同一个实例将会对该 NgModule 中的所有组件可用。要想在这一层注册，请用 `@NgModule()` 装饰器中的 `providers` 属性：

```
@NgModule({
  providers: [
   BackendService,
   Logger
 ],
 ...
})
```

* When you register a provider at the component level, you get a new instance of the
service with each new instance of that component.
At the component level, register a service provider in the `providers` property of the `@Component()` metadata.

   当你在组件级注册提供者时，你会为该组件的每一个新实例提供该服务的一个新实例。
  要在组件级注册，就要在 `@Component()` 元数据的 `providers` 属性中注册服务提供者。

<code-example path="architecture/src/app/hero-list.component.ts" header="src/app/hero-list.component.ts (component providers)" region="providers"></code-example>

For more detailed information, see the [Dependency Injection](guide/dependency-injection) section.

要了解更多细节，请参见[依赖注入](guide/dependency-injection)一节。<|MERGE_RESOLUTION|>--- conflicted
+++ resolved
@@ -150,13 +150,9 @@
    Registering the provider in the `@Injectable()` metadata also allows Angular to optimize an app
    by removing the service from the compiled app if it isn't used, a process known as *tree-shaking*.
 
-<<<<<<< HEAD
   当你在根一级提供服务时，Angular 会为 HeroService 创建一个单一的共享实例，并且把它注入到任何想要它的类中。这种在 `@Injectable` 元数据中注册提供者的方式还让 Angular 能够通过移除那些从未被用过的服务来优化大小。
 
-* When you register a provider with a [specific NgModule](guide/architecture-modules), the same instance of a service is available to all components in that NgModule. To register at this level, use the `providers` property of the `@NgModule()` decorator,
-=======
 * When you register a provider with a [specific NgModule](guide/architecture-modules), the same instance of a service is available to all components in that NgModule. To register at this level, use the `providers` property of the `@NgModule()` decorator.
->>>>>>> 68d4a744
 
    当你使用[特定的 NgModule](guide/architecture-modules) 注册提供者时，该服务的同一个实例将会对该 NgModule 中的所有组件可用。要想在这一层注册，请用 `@NgModule()` 装饰器中的 `providers` 属性：
 
@@ -181,4 +177,4 @@
 
 For more detailed information, see the [Dependency Injection](guide/dependency-injection) section.
 
-要了解更多细节，请参见[依赖注入](guide/dependency-injection)一节。+要了解更多细节，请参阅[依赖注入](guide/dependency-injection)一节。