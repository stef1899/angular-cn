--- conflicted
+++ resolved
@@ -1,12 +1,8 @@
 # Introduction to services and dependency injection
 
-<<<<<<< HEAD
 # 服务与依赖注入简介
 
-*Service* is a broad category encompassing any value, function, or feature that an app needs.
-=======
 *Service* is a broad category encompassing any value, function, or feature that an application needs.
->>>>>>> 08caeadd
 A service is typically a class with a narrow, well-defined purpose.
 It should do something specific and do it well.
 
@@ -87,13 +83,9 @@
 
 * A *provider* is an object that tells an injector how to obtain or create a dependency.
 
-<<<<<<< HEAD
   *提供者*是一个对象，用来告诉注入器应该如何获取或创建依赖。
 
-For any dependency that you need in your app, you must register a provider with the app's injector,
-=======
 For any dependency that you need in your app, you must register a provider with the application's injector,
->>>>>>> 08caeadd
 so that the injector can use the provider to create new instances.
 For a service, the provider is typically the service class itself.
 
