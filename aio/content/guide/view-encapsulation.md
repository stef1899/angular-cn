# View encapsulation

# 视图封装模式

In Angular, component CSS styles are encapsulated into the component's view and don't
affect the rest of the application.

在 Angular 中，组件的 CSS 样式被封装进了自己的视图中，而不会影响到应用程序的其它部分。

To control how this encapsulation happens on a *per
component* basis, you can set the *view encapsulation mode* in the component metadata.
Choose from the following modes:

通过在组件的元数据上设置*视图封装模式*，你可以分别控制*每个组件*的封装模式。
可选的封装模式一共有如下几种：

* `ShadowDom` view encapsulation uses the browser's native shadow DOM implementation (see
  [Shadow DOM](https://developer.mozilla.org/en-US/docs/Web/Web_Components/Shadow_DOM)
  on the [MDN](https://developer.mozilla.org) site)
  to attach a shadow DOM to the component's host element, and then puts the component
  view inside that shadow DOM. The component's styles are included within the shadow DOM.

   `ShadowDom` 模式使用浏览器原生的 Shadow DOM 实现（参阅 [MDN](https://developer.mozilla.org) 上的 [Shadow DOM](https://developer.mozilla.org/en-US/docs/Web/Web_Components/Shadow_DOM)）来为组件的宿主元素附加一个 Shadow DOM。组件的视图被附加到这个 Shadow DOM 中，组件的样式也被包含在这个 Shadow DOM 中。(译注：不进不出，没有样式能进来，组件样式出不去。)

* `Emulated` view encapsulation (the default) emulates the behavior of shadow DOM by preprocessing
  (and renaming) the CSS code to effectively scope the CSS to the component's view.
  For details, see [Inspecting generated CSS](guide/view-encapsulation#inspect-generated-css) below.

   `Emulated` 模式（**默认值**）通过预处理（并改名）CSS 代码来模拟 Shadow DOM 的行为，以达到把 CSS 样式局限在组件视图中的目的。
  更多信息，见[附录 1](guide/view-encapsulation#inspect-generated-css)。(译注：只进不出，全局样式能进来，组件样式出不去)

* `None` means that Angular does no view encapsulation.
  Angular adds the CSS to the global styles.
  The scoping rules, isolations, and protections discussed earlier don't apply.
  This is essentially the same as pasting the component's styles into the HTML.

<<<<<<< HEAD
   `None` 意味着 Angular 不使用视图封装。
  Angular 会把 CSS 添加到全局样式中。而不会应用上前面讨论过的那些作用域规则、隔离和保护等。
  从本质上来说，这跟把组件的样式直接放进 HTML 是一样的。(译注：能进能出。)

To set the components encapsulation mode, use the `encapsulation` property in the component metadata:
=======
To set the component's encapsulation mode, use the `encapsulation` property in the component metadata:
>>>>>>> a371646a

通过组件元数据中的 `encapsulation` 属性来设置组件封装模式：

<code-example path="component-styles/src/app/quest-summary.component.ts" region="encapsulation.shadow" header="src/app/quest-summary.component.ts"></code-example>

`ShadowDom` view encapsulation only works on browsers that have native support
for shadow DOM (see [Shadow DOM v1](https://caniuse.com/shadowdomv1) on the
[Can I use](https://caniuse.com/) site). The support is still limited,
which is why `Emulated` view encapsulation is the default mode and recommended
in most cases.

`ShadowDom` 模式只适用于提供了原生 Shadow DOM 支持的浏览器（参阅 [Can I use](https://caniuse.com/) 上的 [Shadow DOM v1](https://caniuse.com/shadowdomv1) 部分）。
它仍然受到很多限制，这就是为什么仿真 (`Emulated`) 模式是默认选项，并建议将其用于大多数情况。

{@a inspect-generated-css}

## Inspecting generated CSS

## 查看生成的 CSS

When using emulated view encapsulation, Angular preprocesses
all component styles so that they approximate the standard shadow CSS scoping rules.

当使用默认的仿真模式时，Angular 会对组件的所有样式进行预处理，让它们模仿出标准的 Shadow CSS 作用域规则。

In the DOM of a running Angular application with emulated view
encapsulation enabled, each DOM element has some extra attributes
attached to it:

在启用了仿真模式的 Angular 应用的 DOM 树中，每个 DOM 元素都被加上了一些额外的属性。

<code-example format="">
  &lt;hero-details _nghost-pmm-5>
    &lt;h2 _ngcontent-pmm-5>Mister Fantastic&lt;/h2>
    &lt;hero-team _ngcontent-pmm-5 _nghost-pmm-6>
      &lt;h3 _ngcontent-pmm-6>Team&lt;/h3>
    &lt;/hero-team>
  &lt;/hero-detail>

</code-example>

There are two kinds of generated attributes:

生成出的属性分为两种：

* An element that would be a shadow DOM host in native encapsulation has a
  generated `_nghost` attribute. This is typically the case for component host elements.

   一个元素在原生封装方式下可能是 Shadow DOM 的宿主，在这里被自动添加上一个 `_nghost` 属性。
  这是组件宿主元素的典型情况。

* An element within a component's view has a `_ngcontent` attribute
that identifies to which host's emulated shadow DOM this element belongs.

   组件视图中的每一个元素，都有一个 `_ngcontent` 属性，它会标记出该元素属于哪个宿主的模拟 Shadow DOM。

The exact values of these attributes aren't important. They are automatically
generated and you should never refer to them in application code. But they are targeted
by the generated component styles, which are in the `<head>` section of the DOM:

这些属性的具体值并不重要。它们是自动生成的，并且你永远不会在程序代码中直接引用到它们。
但它们会作为生成的组件样式的目标，就像 DOM 的 `<head>` 中一样：

<code-example format="">
  [_nghost-pmm-5] {
    display: block;
    border: 1px solid black;
  }

  h3[_ngcontent-pmm-6] {
    background-color: white;
    border: 1px solid #777;
  }
</code-example>

These styles are post-processed so that each selector is augmented
with `_nghost` or `_ngcontent` attribute selectors.
These extra selectors enable the scoping rules described in this page.

这些就是那些样式被处理后的结果，每个选择器都被增加了 `_nghost` 或 `_ngcontent` 属性选择器。
这些额外的选择器实现了本文所描述的这些作用域规则。<|MERGE_RESOLUTION|>--- conflicted
+++ resolved
@@ -34,15 +34,11 @@
   The scoping rules, isolations, and protections discussed earlier don't apply.
   This is essentially the same as pasting the component's styles into the HTML.
 
-<<<<<<< HEAD
    `None` 意味着 Angular 不使用视图封装。
   Angular 会把 CSS 添加到全局样式中。而不会应用上前面讨论过的那些作用域规则、隔离和保护等。
   从本质上来说，这跟把组件的样式直接放进 HTML 是一样的。(译注：能进能出。)
 
-To set the components encapsulation mode, use the `encapsulation` property in the component metadata:
-=======
 To set the component's encapsulation mode, use the `encapsulation` property in the component metadata:
->>>>>>> a371646a
 
 通过组件元数据中的 `encapsulation` 属性来设置组件封装模式：
 
