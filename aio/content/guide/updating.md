--- conflicted
+++ resolved
@@ -87,12 +87,11 @@
 
 For simple updates, the CLI command [`ng update`](cli/update) is all you need. Without additional arguments, `ng update` lists the updates that are available to you and provides recommended steps to update your application to the most current version. 
 
-<<<<<<< HEAD
 对于简单的升级工作，你所要做的一切就是执行一下 CLI 命令 [`ng update`](cli/update)。不带额外参数时，`ng update` 会列出你可用的更新版本，并提供建议的升级步骤，来把你的应用升级到最新版本上来。
-=======
+
 [Angular Versioning and Releases](guide/releases#versioning "Angular Release Practices, Versioning") describes the level of change that you can expect based a release's version number. It also describes supported update paths. 
 
->>>>>>> cb6dea47
+[Angular 版本与发布](guide/releases#versioning "Angular Release Practices, Versioning")中描述了你要如何根据版本号来推测所发生的更改等级。它还讲了建议的升级路径。
 
 {@a resources}
 
