--- conflicted
+++ resolved
@@ -1,18 +1,12 @@
 # Keeping your Angular projects up-to-date
 
-<<<<<<< HEAD
 # 持续更新你的 Angular 项目
 
-Just like Web and the entire web ecosystem, Angular is continuously improving. Angular balances continuous improvement with a strong focus on stability and making updates easy. Keeping your Angular app up-to-date enables you to take advantage of leading-edge new features, as well as optimizations and bug fixes.
+Just like Web and the entire web ecosystem, Angular is continuously improving. Angular balances continuous improvement with a strong focus on stability and making updates easy. Keeping your Angular application up-to-date enables you to take advantage of leading-edge new features, as well as optimizations and bug fixes.
 
 就像 Web 及其整个生态系统一样，Angular 也在持续改进中。Angular 平衡了持续改进与强调稳定性之间的冲突，努力让升级变得更简单。让 Angular 应用始终保持最新，可以让你获得前沿的新特性所带来的好处，还有各种优化和 Bug 修复。
 
-This document contains information and resources to help you keep your Angular apps and libraries up-to-date.
-=======
-Just like Web and the entire web ecosystem, Angular is continuously improving. Angular balances continuous improvement with a strong focus on stability and making updates easy. Keeping your Angular application up-to-date enables you to take advantage of leading-edge new features, as well as optimizations and bug fixes.
-
 This document contains information and resources to help you keep your Angular applications and libraries up-to-date.
->>>>>>> d7454a16
 
 本文档包含一些信息和资源，来帮助你持续更新 Angular 的应用和库。
 
@@ -57,13 +51,9 @@
 
 ## Checking your version of Angular
 
-<<<<<<< HEAD
 ## 检查你的 Angular 版本
-=======
-To check your application's version of Angular: From within your project directory, use the `ng version` command.
->>>>>>> d7454a16
 
-To check your app's version of Angular: From within your project directory, use the `ng version` command. 
+To check your application's version of Angular: From within your project directory, use the `ng version` command. 
 
 要检查你的应用的 Angular 版本，就到项目目录下执行 `ng version` 命令。
 
