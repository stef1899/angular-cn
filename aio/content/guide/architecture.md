# Architecture overview

# 架构概览

Angular is a platform and framework for building client applications in HTML and TypeScript.
Angular is written in TypeScript. It implements core and optional functionality as a set of TypeScript libraries that you import into your apps.

Angular 是一个用 HTML 和 TypeScript 构建客户端应用的平台与框架。
Angular 本身就是用 TypeScript 写成的。它将核心功能和可选功能作为一组 TypeScript 库进行实现，你可以把它们导入你的应用中。

The basic building blocks of an Angular application are *NgModules*, which provide a compilation context for *components*. NgModules collect related code into functional sets; an Angular app is defined by a set of NgModules. An app always has at least a *root module* that enables bootstrapping, and typically has many more *feature modules*.

Angular 的基本构造块是 *NgModule*，它为*组件*提供了编译的上下文环境。
NgModule 会把相关的代码收集到一些功能集中。Angular 应用就是由一组 NgModule 定义出的。
应用至少会有一个用于引导应用的*根模块*，通常还会有很多*特性模块*。

* Components define *views*, which are sets of screen elements that Angular can choose among and modify according to your program logic and data. 

   组件定义*视图*。视图是一组可见的屏幕元素，Angular 可以根据你的程序逻辑和数据来选择和修改它们。
  每个应用都至少有一个根组件。

* Components use *services*, which provide specific functionality not directly related to views. Service providers can be *injected* into components as *dependencies*, making your code modular, reusable, and efficient.

   组件使用*服务*。服务会提供那些与视图不直接相关的功能。服务提供商可以作为*依赖*被*注入*到组件中，
  这能让你的代码更加模块化、更加可复用、更加高效。

Both components and services are simply classes, with *decorators* that mark their type and provide metadata that tells Angular how to use them.

组件和服务都是简单的类，这些类使用*装饰器*来标出它们的类型，并提供元数据以告知 Angular 该如何使用它们。

* The metadata for a component class associates it with a *template* that defines a view. A template combines ordinary HTML with Angular *directives* and *binding markup* that allow Angular to modify the HTML before rendering it for display.

   组件类的元数据将组件类和一个用来定义视图的*模板*关联起来。
  模板把普通的 HTML 和 Angular *指令*与*绑定标记（markup）*组合起来，这样 Angular 就可以在呈现 HTML 之前先修改这些 HTML。

* The metadata for a service class provides the information Angular needs to make it available to components through *dependency injection (DI)*.

   服务类的元数据提供了一些信息，Angular 要用这些信息来让组件可以通过*依赖注入（DI）*使用该服务。

An app's components typically define many views, arranged hierarchically. Angular provides the `Router` service to help you define navigation paths among views. The router provides sophisticated in-browser navigational capabilities.

应用的组件通常会定义很多视图，并进行分级组织。 Angular 提供了 `Router` 服务来帮助你定义视图之间的导航路径。
路由器提供了先进的浏览器内导航功能。

## Modules

## 模块

Angular *NgModules* differ from and complement JavaScript (ES2015) modules. An NgModule declares a compilation context for a set of components that is dedicated to an application domain, a workflow, or a closely related set of capabilities. An NgModule can associate its components with related code, such as services, to form functional units.

Angular 定义了 `NgModule`，它和 JavaScript（ES2015） 的模块不同而且有一定的互补性。
NgModule 为一个组件集声明了编译的上下文环境，它专注于某个应用领域、某个工作流或一组紧密相关的能力。
NgModule 可以将其组件和一组相关代码（如服务）关联起来，形成功能单元。

Every Angular app has a *root module*, conventionally named `AppModule`, which provides the bootstrap mechanism that launches the application. An app typically contains many functional modules.

每个 Angular 应用都有一个*根模块*，通常命名为 `AppModule`。根模块提供了用来启动应用的引导机制。
一个应用通常会包含很多功能模块。

Like JavaScript modules, NgModules can import functionality from other NgModules, and allow their own functionality to be exported and used by other NgModules. For example, to use the router service in your app, you import the `Router` NgModule.

像 JavaScript 模块一样，NgModule 也可以从其它 NgModule 中导入功能，并允许导出它们自己的功能供其它 NgModule 使用。
比如，要在你的应用中使用路由器（Router）服务，就要导入 `Router` 这个 NgModule。

Organizing your code into distinct functional modules helps in managing development of complex applications, and in designing for reusability. In addition, this technique lets you take advantage of *lazy-loading*&mdash;that is, loading modules on demand&mdash;to minimize the amount of code that needs to be loaded at startup.

把你的代码组织成一些清晰的功能模块，可以帮助管理复杂应用的开发工作并实现可复用性设计。
另外，这项技术还能让你获得*惰性加载*（也就是按需加载模块）的优点，以尽可能减小启动时需要加载的代码体积。

<div class="alert is-helpful">

  For a more detailed discussion, see [Introduction to modules](guide/architecture-modules).

  更深入的讨论，参见[模块简介](guide/architecture-modules)。

</div>

## Components

## 组件

Every Angular application has at least one component, the *root component* that connects a component hierarchy with the page document object model (DOM). Each component defines a class that contains application data and logic, and is associated with an HTML *template* that defines a view to be displayed in a target environment.

每个 Angular 应用都至少有一个组件，也就是*根组件*，它会把组件树和页面中的 DOM 连接起来。
每个组件都会定义一个类，其中包含应用的数据和逻辑，并与一个 HTML *模板*相关联，该模板定义了一个供目标环境下显示的视图。

The `@Component()` decorator identifies the class immediately below it as a component, and provides the template and related component-specific metadata.

`@Component()` 装饰器表明紧随它的那个类是一个组件，并提供模板和该组件专属的元数据。

<div class="alert is-helpful">

   Decorators are functions that modify JavaScript classes. Angular defines a number of decorators that attach specific kinds of metadata to classes, so that the system knows what those classes mean and how they should work.

   装饰器是一些用于修饰 JavaScript 类的函数。Angular 定义了许多装饰器，这些装饰器会把一些特定种类的元数据附加到类上，以便 Angular 了解这些这些类的含义以及该如何使用它们。

   <a href="https://medium.com/google-developers/exploring-es7-decorators-76ecb65fb841#.x5c2ndtx0">Learn more about decorators on the web.</a>

   <a href="https://medium.com/google-developers/exploring-es7-decorators-76ecb65fb841#.x5c2ndtx0">到网上学习关于装饰器的更多知识。</a>

</div>

### Templates, directives, and data binding

### 模板、指令和数据绑定

A template combines HTML with Angular markup that can modify HTML elements before they are displayed.
Template *directives* provide program logic, and *binding markup* connects your application data and the DOM.
There are two types of data binding:

模板会把 HTML 和 Angular 的标记（markup）组合起来，这些标记可以在 HTML 元素显示出来之前修改它们。
模板中的*指令*会提供程序逻辑，而*绑定标记*会把你应用中的数据和 DOM 连接在一起。
有两种类型的数据绑定：

* *Event binding* lets your app respond to user input in the target environment by updating your application data.

   *事件绑定*让你的应用可以通过更新应用的数据来响应目标环境下的用户输入。

* *Property binding* lets you interpolate values that are computed from your application data into the HTML.

   *属性绑定*让你将从应用数据中计算出来的值插入到 HTML 中。

Before a view is displayed, Angular evaluates the directives and resolves the binding syntax in the template to modify the HTML elements and the DOM, according to your program data and logic. Angular supports *two-way data binding*, meaning that changes in the DOM, such as user choices, are also reflected in your program data.

在视图显示出来之前，Angular 会先根据你的应用数据和逻辑来运行模板中的指令并解析绑定表达式，以修改 HTML 元素和 DOM。
Angular 支持*双向数据绑定*，这意味着 DOM 中发生的变化（比如用户的选择）同样可以反映回你的程序数据中。

Your templates can use *pipes* to improve the user experience by transforming values for display. 
For example, use pipes to display dates and currency values that are appropriate for a user's locale.
Angular provides predefined pipes for common transformations, and you can also define your own pipes.

你的模板也可以用*管道*转换要显示的值以增强用户体验。比如，可以使用管道来显示适合用户所在地区的日期和货币格式。
Angular 为一些通用的转换提供了预定义管道，你还可以定义自己的管道。

<div class="alert is-helpful">

  For a more detailed discussion of these concepts, see [Introduction to components](guide/architecture-components).

  要了解对这些概念的深入讨论，参见[组件介绍](guide/architecture-components)。

</div>

{@a dependency-injection}

## Services and dependency injection

## 服务与依赖注入

For data or logic that isn't associated with a specific view, and that you want to share across components, you create a *service* class. A service class definition is immediately preceded by the `@Injectable()` decorator. The decorator provides the metadata that allows other providers to be **injected** as dependencies into your class.

对于与特定视图无关并希望跨组件共享的数据或逻辑，可以创建*服务*类。
服务类的定义通常紧跟在 “@Injectable()” 装饰器之后。该装饰器提供的元数据可以让你的服务作为依赖*被注入到*客户组件中。

 *Dependency injection* (DI) lets you keep your component classes lean and efficient. They don't fetch data from the server, validate user input, or log directly to the console; they delegate such tasks to services.

 *依赖注入*（或 DI）让你可以保持组件类的精简和高效。有了 DI，组件就不用从服务器获取数据、验证用户输入或直接把日志写到控制台，而是会把这些任务委托给服务。

<div class="alert is-helpful">

  For a more detailed discussion, see [Introduction to services and DI](guide/architecture-services).

  更深入的讨论，参见[服务和 DI 简介](guide/architecture-services)。

</div>

### Routing

### 路由

The Angular `Router` NgModule provides a service that lets you define a navigation path among the different application states and view hierarchies in your app. It is modeled on the familiar browser navigation conventions:

Angular 的 `Router` 模块提供了一个服务，它可以让你定义在应用的各个不同状态和视图层次结构之间导航时要使用的路径。
它的工作模型基于人们熟知的浏览器导航约定：

* Enter a URL in the address bar and the browser navigates to a corresponding page.

   在地址栏输入 URL，浏览器就会导航到相应的页面。

* Click links on the page and the browser navigates to a new page.

   在页面中点击链接，浏览器就会导航到一个新页面。

* Click the browser's back and forward buttons and the browser navigates backward and forward through the history of pages you've seen.

   点击浏览器的前进和后退按钮，浏览器就会在你的浏览历史中向前或向后导航。

The router maps URL-like paths to views instead of pages. When a user performs an action, such as clicking a link, that would load a new page in the browser, the router intercepts the browser's behavior, and shows or hides view hierarchies.

不过路由器会把类似 URL 的路径映射到视图而不是页面。
当用户执行一个动作时（比如点击链接），本应该在浏览器中加载一个新页面，但是路由器拦截了浏览器的这个行为，并显示或隐藏一个视图层次结构。

If the router determines that the current application state requires particular functionality, and the module that defines it hasn't been loaded, the router can *lazy-load* the module on demand.

如果路由器认为当前的应用状态需要某些特定的功能，而定义此功能的模块尚未加载，路由器就会按需*惰性加载*此模块。

The router interprets a link URL according to your app's view navigation rules and data state. You can navigate to new views when the user clicks a button or selects from a drop box, or in response to some other stimulus from any source. The router logs activity in the browser's history, so the back and forward buttons work as well.

路由器会根据你应用中的导航规则和数据状态来拦截 URL。
当用户点击按钮、选择下拉框或收到其它任何来源的输入时，你可以导航到一个新视图。
路由器会在浏览器的历史日志中记录这个动作，所以前进和后退按钮也能正常工作。

To define navigation rules, you associate *navigation paths* with your components. A path uses a URL-like syntax that integrates your program data, in much the same way that template syntax integrates your views with your program data. You can then apply program logic to choose which views to show or to hide, in response to user input and your own access rules.

要定义导航规则，你就要把*导航路径*和你的组件关联起来。
路径（path）使用类似 URL 的语法来和程序数据整合在一起，就像模板语法会把你的视图和程序数据整合起来一样。
然后你就可以用程序逻辑来决定要显示或隐藏哪些视图，以根据你制定的访问规则对用户的输入做出响应。

 <div class="alert is-helpful">

   For a more detailed discussion, see [Routing and navigation](guide/router).

   更深入的讨论，参见[路由与导航](guide/router)。

 </div>

<hr/>

## What's next

## 接下来呢？

You've learned the basics about the main building blocks of an Angular application. The following diagram shows how these basic pieces are related.

<<<<<<< HEAD
你已经学完了 Angular 应用的主要构造块的基础知识。
下面这张图展示了这些基础部分之间是如何关联起来的。

<figure>
=======
<div class="lightbox">
>>>>>>> 6d28a209
  <img src="generated/images/guide/architecture/overview2.png" alt="overview">
</div>

* Together, a component and template define an Angular view.

   组件和模板共同定义了 Angular 的视图。

  * A decorator on a component class adds the metadata, including a pointer to the associated template.

     组件类上的装饰器为其添加了元数据，其中包括指向相关模板的指针。

  * Directives and binding markup in a component's template modify views based on program data and logic.

     组件模板中的指令和绑定标记会根据程序数据和程序逻辑修改这些视图。

* The dependency injector provides services to a component, such as the router service that lets you define navigation among views.

   依赖注入器会为组件提供一些服务，比如路由器服务就能让你定义如何在视图之间导航。

Each of these subjects is introduced in more detail in the following pages.

这些主题的详情在下列页面中有介绍：


* [Introduction to Modules](guide/architecture-modules)

  [模块简介](guide/architecture-modules)

* [Introduction to Components](guide/architecture-components)

  [组件简介](guide/architecture-components)

  * [Templates and views](guide/architecture-components#templates-and-views)

    [模板与视图](guide/architecture-components#templates-and-views)

  * [Component metadata](guide/architecture-components#component-metadata)

    [组件元数据](guide/architecture-components#component-metadata)

  * [Data binding](guide/architecture-components#data-binding)

    [数据绑定](guide/architecture-components#data-binding)

  * [Directives](guide/architecture-components#directives)

    [指令](guide/architecture-components#directives)

  * [Pipes](guide/architecture-components#pipes)

    [管道](guide/architecture-components#pipes)

* [Introduction to services and dependency injection](guide/architecture-services)

   [服务与依赖注入简介](guide/architecture-services)

<div class="alert is-helpful">

   Note that the code referenced on these pages is available as a <live-example></live-example>.

   注意，这些页面中的代码都在<live-example></live-example>中。

</div>

When you're familiar with these fundamental building blocks, you can explore them in more detail in the documentation. To learn about more tools and techniques that are available to help you build and deploy Angular applications, see [Next steps: tools and techniques](guide/architecture-next-steps).

当你熟悉了这些基础构造块之后，就可以在本文档中进一步查看它们的详情了。
要学习能帮你构建和发布 Angular 应用的更多工具和技巧，参见[后续步骤：工具与技巧](guide/architecture-next-steps)。
</div><|MERGE_RESOLUTION|>--- conflicted
+++ resolved
@@ -55,7 +55,7 @@
 Every Angular app has a *root module*, conventionally named `AppModule`, which provides the bootstrap mechanism that launches the application. An app typically contains many functional modules.
 
 每个 Angular 应用都有一个*根模块*，通常命名为 `AppModule`。根模块提供了用来启动应用的引导机制。
-一个应用通常会包含很多功能模块。
+一个应用通常会包含很多特性模块。
 
 Like JavaScript modules, NgModules can import functionality from other NgModules, and allow their own functionality to be exported and used by other NgModules. For example, to use the router service in your app, you import the `Router` NgModule.
 
@@ -64,7 +64,7 @@
 
 Organizing your code into distinct functional modules helps in managing development of complex applications, and in designing for reusability. In addition, this technique lets you take advantage of *lazy-loading*&mdash;that is, loading modules on demand&mdash;to minimize the amount of code that needs to be loaded at startup.
 
-把你的代码组织成一些清晰的功能模块，可以帮助管理复杂应用的开发工作并实现可复用性设计。
+把你的代码组织成一些清晰的特性模块，可以帮助管理复杂应用的开发工作并实现可复用性设计。
 另外，这项技术还能让你获得*惰性加载*（也就是按需加载模块）的优点，以尽可能减小启动时需要加载的代码体积。
 
 <div class="alert is-helpful">
@@ -109,7 +109,7 @@
 There are two types of data binding:
 
 模板会把 HTML 和 Angular 的标记（markup）组合起来，这些标记可以在 HTML 元素显示出来之前修改它们。
-模板中的*指令*会提供程序逻辑，而*绑定标记*会把你应用中的数据和 DOM 连接在一起。
+模板中的*指令*会提供商逻辑，而*绑定标记*会把你应用中的数据和 DOM 连接在一起。
 有两种类型的数据绑定：
 
 * *Event binding* lets your app respond to user input in the target environment by updating your application data.
@@ -221,14 +221,10 @@
 
 You've learned the basics about the main building blocks of an Angular application. The following diagram shows how these basic pieces are related.
 
-<<<<<<< HEAD
 你已经学完了 Angular 应用的主要构造块的基础知识。
 下面这张图展示了这些基础部分之间是如何关联起来的。
 
-<figure>
-=======
 <div class="lightbox">
->>>>>>> 6d28a209
   <img src="generated/images/guide/architecture/overview2.png" alt="overview">
 </div>
 
