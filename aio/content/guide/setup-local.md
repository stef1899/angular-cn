--- conflicted
+++ resolved
@@ -47,13 +47,13 @@
 
   Angular requires an [active LTS or maintenance LTS](https://nodejs.org/about/releases) version of Node.js.
 
-  Angular 需要 Node.js 的[当前版、活跃 LTS 版或维护期 LTS版](https://nodejs.org/about/releases)。
+  Angular 需要 Node.js 的[活跃 LTS 版或维护期 LTS版](https://nodejs.org/about/releases)。
 
   <div class="alert is-helpful">
 
   For information about specific version requirements, see the `engines` key in the [package.json](https://unpkg.com/browse/@angular/core/package.json) file.
 
-  关于具体版本需求，参阅 [package.json](https://unpkg.com/@angular/cli/package.json) 文件中的 `engines`。
+  关于具体版本需求，参阅 [package.json](https://unpkg.com/browse/@angular/core/package.json) 文件中的 `engines`。
 
   </div>
 
@@ -127,21 +127,8 @@
 
 The CLI creates a new workspace and a simple Welcome app, ready to run.
 
-<<<<<<< HEAD
 CLI 会创建一个新的工作区和一个简单的欢迎应用，随时可以运行它。
 
-<div class="alert is-helpful">
-
-You also have the option to use Angular's strict mode, which can help you write better, more maintainable code.
-For more information, see [Strict mode](/guide/strict-mode).
-
-你还可以使用 Angular 的严格模式，他可以帮助你编写更好、更容易维护的代码。
-欲知详情，参阅[严格模式](/guide/strict-mode)。
-
-</div>
-
-=======
->>>>>>> d7454a16
 {@a serve}
 
 ## Run the application
