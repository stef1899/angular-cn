--- conflicted
+++ resolved
@@ -340,13 +340,9 @@
 
 ## Appendix: Develop locally with IE
 
-<<<<<<< HEAD
 ## 附录：用 IE 进行本地化开发
 
-If you develop angular locally with `ng serve`, a `websocket` connection is set up automatically between browser and local dev server, so when your code changes, the browser can automatically refresh.
-=======
 If you develop Angular locally with `ng serve`, a `websocket` connection is set up automatically between browser and local dev server, so when your code changes, the browser can automatically refresh.
->>>>>>> a371646a
 
 如果你使用 `ng serve` 进行本地化 Angular 开发，就会自动在浏览器和本地开发服务器之间建立一个 `websocket` 连接，这样，在代码发生变化时，浏览器就会自动刷新。
 
@@ -358,15 +354,11 @@
 
 ## Appendix: Test using `fakeAsync()/waitForAsync()`
 
-<<<<<<< HEAD
 ## 附录：使用 `fakeAsync()/async()` 进行测试
 
-If you use the `fakeAsync()/waitForAsync()` helper function to run unit tests (for details, read the [Testing guide](guide/testing-components-scenarios#fake-async)), you need to import `zone.js/dist/zone-testing` in your test setup file.
-=======
 If you use the `fakeAsync()/waitForAsync()` helper function to run unit tests (for details, read the [Testing guide](guide/testing-components-scenarios#fake-async)), you need to import `zone.js/testing` in your test setup file.
->>>>>>> a371646a
-
-如果你使用 `fakeAsync()/async()` 辅助函数来运行单元测试（详情参阅[测试指南](guide/testing-components-scenarios#fake-async)），就要在测试的准备文件中导入 `zone.js/dist/zone-testing`。
+
+如果你使用 `fakeAsync()/async()` 辅助函数来运行单元测试（详情参阅[测试指南](guide/testing-components-scenarios#fake-async)），就要在测试的准备文件中导入 `zone.js/testing`。
 
 <div class="alert is-important">
 
