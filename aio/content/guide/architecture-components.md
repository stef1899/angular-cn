--- conflicted
+++ resolved
@@ -18,21 +18,15 @@
 
 * The hero editor.
 
-<<<<<<< HEAD
    英雄编辑器。
 
-You define a component's application logic&mdash;what it does to support the view&mdash;inside a class. The class interacts with the view through an API of properties and methods.
+You define a component's application logic&mdash;what it does to support the view&mdash;inside a class.
+The class interacts with the view through an API of properties and methods.
 
 你在类中定义组件的应用逻辑，为视图提供支持。
 组件通过一些由属性和方法组成的 API 与视图交互。
 
-For example, the `HeroListComponent` has a `heroes` property that returns an array of heroes that it acquires from a service. `HeroListComponent` also has a `selectHero()` method that sets a `selectedHero` property when the user clicks to choose a hero from that list.
-=======
-You define a component's application logic&mdash;what it does to support the view&mdash;inside a class.
-The class interacts with the view through an API of properties and methods.
-
 For example, the `HeroListComponent` has a `heroes` property that holds an array of heroes. It also has a `selectHero()` method that sets a `selectedHero` property when the user clicks to choose a hero from that list. The component acquires the heroes from a service, which is a TypeScript [parameter property](http://www.typescriptlang.org/docs/handbook/classes.html#parameter-properties) on the constructor. The service is provided to the component through the dependency injection system.
->>>>>>> 601064e4
 
 比如，`HeroListComponent` 有一个 `heroes` 属性，它会返回一个从服务中取到的英雄数组。
 `HeroListComponent` 还有一个 `selectHero()` 方法，当用户从列表中选择一个英雄时，它会设置 `selectedHero` 属性的值。
@@ -86,16 +80,11 @@
 
 * `templateUrl`: The module-relative address of this component's HTML template. Alternatively, you can provide the HTML template inline, as the value of the `template` property. This template defines the component's _host view_.
 
-<<<<<<< HEAD
    `templateUrl`：该组件的 HTML 模板文件相对于这个组件文件的地址。
   另外，你还可以用 `template` 属性的值来提供内联的 HTML 模板。
   这个模板定义了该组件的*宿主视图*。
 
-* `providers`: An array of **dependency injection providers** for services that the component requires. In the example, this tells Angular that the component's constructor requires a `HeroService` instance
-in order to get the list of heroes to display.
-=======
 * `providers`: An array of **dependency injection providers** for services that the component requires. In the example, this tells Angular how to provide the `HeroService` instance that the component's constructor uses to get the list of heroes to display.  
->>>>>>> 601064e4
 
    `providers` 是当前组件所需的**依赖注入提供商**的一个数组。在这个例子中，它告诉 Angular，该组件的构造函数需要一个 `HeroService` 实例，以获取要显示的英雄列表。
 
