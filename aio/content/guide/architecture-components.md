--- conflicted
+++ resolved
@@ -5,16 +5,12 @@
 A *component* controls a patch of screen called a [*view*](guide/glossary#view "Definition of view").
 For example, individual components define and control each of the following views from the [Tour of Heroes tutorial](tutorial):
 
-<<<<<<< HEAD
 *组件*控制屏幕上被称为[*视图*](guide/glossary#view "Definition of view")的一小片区域。比如，[教程](tutorial/index)中的下列视图都是由一个个组件所定义和控制的：
 
-* The app root with the navigation links.
+* The application root with the navigation links.
 
    带有导航链接的应用根组件。
 
-=======
-* The application root with the navigation links.
->>>>>>> 08caeadd
 * The list of heroes.
 
    英雄列表。
@@ -75,13 +71,9 @@
 
 This example shows some of the most useful `@Component` configuration options:
 
-<<<<<<< HEAD
 这个例子展示了一些最常用的 `@Component` 配置选项：
 
-* `selector`: A CSS selector that tells Angular to create and insert an instance of this component wherever it finds the corresponding tag in template HTML. For example, if an app's HTML contains `<app-hero-list></app-hero-list>`, then
-=======
 * `selector`: A CSS selector that tells Angular to create and insert an instance of this component wherever it finds the corresponding tag in template HTML. For example, if an application's HTML contains `<app-hero-list></app-hero-list>`, then
->>>>>>> 08caeadd
 Angular inserts an instance of the `HeroListComponent` view between those tags.
 
    `selector`：是一个 CSS 选择器，它会告诉 Angular，一旦在模板 HTML 中找到了这个选择器对应的标签，就创建并插入该组件的一个实例。
@@ -122,13 +114,9 @@
 
 ## Template syntax
 
-<<<<<<< HEAD
 ## 模板语法
 
-A template looks like regular HTML, except that it also contains Angular [template syntax](guide/template-syntax), which alters the HTML based on your app's logic and the state of app and DOM data. Your template can use *data binding* to coordinate the app and DOM data, *pipes* to transform data before it is displayed, and *directives* to apply app logic to what gets displayed.
-=======
 A template looks like regular HTML, except that it also contains Angular [template syntax](guide/template-syntax), which alters the HTML based on your application's logic and the state of application and DOM data. Your template can use *data binding* to coordinate the application and DOM data, *pipes* to transform data before it is displayed, and *directives* to apply application logic to what gets displayed.
->>>>>>> 08caeadd
 
 模板很像标准的 HTML，但是它还包含 Angular 的[模板语法](guide/template-syntax)，这些模板语法可以根据你的应用逻辑、应用状态和 DOM 数据来修改这些 HTML。
 你的模板可以使用*数据绑定*来协调应用和 DOM 中的数据，使用*管道*在显示出来之前对其进行转换，使用*指令*来把程序逻辑应用到要显示的内容上。
