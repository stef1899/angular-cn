# Introduction to components

# 组件简介

A *component* controls a patch of screen called a *view*.
For example, individual components define and control each of the following views from the [Tutorial](tutorial):

*组件*控制屏幕上被称为*视图*的一小片区域。比如，[教程](tutorial/index)中的下列视图都是由一个个组件所定义和控制的：

* The app root with the navigation links.

   带有导航链接的应用根组件。

* The list of heroes.

   英雄列表。

* The hero editor.

   英雄编辑器。

You define a component's application logic&mdash;what it does to support the view&mdash;inside a class.
The class interacts with the view through an API of properties and methods.

<<<<<<< HEAD
你在类中定义组件的应用逻辑，为视图提供支持。
组件通过一些由属性和方法组成的 API 与视图交互。

For example, `HeroListComponent` has a `heroes` property that holds an array of heroes. 
Its `selectHero()` method sets a `selectedHero` property when the user clicks to choose a hero from that list. 
The component acquires the heroes from a service, which is a TypeScript [parameter property](http://www.typescriptlang.org/docs/handbook/classes.html#parameter-properties) on the constructor. 
The service is provided to the component through the dependency injection system.

比如，`HeroListComponent` 中有一个 名为`heroes`的属性，它储存着一个数组的英雄数据。
`HeroListComponent` 还有一个 `selectHero()` 方法，当用户从列表中选择一个英雄时，它会设置 `selectedHero` 属性的值。
该组件会从服务获取英雄列表，它是一个 TypeScript 的构造器[参数型属性](http://www.typescriptlang.org/docs/handbook/classes.html#parameter-properties)。本服务通过依赖注入系统提供给该组件。

<code-example path="architecture/src/app/hero-list.component.ts" linenums="false" header="src/app/hero-list.component.ts (class)" region="class"></code-example>
=======
For example, `HeroListComponent` has a `heroes` property that holds an array of heroes.
Its `selectHero()` method sets a `selectedHero` property when the user clicks to choose a hero from that list.
The component acquires the heroes from a service, which is a TypeScript [parameter property](http://www.typescriptlang.org/docs/handbook/classes.html#parameter-properties) on the constructor.
The service is provided to the component through the dependency injection system.

<code-example path="architecture/src/app/hero-list.component.ts" header="src/app/hero-list.component.ts (class)" region="class"></code-example>
>>>>>>> 6d28a209

Angular creates, updates, and destroys components as the user moves through the application. Your app can take action at each moment in this lifecycle through optional [lifecycle hooks](guide/lifecycle-hooks), like `ngOnInit()`.

当用户在应用中穿行时，Angular 就会创建、更新、销毁一些组件。
你的应用可以通过一些可选的[生命周期钩子](guide/lifecycle-hooks)（比如`ngOnInit()`）来在每个特定的时机采取行动。

## Component metadata

## 组件的元数据

<img src="generated/images/guide/architecture/metadata.png" alt="Metadata" class="left">

The `@Component` decorator identifies the class immediately below it as a component class, and specifies its metadata. In the example code below, you can see that `HeroListComponent` is just a class, with no special Angular notation or syntax at all. It's not a component until you mark it as one with the `@Component` decorator.

`@Component` 装饰器会指出紧随其后的那个类是个组件类，并为其指定元数据。
在下面的范例代码中，你可以看到 `HeroListComponent` 只是一个普通类，完全没有 Angular 特有的标记或语法。
直到给它加上了 `@Component` 装饰器，它才变成了组件。

The metadata for a component tells Angular where to get the major building blocks that it needs to create and present the component and its view. In particular, it associates a *template* with the component, either directly with inline code, or by reference. Together, the component and its template describe a *view*.

组件的元数据告诉 Angular 到哪里获取它需要的主要构造块，以创建和展示这个组件及其视图。
具体来说，它把一个*模板*（无论是直接内联在代码中还是引用的外部文件）和该组件关联起来。
该组件及其模板，共同描述了一个*视图*。

In addition to containing or pointing to the template, the `@Component` metadata configures, for example, how the component can be referenced in HTML and what services it requires.

除了包含或指向模板之外，`@Component` 的元数据还会配置要如何在 HTML 中引用该组件，以及该组件需要哪些服务等等。

Here's an example of basic metadata for `HeroListComponent`.

<<<<<<< HEAD
下面的例子中就是 `HeroListComponent` 的基础元数据：

<code-example path="architecture/src/app/hero-list.component.ts" linenums="false" header="src/app/hero-list.component.ts (metadata)" region="metadata"></code-example>

This example shows some of the most useful `@Component` configuration options:

这个例子展示了一些最常用的 `@Component` 配置选项：

* `selector`: A CSS selector that tells Angular to create and insert an instance of this component wherever it finds the corresponding tag in template HTML. For example, if an app's  HTML contains `<app-hero-list></app-hero-list>`, then
=======
<code-example path="architecture/src/app/hero-list.component.ts" header="src/app/hero-list.component.ts (metadata)" region="metadata"></code-example>

This example shows some of the most useful `@Component` configuration options:

* `selector`: A CSS selector that tells Angular to create and insert an instance of this component wherever it finds the corresponding tag in template HTML. For example, if an app's HTML contains `<app-hero-list></app-hero-list>`, then
>>>>>>> 6d28a209
Angular inserts an instance of the `HeroListComponent` view between those tags.

   `selector`：是一个 CSS 选择器，它会告诉 Angular，一旦在模板 HTML 中找到了这个选择器对应的标签，就创建并插入该组件的一个实例。
  比如，如果应用的 HTML 中包含 `<app-hero-list></app-hero-list>`，Angular 就会在这些标签中插入一个 `HeroListComponent` 实例的视图。

* `templateUrl`: The module-relative address of this component's HTML template. Alternatively, you can provide the HTML template inline, as the value of the `template` property. This template defines the component's *host view*.

<<<<<<< HEAD
   `templateUrl`：该组件的 HTML 模板文件相对于这个组件文件的地址。
  另外，你还可以用 `template` 属性的值来提供内联的 HTML 模板。
  这个模板定义了该组件的*宿主视图*。

* `providers`: An array of [providers](guide/glossary#provider) for services that the component requires. In the example, this tells Angular how to provide the `HeroService` instance that the component's constructor uses to get the list of heroes to display.  
=======
* `providers`: An array of [providers](guide/glossary#provider) for services that the component requires. In the example, this tells Angular how to provide the `HeroService` instance that the component's constructor uses to get the list of heroes to display.
>>>>>>> 6d28a209

   `providers`：当前组件所需的服务[提供商](guide/glossary#provider)的一个数组。在这个例子中，它告诉 Angular 该如何提供一个 `HeroService` 实例，以获取要显示的英雄列表。

## Templates and views

## 模板与视图

<img src="generated/images/guide/architecture/template.png" alt="Template" class="left">

You define a component's view with its companion template. A template is a form of HTML that tells Angular how to render the component.

你要通过组件的配套模板来定义其视图。模板就是一种 HTML，它会告诉 Angular 如何渲染该组件。

Views are typically arranged hierarchically, allowing you to modify or show and hide entire UI sections or pages as a unit. The template immediately associated with a component defines that component's *host view*. The component can also define a *view hierarchy*, which contains *embedded views*, hosted by other components.

<<<<<<< HEAD
视图通常会分层次进行组织，让你能以 UI 分区或页面为单位进行修改、显示或隐藏。
与组件直接关联的模板会定义该组件的*宿主视图*。该组件还可以定义一个*带层次结构的视图*，它包含一些*内嵌的视图*作为其它组件的宿主。

<figure>
<img src="generated/images/guide/architecture/component-tree.png" alt="Component tree" class="left">
</figure>
=======
<div class="lightbox">
  <img src="generated/images/guide/architecture/component-tree.png" alt="Component tree" class="left">
</div>
>>>>>>> 6d28a209

A view hierarchy can include views from components in the same NgModule, but it also can (and often does) include views from components that are defined in different NgModules.

带层次结构的视图可以包含同一模块（NgModule）中组件的视图，也可以（而且经常会）包含其它模块中定义的组件的视图。

## Template syntax

## 模板语法

A template looks like regular HTML, except that it also contains Angular [template syntax](guide/template-syntax), which alters the HTML based on your app's logic and the state of app and DOM data. Your template can use *data binding* to coordinate the app and DOM data, *pipes* to transform data before it is displayed, and *directives* to apply app logic to what gets displayed.

模板很像标准的 HTML，但是它还包含 Angular 的[模板语法](guide/template-syntax)，这些模板语法可以根据你的应用逻辑、应用状态和 DOM 数据来修改这些 HTML。
你的模板可以使用*数据绑定*来协调应用和 DOM 中的数据，使用*管道*在显示出来之前对其进行转换，使用*指令*来把程序逻辑应用到要显示的内容上。

For example, here is a template for the Tutorial's `HeroListComponent`.

比如，下面是本教程中 `HeroListComponent` 的模板：

<code-example path="architecture/src/app/hero-list.component.html" header="src/app/hero-list.component.html"></code-example>

This template uses typical HTML elements like `<h2>` and  `<p>`, and also includes Angular template-syntax elements,  `*ngFor`, `{{hero.name}}`, `(click)`, `[hero]`, and `<app-hero-detail>`. The template-syntax elements tell Angular how to render the HTML to the screen, using program logic and data.

这个模板使用了典型的 HTML 元素，比如 `<h2>` 和 `<p>`，还包括一些 Angular 的模板语法元素，如 `*ngFor`，`{{hero.name}}`，`click`、`[hero]` 和 `<app-hero-detail>`。这些模板语法元素告诉 Angular 该如何根据程序逻辑和数据在屏幕上渲染 HTML。

* The `*ngFor` directive tells Angular to iterate over a list.

   `*ngFor` 指令告诉 Angular 在一个列表上进行迭代。

* `{{hero.name}}`, `(click)`, and `[hero]` bind program data to and from the DOM, responding to user input. See more about [data binding](#data-binding) below.
<<<<<<< HEAD

   `{{hero.name}}`、`(click)` 和 `[hero]` 把程序数据绑定到及绑定回 DOM，以响应用户的输入。更多内容参见稍后的[数据绑定](#data-binding)部分。

* The `<app-hero-detail>` tag in the example is an element that represents a new component, `HeroDetailComponent`.  
=======
* The `<app-hero-detail>` tag in the example is an element that represents a new component, `HeroDetailComponent`.
>>>>>>> 6d28a209
`HeroDetailComponent` (code not shown) defines the hero-detail child view of `HeroListComponent`.
Notice how custom components like this mix seamlessly with native HTML in the same layouts.

   模板中的 `<app-hero-detail>` 标签是一个代表新组件 `HeroDetailComponent` 的元素。
  `HeroDetailComponent`（代码略）定义了 `HeroListComponent` 的英雄详情子视图。
  注意观察像这样的自定义组件是如何与原生 HTML 元素无缝的混合在一起的。

### Data binding

### 数据绑定

Without a framework, you would be responsible for pushing data values into the HTML controls and turning user responses into actions and value updates. Writing such push and pull logic by hand is tedious, error-prone, and a nightmare to read, as any experienced front-end JavaScript programmer can attest.

如果没有框架，你就要自己负责把数据值推送到 HTML 控件中，并把来自用户的响应转换成动作和对值的更新。
手动写这种数据推拉逻辑会很枯燥、容易出错，难以阅读 —— 有前端 JavaScript 开发经验的程序员一定深有体会。

Angular supports *two-way data binding*, a mechanism for coordinating the parts of a template with the parts of a component. Add binding markup to the template HTML to tell Angular how to connect both sides.

Angular 支持*双向数据绑定*，这是一种对模板中的各个部件与组件中的各个部件进行协调的机制。
往模板 HTML 中添加绑定标记可以告诉 Angular 该如何连接它们。

The following diagram shows the four forms of data binding markup. Each form has a direction: to the DOM, from the DOM, or both.

<<<<<<< HEAD
下图显示了数据绑定标记的四种形式。每种形式都有一个方向 —— 从组件到 DOM、从 DOM 到组件或双向。

<figure>
<img src="generated/images/guide/architecture/databinding.png" alt="Data Binding" class="left">
</figure>

This example from the `HeroListComponent` template uses three of these forms.

这个来自 `HeroListComponent` 模板中的例子使用了其中的三种形式：

<code-example path="architecture/src/app/hero-list.component.1.html" linenums="false" header="src/app/hero-list.component.html (binding)" region="binding"></code-example>
=======
<div class="lightbox">
  <img src="generated/images/guide/architecture/databinding.png" alt="Data Binding" class="left">
</div>

This example from the `HeroListComponent` template uses three of these forms.

<code-example path="architecture/src/app/hero-list.component.1.html" header="src/app/hero-list.component.html (binding)" region="binding"></code-example>
>>>>>>> 6d28a209

* The `{{hero.name}}` [*interpolation*](guide/displaying-data#interpolation)
displays the component's `hero.name` property value within the `<li>` element.

   `{{hero.name}}`[*插值表达式*](guide/displaying-data#interpolation)在 `<li>` 标签中显示组件的 `hero.name` 属性的值。

* The `[hero]` [*property binding*](guide/template-syntax#property-binding) passes the value of
`selectedHero` from the parent `HeroListComponent` to the `hero` property of the child `HeroDetailComponent`.

   `[hero]`[*属性绑定*](guide/template-syntax#property-binding)把父组件 `HeroListComponent` 的 `selectedHero` 的值传到子组件 `HeroDetailComponent` 的 `hero` 属性中。

* The `(click)` [*event binding*](guide/user-input#binding-to-user-input-events) calls the component's `selectHero` method when the user clicks a hero's name.

<<<<<<< HEAD
   当用户点击某个英雄的名字时，`(click)` [*事件绑定*](guide/user-input#binding-to-user-input-events)会调用组件的 `selectHero` 方法。

Two-way data binding (used mainly in [template-driven forms](guide/forms)) 
combines property and event binding in a single notation. 
Here's an example from the `HeroDetailComponent` template that uses two-way data binding with the `ngModel` directive.

**双向数据绑定**（主要用于[模板驱动表单](guide/forms)中），它会把属性绑定和事件绑定组合成一种单独的写法。下面这个来自 `HeroDetailComponent` 模板中的例子通过 `ngModel` 指令使用了双向数据绑定：

<code-example path="architecture/src/app/hero-detail.component.html" linenums="false" header="src/app/hero-detail.component.html (ngModel)" region="ngModel"></code-example>
=======
Two-way data binding (used mainly in [template-driven forms](guide/forms))
combines property and event binding in a single notation.
Here's an example from the `HeroDetailComponent` template that uses two-way data binding with the `ngModel` directive.

<code-example path="architecture/src/app/hero-detail.component.html" header="src/app/hero-detail.component.html (ngModel)" region="ngModel"></code-example>
>>>>>>> 6d28a209

In two-way binding, a data property value flows to the input box from the component as with property binding.
The user's changes also flow back to the component, resetting the property to the latest value,
as with event binding.

在双向绑定中，数据属性值通过属性绑定从组件流到输入框。用户的修改通过事件绑定流回组件，把属性值设置为最新的值。

Angular processes *all* data bindings once for each JavaScript event cycle,
from the root of the application component tree through all child components.

<<<<<<< HEAD
Angular 在每个 JavaScript 事件循环中处理*所有的*数据绑定，它会从组件树的根部开始，递归处理全部子组件。

<figure>
=======
<div class="lightbox">
>>>>>>> 6d28a209
  <img src="generated/images/guide/architecture/component-databinding.png" alt="Data Binding" class="left">
</div>

Data binding plays an important role in communication between a template and its component, and is also important for communication between parent and child components.

<<<<<<< HEAD
数据绑定在模板及其组件之间的通讯中扮演了非常重要的角色，它对于父组件和子组件之间的通讯也同样重要。

<figure>
=======
<div class="lightbox">
>>>>>>> 6d28a209
  <img src="generated/images/guide/architecture/parent-child-binding.png" alt="Parent/Child binding" class="left">
</div>

### Pipes

### 管道

Angular pipes let you declare display-value transformations in your template HTML. A class with the `@Pipe` decorator defines a function that transforms input values to output values for display in a view.

Angular 的管道可以让你在模板中声明显示值的转换逻辑。
 带有 `@Pipe` 装饰器的类中会定义一个转换函数，用来把输入值转换成供视图显示用的输出值。

Angular defines various pipes, such as the [date](https://angular.io/api/common/DatePipe) pipe and [currency](https://angular.io/api/common/CurrencyPipe) pipe; for a complete list, see the [Pipes API list](https://angular.io/api?type=pipe). You can also define new pipes.

Angular 自带了很多管道，比如 [date](https://angular.cn/api/common/DatePipe) 管道和 [currency](https://angular.cn/api/common/CurrencyPipe) 管道，完整的列表参见 [Pipes API 列表](https://angular.cn/api?type=pipe)。你也可以自己定义一些新管道。

To specify a value transformation in an HTML template, use the [pipe operator (|)](https://angular.io/guide/template-syntax#pipe).

要在 HTML 模板中指定值的转换方式，请使用 [管道操作符 (|)](https://angular.cn/guide/template-syntax#pipe)。

 `{{interpolated_value | pipe_name}}`

You can chain pipes, sending the output of one pipe function to be transformed by another pipe function. A pipe can also take arguments that control how it performs its transformation. For example, you can pass the desired format to the `date` pipe.

你可以把管道串联起来，把一个管道函数的输出送给另一个管道函数进行转换。
 管道还能接收一些参数，来控制它该如何进行转换。比如，你可以把要使用的日期格式传给 `date` 管道：

 ```
  <!-- Default format: output 'Jun 15, 2015'-->

  <p>Today is {{today | date}}</p>

 <!-- fullDate format: output 'Monday, June 15, 2015'-->

 <p>The date is {{today | date:'fullDate'}}</p>

  <!-- shortTime format: output '9:43 AM'-->

  <p>The time is {{today | date:'shortTime'}}</p>

```

### Directives

### 指令

<img src="generated/images/guide/architecture/directive.png" alt="Directives" class="left">

Angular templates are *dynamic*. When Angular renders them, it transforms the DOM according to the instructions given by *directives*. A directive is a class with a `@Directive()` decorator.

Angular 的模板是*动态的*。当 Angular 渲染它们的时候，会根据*指令*给出的指示对 DOM 进行转换。
指令就是一个带有 `@Directive()` 装饰器的类。

A component is technically a directive.
However, components are so distinctive and central to Angular applications that Angular
defines the `@Component()` decorator, which extends the `@Directive()` decorator with
template-oriented features.

<<<<<<< HEAD
组件从技术角度上说就是一个指令，但是由于组件对 Angular 应用来说非常独特、非常重要，因此 Angular 专门定义了 `@Component()` 装饰器，它使用一些面向模板的特性扩展了 `@Directive()` 装饰器。

In addition to components, there are two other kinds of directives:  *structural* and *attribute*. 
=======
In addition to components, there are two other kinds of directives:  *structural* and *attribute*.
>>>>>>> 6d28a209
Angular defines a number of directives of both kinds, and you can define your own using the  `@Directive()` decorator.

除组件外，还有两种指令：*结构型指令*和*属性型指令*。
Angular 本身定义了一系列这两种类型的指令，你也可以使用 `@Directive()` 装饰器来定义自己的指令。

Just as for components, the metadata for a directive associates the decorated class with a `selector` element that you use to insert it into HTML. In templates, directives typically appear within an element tag as attributes, either by name or as the target of an assignment or a binding.

像组件一样，指令的元数据把它所装饰的指令类和一个 `selector` 关联起来，`selector` 用来把该指令插入到 HTML 中。
在模板中，指令通常作为属性出现在元素标签上，可能仅仅作为名字出现，也可能作为赋值目标或绑定目标出现。

#### Structural directives

<<<<<<< HEAD
#### 结构型指令

*Structural directives* alter layout by adding, removing, and replacing elements in the DOM. 
The example template uses two built-in structural directives to add application logic to how the view is rendered.

*结构型指令*通过添加、移除或替换 DOM 元素来修改布局。
这个范例模板使用了两个内置的结构型指令来为要渲染的视图添加程序逻辑：

<code-example path="architecture/src/app/hero-list.component.1.html" linenums="false" header="src/app/hero-list.component.html (structural)" region="structural"></code-example>
=======
*Structural directives* alter layout by adding, removing, and replacing elements in the DOM.
The example template uses two built-in structural directives to add application logic to how the view is rendered.

<code-example path="architecture/src/app/hero-list.component.1.html" header="src/app/hero-list.component.html (structural)" region="structural"></code-example>
>>>>>>> 6d28a209

  * [`*ngFor`](guide/displaying-data#ngFor) is an iterative; it tells Angular to stamp out one `<li>` per hero in the `heroes` list.

     [`*ngFor`](guide/displaying-data#ngFor) 是一个迭代器，它要求 Angular 为 `heroes` 列表中的每个英雄渲染出一个 `<li>`。

  * [`*ngIf`](guide/displaying-data#ngIf) is a conditional; it includes the `HeroDetail` component only if a selected hero exists.

     [`*ngIf`](guide/displaying-data#ngIf) 是个条件语句，只有当选中的英雄存在时，它才会包含 `HeroDetail` 组件。

#### Attribute directives

#### 属性型指令

*Attribute directives* alter the appearance or behavior of an existing element.
In templates they look like regular HTML attributes, hence the name.

*属性型指令*会修改现有元素的外观或行为。
在模板中，它们看起来就像普通的 HTML 属性一样，因此得名“属性型指令”。

The `ngModel` directive, which implements two-way data binding, is an example of an attribute directive. `ngModel` modifies the behavior of an existing element (typically `<input>`) by setting its display value property and responding to change events.

<<<<<<< HEAD
`ngModel` 指令就是属性型指令的一个例子，它实现了双向数据绑定。
`ngModel` 修改现有元素（一般是 `<input>`）的行为：设置其显示属性值，并响应 change 事件。

<code-example path="architecture/src/app/hero-detail.component.html" linenums="false" header="src/app/hero-detail.component.html (ngModel)" region="ngModel"></code-example>
=======
<code-example path="architecture/src/app/hero-detail.component.html" header="src/app/hero-detail.component.html (ngModel)" region="ngModel"></code-example>
>>>>>>> 6d28a209

Angular has more pre-defined directives that either alter the layout structure
(for example, [ngSwitch](guide/template-syntax#ngSwitch))
or modify aspects of DOM elements and components
(for example, [ngStyle](guide/template-syntax#ngStyle) and [ngClass](guide/template-syntax#ngClass)).

Angular 还有很多预定义指令既不修改布局结构（比如 [ngSwitch](guide/template-syntax#ngSwitch)），也不修改 DOM 元素和组件的样子（比如 [ngStyle](guide/template-syntax#ngStyle) 和 [ngClass](guide/template-syntax#ngClass)）。

<div class="alert is-helpful">

Learn more in the [Attribute Directives](guide/attribute-directives) and [Structural Directives](guide/structural-directives) guides.

欲知详情，参见[属性型指令](guide/attribute-directives)和[结构型指令](guide/structural-directives)这两章。

</div><|MERGE_RESOLUTION|>--- conflicted
+++ resolved
@@ -22,28 +22,19 @@
 You define a component's application logic&mdash;what it does to support the view&mdash;inside a class.
 The class interacts with the view through an API of properties and methods.
 
-<<<<<<< HEAD
 你在类中定义组件的应用逻辑，为视图提供支持。
 组件通过一些由属性和方法组成的 API 与视图交互。
 
-For example, `HeroListComponent` has a `heroes` property that holds an array of heroes. 
-Its `selectHero()` method sets a `selectedHero` property when the user clicks to choose a hero from that list. 
-The component acquires the heroes from a service, which is a TypeScript [parameter property](http://www.typescriptlang.org/docs/handbook/classes.html#parameter-properties) on the constructor. 
-The service is provided to the component through the dependency injection system.
-
-比如，`HeroListComponent` 中有一个 名为`heroes`的属性，它储存着一个数组的英雄数据。
-`HeroListComponent` 还有一个 `selectHero()` 方法，当用户从列表中选择一个英雄时，它会设置 `selectedHero` 属性的值。
-该组件会从服务获取英雄列表，它是一个 TypeScript 的构造器[参数型属性](http://www.typescriptlang.org/docs/handbook/classes.html#parameter-properties)。本服务通过依赖注入系统提供给该组件。
-
-<code-example path="architecture/src/app/hero-list.component.ts" linenums="false" header="src/app/hero-list.component.ts (class)" region="class"></code-example>
-=======
 For example, `HeroListComponent` has a `heroes` property that holds an array of heroes.
 Its `selectHero()` method sets a `selectedHero` property when the user clicks to choose a hero from that list.
 The component acquires the heroes from a service, which is a TypeScript [parameter property](http://www.typescriptlang.org/docs/handbook/classes.html#parameter-properties) on the constructor.
 The service is provided to the component through the dependency injection system.
 
+比如，`HeroListComponent` 中有一个 名为`heroes`的属性，它储存着一个数组的英雄数据。
+`HeroListComponent` 还有一个 `selectHero()` 方法，当用户从列表中选择一个英雄时，它会设置 `selectedHero` 属性的值。
+该组件会从服务获取英雄列表，它是一个 TypeScript 的构造器[参数型属性](http://www.typescriptlang.org/docs/handbook/classes.html#parameter-properties)。本服务通过依赖注入系统提供给该组件。
+
 <code-example path="architecture/src/app/hero-list.component.ts" header="src/app/hero-list.component.ts (class)" region="class"></code-example>
->>>>>>> 6d28a209
 
 Angular creates, updates, and destroys components as the user moves through the application. Your app can take action at each moment in this lifecycle through optional [lifecycle hooks](guide/lifecycle-hooks), like `ngOnInit()`.
 
@@ -74,23 +65,15 @@
 
 Here's an example of basic metadata for `HeroListComponent`.
 
-<<<<<<< HEAD
 下面的例子中就是 `HeroListComponent` 的基础元数据：
 
-<code-example path="architecture/src/app/hero-list.component.ts" linenums="false" header="src/app/hero-list.component.ts (metadata)" region="metadata"></code-example>
+<code-example path="architecture/src/app/hero-list.component.ts" header="src/app/hero-list.component.ts (metadata)" region="metadata"></code-example>
 
 This example shows some of the most useful `@Component` configuration options:
 
 这个例子展示了一些最常用的 `@Component` 配置选项：
 
-* `selector`: A CSS selector that tells Angular to create and insert an instance of this component wherever it finds the corresponding tag in template HTML. For example, if an app's  HTML contains `<app-hero-list></app-hero-list>`, then
-=======
-<code-example path="architecture/src/app/hero-list.component.ts" header="src/app/hero-list.component.ts (metadata)" region="metadata"></code-example>
-
-This example shows some of the most useful `@Component` configuration options:
-
 * `selector`: A CSS selector that tells Angular to create and insert an instance of this component wherever it finds the corresponding tag in template HTML. For example, if an app's HTML contains `<app-hero-list></app-hero-list>`, then
->>>>>>> 6d28a209
 Angular inserts an instance of the `HeroListComponent` view between those tags.
 
    `selector`：是一个 CSS 选择器，它会告诉 Angular，一旦在模板 HTML 中找到了这个选择器对应的标签，就创建并插入该组件的一个实例。
@@ -98,15 +81,11 @@
 
 * `templateUrl`: The module-relative address of this component's HTML template. Alternatively, you can provide the HTML template inline, as the value of the `template` property. This template defines the component's *host view*.
 
-<<<<<<< HEAD
    `templateUrl`：该组件的 HTML 模板文件相对于这个组件文件的地址。
   另外，你还可以用 `template` 属性的值来提供内联的 HTML 模板。
   这个模板定义了该组件的*宿主视图*。
 
-* `providers`: An array of [providers](guide/glossary#provider) for services that the component requires. In the example, this tells Angular how to provide the `HeroService` instance that the component's constructor uses to get the list of heroes to display.  
-=======
 * `providers`: An array of [providers](guide/glossary#provider) for services that the component requires. In the example, this tells Angular how to provide the `HeroService` instance that the component's constructor uses to get the list of heroes to display.
->>>>>>> 6d28a209
 
    `providers`：当前组件所需的服务[提供商](guide/glossary#provider)的一个数组。在这个例子中，它告诉 Angular 该如何提供一个 `HeroService` 实例，以获取要显示的英雄列表。
 
@@ -122,18 +101,12 @@
 
 Views are typically arranged hierarchically, allowing you to modify or show and hide entire UI sections or pages as a unit. The template immediately associated with a component defines that component's *host view*. The component can also define a *view hierarchy*, which contains *embedded views*, hosted by other components.
 
-<<<<<<< HEAD
 视图通常会分层次进行组织，让你能以 UI 分区或页面为单位进行修改、显示或隐藏。
 与组件直接关联的模板会定义该组件的*宿主视图*。该组件还可以定义一个*带层次结构的视图*，它包含一些*内嵌的视图*作为其它组件的宿主。
 
-<figure>
-<img src="generated/images/guide/architecture/component-tree.png" alt="Component tree" class="left">
-</figure>
-=======
 <div class="lightbox">
   <img src="generated/images/guide/architecture/component-tree.png" alt="Component tree" class="left">
 </div>
->>>>>>> 6d28a209
 
 A view hierarchy can include views from components in the same NgModule, but it also can (and often does) include views from components that are defined in different NgModules.
 
@@ -163,14 +136,10 @@
    `*ngFor` 指令告诉 Angular 在一个列表上进行迭代。
 
 * `{{hero.name}}`, `(click)`, and `[hero]` bind program data to and from the DOM, responding to user input. See more about [data binding](#data-binding) below.
-<<<<<<< HEAD
 
    `{{hero.name}}`、`(click)` 和 `[hero]` 把程序数据绑定到及绑定回 DOM，以响应用户的输入。更多内容参见稍后的[数据绑定](#data-binding)部分。
 
-* The `<app-hero-detail>` tag in the example is an element that represents a new component, `HeroDetailComponent`.  
-=======
 * The `<app-hero-detail>` tag in the example is an element that represents a new component, `HeroDetailComponent`.
->>>>>>> 6d28a209
 `HeroDetailComponent` (code not shown) defines the hero-detail child view of `HeroListComponent`.
 Notice how custom components like this mix seamlessly with native HTML in the same layouts.
 
@@ -194,27 +163,17 @@
 
 The following diagram shows the four forms of data binding markup. Each form has a direction: to the DOM, from the DOM, or both.
 
-<<<<<<< HEAD
 下图显示了数据绑定标记的四种形式。每种形式都有一个方向 —— 从组件到 DOM、从 DOM 到组件或双向。
 
-<figure>
-<img src="generated/images/guide/architecture/databinding.png" alt="Data Binding" class="left">
-</figure>
-
-This example from the `HeroListComponent` template uses three of these forms.
-
-这个来自 `HeroListComponent` 模板中的例子使用了其中的三种形式：
-
-<code-example path="architecture/src/app/hero-list.component.1.html" linenums="false" header="src/app/hero-list.component.html (binding)" region="binding"></code-example>
-=======
 <div class="lightbox">
   <img src="generated/images/guide/architecture/databinding.png" alt="Data Binding" class="left">
 </div>
 
 This example from the `HeroListComponent` template uses three of these forms.
 
+这个来自 `HeroListComponent` 模板中的例子使用了其中的三种形式：
+
 <code-example path="architecture/src/app/hero-list.component.1.html" header="src/app/hero-list.component.html (binding)" region="binding"></code-example>
->>>>>>> 6d28a209
 
 * The `{{hero.name}}` [*interpolation*](guide/displaying-data#interpolation)
 displays the component's `hero.name` property value within the `<li>` element.
@@ -228,23 +187,15 @@
 
 * The `(click)` [*event binding*](guide/user-input#binding-to-user-input-events) calls the component's `selectHero` method when the user clicks a hero's name.
 
-<<<<<<< HEAD
    当用户点击某个英雄的名字时，`(click)` [*事件绑定*](guide/user-input#binding-to-user-input-events)会调用组件的 `selectHero` 方法。
 
-Two-way data binding (used mainly in [template-driven forms](guide/forms)) 
-combines property and event binding in a single notation. 
-Here's an example from the `HeroDetailComponent` template that uses two-way data binding with the `ngModel` directive.
-
-**双向数据绑定**（主要用于[模板驱动表单](guide/forms)中），它会把属性绑定和事件绑定组合成一种单独的写法。下面这个来自 `HeroDetailComponent` 模板中的例子通过 `ngModel` 指令使用了双向数据绑定：
-
-<code-example path="architecture/src/app/hero-detail.component.html" linenums="false" header="src/app/hero-detail.component.html (ngModel)" region="ngModel"></code-example>
-=======
 Two-way data binding (used mainly in [template-driven forms](guide/forms))
 combines property and event binding in a single notation.
 Here's an example from the `HeroDetailComponent` template that uses two-way data binding with the `ngModel` directive.
 
+**双向数据绑定**（主要用于[模板驱动表单](guide/forms)中），它会把属性绑定和事件绑定组合成一种单独的写法。下面这个来自 `HeroDetailComponent` 模板中的例子通过 `ngModel` 指令使用了双向数据绑定：
+
 <code-example path="architecture/src/app/hero-detail.component.html" header="src/app/hero-detail.component.html (ngModel)" region="ngModel"></code-example>
->>>>>>> 6d28a209
 
 In two-way binding, a data property value flows to the input box from the component as with property binding.
 The user's changes also flow back to the component, resetting the property to the latest value,
@@ -255,25 +206,17 @@
 Angular processes *all* data bindings once for each JavaScript event cycle,
 from the root of the application component tree through all child components.
 
-<<<<<<< HEAD
 Angular 在每个 JavaScript 事件循环中处理*所有的*数据绑定，它会从组件树的根部开始，递归处理全部子组件。
 
-<figure>
-=======
 <div class="lightbox">
->>>>>>> 6d28a209
   <img src="generated/images/guide/architecture/component-databinding.png" alt="Data Binding" class="left">
 </div>
 
 Data binding plays an important role in communication between a template and its component, and is also important for communication between parent and child components.
 
-<<<<<<< HEAD
 数据绑定在模板及其组件之间的通讯中扮演了非常重要的角色，它对于父组件和子组件之间的通讯也同样重要。
 
-<figure>
-=======
 <div class="lightbox">
->>>>>>> 6d28a209
   <img src="generated/images/guide/architecture/parent-child-binding.png" alt="Parent/Child binding" class="left">
 </div>
 
@@ -332,13 +275,9 @@
 defines the `@Component()` decorator, which extends the `@Directive()` decorator with
 template-oriented features.
 
-<<<<<<< HEAD
 组件从技术角度上说就是一个指令，但是由于组件对 Angular 应用来说非常独特、非常重要，因此 Angular 专门定义了 `@Component()` 装饰器，它使用一些面向模板的特性扩展了 `@Directive()` 装饰器。
 
-In addition to components, there are two other kinds of directives:  *structural* and *attribute*. 
-=======
 In addition to components, there are two other kinds of directives:  *structural* and *attribute*.
->>>>>>> 6d28a209
 Angular defines a number of directives of both kinds, and you can define your own using the  `@Directive()` decorator.
 
 除组件外，还有两种指令：*结构型指令*和*属性型指令*。
@@ -351,22 +290,15 @@
 
 #### Structural directives
 
-<<<<<<< HEAD
 #### 结构型指令
 
-*Structural directives* alter layout by adding, removing, and replacing elements in the DOM. 
+*Structural directives* alter layout by adding, removing, and replacing elements in the DOM.
 The example template uses two built-in structural directives to add application logic to how the view is rendered.
 
 *结构型指令*通过添加、移除或替换 DOM 元素来修改布局。
 这个范例模板使用了两个内置的结构型指令来为要渲染的视图添加程序逻辑：
 
-<code-example path="architecture/src/app/hero-list.component.1.html" linenums="false" header="src/app/hero-list.component.html (structural)" region="structural"></code-example>
-=======
-*Structural directives* alter layout by adding, removing, and replacing elements in the DOM.
-The example template uses two built-in structural directives to add application logic to how the view is rendered.
-
 <code-example path="architecture/src/app/hero-list.component.1.html" header="src/app/hero-list.component.html (structural)" region="structural"></code-example>
->>>>>>> 6d28a209
 
   * [`*ngFor`](guide/displaying-data#ngFor) is an iterative; it tells Angular to stamp out one `<li>` per hero in the `heroes` list.
 
@@ -388,14 +320,10 @@
 
 The `ngModel` directive, which implements two-way data binding, is an example of an attribute directive. `ngModel` modifies the behavior of an existing element (typically `<input>`) by setting its display value property and responding to change events.
 
-<<<<<<< HEAD
 `ngModel` 指令就是属性型指令的一个例子，它实现了双向数据绑定。
 `ngModel` 修改现有元素（一般是 `<input>`）的行为：设置其显示属性值，并响应 change 事件。
 
-<code-example path="architecture/src/app/hero-detail.component.html" linenums="false" header="src/app/hero-detail.component.html (ngModel)" region="ngModel"></code-example>
-=======
 <code-example path="architecture/src/app/hero-detail.component.html" header="src/app/hero-detail.component.html (ngModel)" region="ngModel"></code-example>
->>>>>>> 6d28a209
 
 Angular has more pre-defined directives that either alter the layout structure
 (for example, [ngSwitch](guide/template-syntax#ngSwitch))
