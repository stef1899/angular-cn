# Communicating with backend services using HTTP

<<<<<<< HEAD
# 使用 HTTP 与后端服务进行通信

Most front-end applications need to communicate with a server over the HTTP protocol, in order to download or upload data and access other back-end services.
=======
Most front-end applications need to communicate with a server over the HTTP protocol, to download or upload data and access other back-end services.
>>>>>>> 08caeadd
Angular provides a client HTTP API for Angular applications, the `HttpClient` service class in `@angular/common/http`.

大多数前端应用都要通过 HTTP 协议与服务器通讯，才能下载或上传数据并访问其它后端服务。Angular 给应用提供了一个 HTTP 客户端 API，也就是 `@angular/common/http` 中的 `HttpClient` 服务类。

The HTTP client service offers the following major features.

HTTP 客户端服务提供了以下主要功能。

* The ability to request [typed response objects](#typed-response).

  请求[类型化响应对象](#typed-response)的能力。

* Streamlined [error handling](#error-handling).

  简化的[错误处理](#error-handling)。

* [Testability](#testing-requests) features.

  各种特性的[可测试性](#testing-requests)。

* Request and response [interception](#intercepting-requests-and-responses).

  请求和响应的[拦截机制](#intercepting-requests-and-responses)。

##### Prerequisites

##### 先决条件

Before working with the `HttpClientModule`, you should have a basic understanding of the following:

在使用 `HttpClientModule` 之前，你应该对下列内容有基本的了解：

* TypeScript programming

  TypeScript 编程

* Usage of the HTTP protocol

  HTTP 协议的用法

* Angular app-design fundamentals, as described in [Angular Concepts](guide/architecture)

  Angular 的应用设计基础，就像[Angular 基本概念](guide/architecture)中描述的那样

* Observable techniques and operators. See the [Observables](guide/observables) guide.

  Observable 相关技术和操作符。参阅[可观察对象](guide/observables)部分。

## Setup for server communication

## 服务器通讯的准备工作

Before you can use `HttpClient`, you need to import the Angular `HttpClientModule`.
Most apps do so in the root `AppModule`.

要想使用 `HttpClient`，就要先导入 Angular 的 `HttpClientModule`。大多数应用都会在根模块 `AppModule` 中导入它。

<code-example
  path="http/src/app/app.module.ts"
  region="sketch"
  header="app/app.module.ts (excerpt)">
</code-example>

You can then inject the `HttpClient` service as a dependency of an application class, as shown in the following `ConfigService` example.

然后，你可以把 `HttpClient` 服务注入成一个应用类的依赖项，如下面的 `ConfigService` 例子所示。

<code-example
  path="http/src/app/config/config.service.ts"
  region="proto"
  header="app/config/config.service.ts (excerpt)">
</code-example>

The `HttpClient` service makes use of [observables](guide/glossary#observable "Observable definition") for all transactions. You must import the RxJS observable and operator symbols that appear in the example snippets. These `ConfigService` imports are typical.

`HttpClient` 服务为所有工作都使用了[可观察对象](guide/glossary#observable "可观察的定义")。你必须导入范例代码片段中出现的 RxJS 可观察对象和操作符。比如 `ConfigService` 中的这些导入就很典型。

<code-example
  path="http/src/app/config/config.service.ts"
  region="rxjs-imports"
  header="app/config/config.service.ts (RxJS imports)">
</code-example>

<div class="alert is-helpful">

You can run the <live-example></live-example> that accompanies this guide.

你可以运行本指南附带的<live-example></live-example>。

The sample app does not require a data server.
It relies on the
[Angular _in-memory-web-api_](https://github.com/angular/angular/tree/master/packages/misc/angular-in-memory-web-api),
which replaces the _HttpClient_ module's `HttpBackend`.
The replacement service simulates the behavior of a REST-like backend.

该范例应用不需要数据服务器。它依赖于 [Angular *in-memory-web-api*](https://github.com/angular/angular/tree/master/packages/misc/angular-in-memory-web-api)，它替代了 *HttpClient* 模块中的 `HttpBackend`。这个替代服务会模拟 REST 式的后端的行为。

Look at the `AppModule` _imports_ to see how it is configured.

看一下 `AppModule` 的这些*导入*，看看它的配置方式。

</div>

## Requesting data from a server

## 从服务器请求数据

Use the [`HttpClient.get()`](api/common/http/HttpClient#get) method to fetch data from a server.
The asynchronous method sends an HTTP request, and returns an Observable that emits the requested data when the response is received.
The return type varies based on the `observe` and `responseType` values that you pass to the call.

<<<<<<< HEAD
使用 [`HttpClient.get()`](api/common/http/HttpClient#get) 方法从服务器获取数据。该异步方法会发送一个 HTTP 请求，并返回一个 Observable，它会在收到响应时发出所请求到的数据。返回的类型取决于你调用时传入的 `observe` 和 `responseType` 参数。

The `get()` method takes two arguments; the endpoint URL from which to fetch, and an *options* object that you can use to configure the request.
=======
The `get()` method takes two arguments; the endpoint URL from which to fetch, and an *options* object that is used to configure the request.
>>>>>>> 08caeadd

`get()` 方法有两个参数。要获取的端点 URL，以及一个可以用来配置请求的*选项*对象。

```
options: {
    headers?: HttpHeaders | {[header: string]: string | string[]},
    observe?: 'body' | 'events' | 'response',
    params?: HttpParams|{[param: string]: string | number | boolean | ReadonlyArray<string | number | boolean>},
    reportProgress?: boolean,
    responseType?: 'arraybuffer'|'blob'|'json'|'text',
    withCredentials?: boolean,
  }
```

Important options include the *observe* and *responseType* properties.

这些重要的选项包括 *observe* 和 *responseType* 属性。

* The *observe* option specifies how much of the response to return.

  *observe* 选项用于指定要返回的响应内容。

* The *responseType* option specifies the format in which to return data.

  *responseType* 选项指定返回数据的格式。

<div class="alert is-helpful">

Use the `options` object to configure various other aspects of an outgoing request.
In [Adding headers](#adding-headers), for example, the service set the default headers using the `headers` option property.

你可以使用 `options` 对象来配置传出请求的各个方面。例如，在[Adding headers 中](#adding-headers)，该服务使用 `headers` 选项属性设置默认头。

Use the `params` property to configure a request with [HTTP URL parameters](#url-params), and the `reportProgress` option to [listen for progress events](#report-progress) when transferring large amounts of data.

使用 `params` 属性可以配置带[HTTP URL 参数](#url-params)的请求，“ `reportProgress` 选项可以在传输大量数据时[监听进度事件](#report-progress)。

</div>

Applications often request JSON data from a server.
In the `ConfigService` example, the app needs a configuration file on the server, `config.json`,
that specifies resource URLs.

应用经常会从服务器请求 JSON 数据。在 `ConfigService` 例子中，该应用需要服务器 `config.json` 上的一个配置文件来指定资源的 URL。

<code-example
  path="http/src/assets/config.json"
  header="assets/config.json">
</code-example>

To fetch this kind of data, the `get()` call needs the following options: `{observe: 'body', responseType: 'json'}`.
These are the default values for those options, so the following examples do not pass the options object.
Later sections show some of the additional option possibilities.

要获取这类数据，`get()` 调用需要以下几个选项： `{observe: 'body', responseType: 'json'}`。这些是这些选项的默认值，所以下面的例子不会传递 options 对象。后面几节展示了一些额外的选项。

{@a config-service}

The example conforms to the best practices for creating scalable solutions by defining a re-usable [injectable service](guide/glossary#service "service definition") to perform the data-handling functionality.
In addition to fetching data, the service can post-process the data, add error handling, and add retry logic.

这个例子符合通过定义一个可复用的可[注入服务](guide/glossary#service "服务定义")来执行数据处理功能来创建可伸缩解决方案的最佳实践。除了提取数据外，该服务还可以对数据进行后处理，添加错误处理，并添加重试逻辑。

The `ConfigService` fetches this file using the `HttpClient.get()` method.

`ConfigService` 使用 `HttpClient.get()` 方法获取这个文件。

<code-example
  path="http/src/app/config/config.service.ts"
  region="getConfig_1"
  header="app/config/config.service.ts (getConfig v.1)">
</code-example>

The `ConfigComponent` injects the `ConfigService` and calls
the `getConfig` service method.

`ConfigComponent` 注入了 `ConfigService` 并调用了 `getConfig` 服务方法。

Because the service method returns an `Observable` of configuration data,
the component *subscribes* to the method's return value.
The subscription callback performs minimal post-processing.
It copies the data fields into the component's `config` object, which is data-bound in the component template for display.

由于该服务方法返回了一个 `Observable` 配置数据，该组件会*订阅*该方法的返回值。订阅回调只会对后处理进行最少量的处理。它会把数据字段复制到组件的 `config` 对象中，该对象在组件模板中是数据绑定的，用于显示。

<code-example
  path="http/src/app/config/config.component.ts"
  region="v1"
  header="app/config/config.component.ts (showConfig v.1)">
</code-example>

{@a typed-response}

### Requesting a typed response

<<<<<<< HEAD
### 请求输入一个类型的响应

You can structure your `HttpClient` request to declare the type of the response object, to make consuming the output easier and more obvious.
=======
Structure your `HttpClient` request to declare the type of the response object, to make consuming the output easier and more obvious.
>>>>>>> 08caeadd
Specifying the response type acts as a type assertion at compile time.

你可以构造自己的 `HttpClient` 请求来声明响应对象的类型，以便让输出更容易、更明确。所指定的响应类型会在编译时充当类型断言。

<div class="alert is-important">

Specifying the response type is a declaration to TypeScript that it should treat your response as being of the given type.
This is a build-time check and doesn't guarantee that the server actually responds with an object of this type. It is up to the server to ensure that the type specified by the server API is returned.

指定响应类型是在向 TypeScript 声明，它应该把你的响应对象当做给定类型来使用。这是一种构建期检查，它并不能保证服务器会实际给出这种类型的响应对象。该服务器需要自己确保返回服务器 API 中指定的类型。

</div>

To specify the response object type, first define an interface with the required properties.
Use an interface rather than a class, because the response is a plain object that cannot be automatically converted to an instance of a class.

要指定响应对象类型，首先要定义一个具有必需属性的接口。这里要使用接口而不是类，因为响应对象是普通对象，无法自动转换成类的实例。

<code-example
  path="http/src/app/config/config.service.ts"
  region="config-interface">
</code-example>

Next, specify that interface as the `HttpClient.get()` call's type parameter in the service.

接下来，在服务器中把该接口指定为 `HttpClient.get()` 调用的类型参数。

<code-example
  path="http/src/app/config/config.service.ts"
  region="getConfig_2"
  header="app/config/config.service.ts (getConfig v.2)">
</code-example>

<div class="alert is-helpful">

 When you pass an interface as a type parameter to the `HttpClient.get()` method, use the [RxJS `map` operator](guide/rx-library#operators) to transform the response data as needed by the UI. You can then pass the transformed data to the [async pipe](api/common/AsyncPipe).

当把接口作为类型参数传给 `HttpClient.get()` 方法时，你可以使用[RxJS `map` 操作符](guide/rx-library#operators)来根据 UI 的需求转换响应数据。然后，把转换后的数据传给[异步管道](api/common/AsyncPipe)。

</div>

The callback in the updated component method receives a typed data object, which is
easier and safer to consume:

修改后的组件方法，其回调函数中获取一个带类型的对象，它易于使用，且消费起来更安全：

<code-example
  path="http/src/app/config/config.component.ts"
  region="v2"
  header="app/config/config.component.ts (showConfig v.2)">
</code-example>

To access properties that are defined in an interface, you must explicitly convert the plain object you get from the JSON to the required response type.
For example, the following `subscribe` callback receives `data` as an Object, and then type-casts it in order to access the properties.

要访问接口中定义的属性，必须将从 JSON 获得的普通对象显式转换为所需的响应类型。例如，以下 `subscribe` 回调会将 `data` 作为对象接收，然后进行类型转换以访问属性。

<code-example>
   .subscribe(data => this.config = {
     heroesUrl: (data as any).heroesUrl,
     textfile:  (data as any).textfile,
   });
</code-example>

{@a string-union-types}

<div class="callout is-important">

<header>*observe* and *response* types</header>

<header>*observe* 和 *response* 的类型</header>

The types of the `observe` and `response` options are *string unions*, rather than plain strings.

`observe` 和 `response` 选项的类型是*字符串的联合类型*，而不是普通的字符串。

```
options: {
    ...
    observe?: 'body' | 'events' | 'response',
    ...
    responseType?: 'arraybuffer'|'blob'|'json'|'text',
    ...
  }
```

This can cause confusion. For example:

这会引起混乱。例如：

```typescript
// this works
client.get('/foo', {responseType: 'text'})

// but this does NOT work
const options = {
  responseType: 'text',
};
client.get('/foo', options)
```

In the second case, TypeScript infers the type of `options` to be `{responseType: string}`.
The type is too wide to pass to `HttpClient.get` which is expecting the type of `responseType` to be one of the _specific_ strings.
`HttpClient` is typed explicitly this way so that the compiler can report the correct return type based on the options you provided.

在第二种情况下，TypeScript 会把 `options` 的类型推断为 `{responseType: string}`。该类型的 `HttpClient.get` 太宽泛，无法传给 `HttpClient.get`，它希望 `responseType` 的类型是*特定的*字符串之一。而 `HttpClient` 就是以这种方式显式输入的，因此编译器可以根据你提供的选项报告正确的返回类型。

Use `as const` to let TypeScript know that you really do mean to use a constant string type:

使用 `as const`，可以让 TypeScript 知道你并不是真的要使用字面字符串类型：

```typescript
const options = {
  responseType: 'text' as const,
};
client.get('/foo', options);
```

</div>

### Reading the full response

### 读取完整的响应体

In the previous example, the call to `HttpClient.get()` did not specify any options. By default, it returned the JSON data contained in the response body.

在前面的例子中，对 `HttpClient.get()` 的调用没有指定任何选项。默认情况下，它返回了响应体中包含的 JSON 数据。

You might need more information about the transaction than is contained in the response body. Sometimes servers return special headers or status codes to indicate certain conditions that are important to the application workflow.

你可能还需要关于这次对话的更多信息。比如，有时候服务器会返回一个特殊的响应头或状态码，来指出某些在应用的工作流程中很重要的条件。

Tell `HttpClient` that you want the full response with the `observe` option of the `get()` method:

可以用 `get()` 方法的 `observe` 选项来告诉 `HttpClient`，你想要完整的响应对象：

<code-example
  path="http/src/app/config/config.service.ts"
  region="getConfigResponse">
</code-example>

Now `HttpClient.get()` returns an `Observable` of type `HttpResponse` rather than just the JSON data contained in the body.

现在，`HttpClient.get()` 会返回一个 `HttpResponse` 类型的 `Observable`，而不只是 JSON 数据。

The component's `showConfigResponse()` method displays the response headers as well as the configuration:

该组件的 `showConfigResponse()` 方法会像显示配置数据一样显示响应头：

<code-example
  path="http/src/app/config/config.component.ts"
  region="showConfigResponse"
  header="app/config/config.component.ts (showConfigResponse)"
 >
</code-example>

As you can see, the response object has a `body` property of the correct type.

如你所见，该响应对象具有一个带有正确类型的 `body` 属性。

### Making a JSONP request

### 发起 JSONP 请求

Apps can use the `HttpClient` to make [JSONP](https://en.wikipedia.org/wiki/JSONP) requests across domains when a server doesn't support [CORS protocol](https://developer.mozilla.org/en-US/docs/Web/HTTP/CORS).

当服务器不支持 [CORS 协议](https://developer.mozilla.org/en-US/docs/Web/HTTP/CORS)时，应用程序可以使用 `HttpClient` 跨域发出 [JSONP](https://en.wikipedia.org/wiki/JSONP) 请求。

Angular JSONP requests return an `Observable`.
Follow the pattern for subscribing to observables and use the RxJS `map` operator to transform the response before using the [async pipe](api/common/AsyncPipe) to manage the results.

Angular 的 JSONP 请求会返回一个 `Observable`。
遵循订阅可观察对象变量的模式，并在使用 [async 管道](api/common/AsyncPipe)管理结果之前，使用 RxJS `map` 操作符转换响应。

In Angular, use JSONP by including `HttpClientJsonpModule` in the `NgModule` imports.
In the following example, the `searchHeroes()` method uses a JSONP request to query for heroes whose names contain the search term.

在 Angular 中，通过在 `NgModule` 的 `imports` 中包含 `HttpClientJsonpModule` 来使用 JSONP。在以下范例中，`searchHeroes()` 方法使用 JSONP 请求来查询名称包含搜索词的英雄。

```ts
/* GET heroes whose name contains search term */
searchHeroes(term: string): Observable {
  term = term.trim();

  const heroesURL = `${this.heroesURL}?${term}`;
  return this.http.jsonp(heroesUrl, 'callback').pipe(
      catchError(this.handleError('searchHeroes', [])) // then handle the error
    );
}
```

This request passes the `heroesURL` as the first parameter and the callback function name as the second parameter.
The response is wrapped in the callback function, which takes the observables returned by the JSONP method and pipes them through to the error handler.

该请求将 `heroesURL` 作为第一个参数，并将回调函数名称作为第二个参数。响应被包装在回调函数中，该函数接受 JSONP 方法返回的可观察对象，并将它们通过管道传给错误处理程序。

### Requesting non-JSON data

### 请求非 JSON 数据

Not all APIs return JSON data.
In this next example, a `DownloaderService` method reads a text file from the server and logs the file contents, before returning those contents to the caller as an `Observable<string>`.

不是所有的 API 都会返回 JSON 数据。在下面这个例子中，`DownloaderService` 中的方法会从服务器读取文本文件，
并把文件的内容记录下来，然后把这些内容使用 `Observable<string>` 的形式返回给调用者。

<code-example
  path="http/src/app/downloader/downloader.service.ts"
  region="getTextFile"
  header="app/downloader/downloader.service.ts (getTextFile)" linenums="false">
</code-example>

`HttpClient.get()` returns a string rather than the default JSON because of the `responseType` option.

这里的 `HttpClient.get()` 返回字符串而不是默认的 JSON 对象，因为它的 `responseType` 选项是 `'text'`。

The RxJS `tap` operator (as in "wiretap") lets the code inspect both success and error values passing through the observable without disturbing them.

RxJS 的 `tap` 操作符（如“窃听”中所述）使代码可以检查通过可观察对象的成功值和错误值，而不会干扰它们。

A `download()` method in the `DownloaderComponent` initiates the request by subscribing to the service method.

在 `DownloaderComponent` 中的 `download()` 方法通过订阅这个服务中的方法来发起一次请求。

<code-example
  path="http/src/app/downloader/downloader.component.ts"
  region="download"
  header="app/downloader/downloader.component.ts (download)" linenums="false">
</code-example>

{@a error-handling}

## Handling request errors

## 处理请求错误

If the request fails on the server, `HttpClient` returns an *error* object instead of a successful response.

如果请求在服务器上失败了，那么 `HttpClient` 就会返回一个*错误*对象而不是一个成功的响应对象。

The same service that performs your server transactions should also perform error inspection, interpretation, and resolution.

执行服务器请求的同一个服务中也应该执行错误检查、解释和解析。

When an error occurs, you can obtain details of what failed in order to inform your user. In some cases, you might also automatically [retry the request](#retry).

发生错误时，你可以获取失败的详细信息，以便通知你的用户。在某些情况下，你也可以自动[重试该请求](#retry)。

{@a error-details}

### Getting error details

### 获取错误详情

An app should give the user useful feedback when data access fails.
A raw error object is not particularly useful as feedback.
In addition to detecting that an error has occurred, you need to get error details and use those details to compose a user-friendly response.

当数据访问失败时，应用会给用户提供有用的反馈。原始的错误对象作为反馈并不是特别有用。除了检测到错误已经发生之外，还需要获取错误详细信息并使用这些细节来撰写用户友好的响应。

Two types of errors can occur.

可能会出现两种类型的错误。

* The server backend might reject the request, returning an HTTP response with a status code such as 404 or 500. These are error *responses*.

  服务器端可能会拒绝该请求，并返回状态码为 404 或 500 的 HTTP *响应*对象。这些是错误*响应*。

* Something could go wrong on the client-side such as a network error that prevents the request from completing successfully or an exception thrown in an RxJS operator. These errors have `status` set to `0` and the `error` property contains a `ProgressEvent` object, whose `type` might provide further information.

<<<<<<< HEAD
  客户端也可能出现问题，例如网络错误会让请求无法成功完成，或者 RxJS 操作符也会抛出异常。这些错误会产生 JavaScript 的 `ErrorEvent` 对象。
这些错误的 `status` 为 `0`，并且其 `error` 属性包含一个 `ProgressEvent` 对象，此对象的 `type` 属性可以提供更详细的信息。

`HttpClient` captures both kinds of errors in its `HttpErrorResponse`. You can inspect that response to identify the error's cause.
=======
`HttpClient` captures both kinds of errors in its `HttpErrorResponse`. Inspect that response to identify the error's cause.
>>>>>>> 08caeadd

`HttpClient` 在其 `HttpErrorResponse` 中会捕获两种错误。你可以检查一下这个响应是否存在错误。

The following example defines an error handler in the previously defined [ConfigService](#config-service "ConfigService defined").

下面的例子在之前定义的 [ConfigService](#config-service "ConfigService 已定义") 中定义了一个错误处理程序。

<code-example
  path="http/src/app/config/config.service.ts"
  region="handleError"
  header="app/config/config.service.ts (handleError)">
</code-example>

The handler returns an RxJS `ErrorObservable` with a user-friendly error message.
The following code updates the `getConfig()` method, using a [pipe](guide/pipes "Pipes guide") to send all observables returned by the `HttpClient.get()` call to the error handler.

该处理程序会返回一个带有用户友好的错误信息的 RxJS `ErrorObservable`。下列代码修改了 `getConfig()` 方法，它使用一个[管道](guide/pipes "管道指南")把 `HttpClient.get()` 调用返回的所有 Observable 发送给错误处理器。

<code-example
  path="http/src/app/config/config.service.ts"
  region="getConfig_3"
  header="app/config/config.service.ts (getConfig v.3 with error handler)">
</code-example>

{@a retry}

### Retrying a failed request

### 重试失败的请求

Sometimes the error is transient and goes away automatically if you try again.
For example, network interruptions are common in mobile scenarios, and trying again
can produce a successful result.

有时候，错误只是临时性的，只要重试就可能会自动消失。
比如，在移动端场景中可能会遇到网络中断的情况，只要重试一下就能拿到正确的结果。

The [RxJS library](guide/rx-library) offers several *retry* operators.
For example, the `retry()` operator automatically re-subscribes to a failed `Observable` a specified number of times. *Re-subscribing* to the result of an `HttpClient` method call has the effect of reissuing the HTTP request.

[RxJS 库](guide/rx-library)提供了几个*重试*操作符。例如，`retry()` 操作符会自动重新订阅一个失败的 `Observable` 几次。*重新订阅* `HttpClient` 方法会导致它重新发出 HTTP 请求。

The following example shows how to pipe a failed request to the `retry()` operator before passing it to the error handler.

下面的例子演示了如何在把一个失败的请求传给错误处理程序之前，先通过管道传给 `retry()` 操作符。

<code-example
  path="http/src/app/config/config.service.ts"
  region="getConfig"
  header="app/config/config.service.ts (getConfig with retry)">
</code-example>

## Sending data to a server

## 把数据发送到服务器

In addition to fetching data from a server, `HttpClient` supports other HTTP methods such as PUT, POST, and DELETE, which you can use to modify the remote data.

除了从服务器获取数据外，`HttpClient` 还支持其它一些 HTTP 方法，比如 PUT，POST 和 DELETE，你可以用它们来修改远程数据。

The sample app for this guide includes an abridged version of the "Tour of Heroes" example
that fetches heroes and enables users to add, delete, and update them.
The following sections show examples of the data-update methods from the sample's `HeroesService`.

本指南中的这个范例应用包括一个简略版本的《英雄之旅》，它会获取英雄数据，并允许用户添加、删除和修改它们。
下面几节在 `HeroesService` 范例中展示了数据更新方法的一些例子。

### Making a POST request

### 发起一个 POST 请求

Apps often send data to a server with a POST request when submitting a form.
In the following example, the `HeroesService` makes an HTTP POST request when adding a hero to the database.

应用经常在提交表单时通过 POST 请求向服务器发送数据。
下面这个例子中，`HeroesService` 在向数据库添加英雄时发起了一个 HTTP POST 请求。

<code-example
  path="http/src/app/heroes/heroes.service.ts"
  region="addHero"
  header="app/heroes/heroes.service.ts (addHero)">
</code-example>

The `HttpClient.post()` method is similar to `get()` in that it has a type parameter, which you can use to specify that you expect the server to return data of a given type. The method takes a resource URL and two additional parameters:

`HttpClient.post()` 方法像 `get()` 一样也有类型参数，可以用它来指出你期望服务器返回特定类型的数据。该方法需要一个资源 URL 和两个额外的参数：

* *body* - The data to POST in the body of the request.

  *body* - 要在请求体中 POST 过去的数据。

* *options* - An object containing method options which, in this case, [specify required headers](#adding-headers).

  *options* - 一个包含方法选项的对象，在这里，它用来[指定必要的请求头](#adding-headers)。

The example catches errors as [described above](#error-details).

这个例子捕获了[前面所讲的](#error-details)错误。

The `HeroesComponent` initiates the actual POST operation by subscribing to
the `Observable` returned by this service method.

`HeroesComponent` 通过订阅该服务方法返回的 `Observable` 发起了一次实际的 `POST` 操作。

<code-example
  path="http/src/app/heroes/heroes.component.ts"
  region="add-hero-subscribe"
  header="app/heroes/heroes.component.ts (addHero)">
</code-example>

When the server responds successfully with the newly added hero, the component adds
that hero to the displayed `heroes` list.

当服务器成功做出响应时，会带有这个新创建的英雄，然后该组件就会把这个英雄添加到正在显示的 `heroes` 列表中。

### Making a DELETE request

<<<<<<< HEAD
### 发起 `DELETE` 请求

This application deletes a hero with the `HttpClient.delete` method by passing the hero's id
=======
This application deletes a hero with the `HttpClient.delete` method by passing the hero's ID
>>>>>>> 08caeadd
in the request URL.

该应用可以把英雄的 id 传给 `HttpClient.delete` 方法的请求 URL 来删除一个英雄。

<code-example
  path="http/src/app/heroes/heroes.service.ts"
  region="deleteHero"
  header="app/heroes/heroes.service.ts (deleteHero)">
</code-example>

The `HeroesComponent` initiates the actual DELETE operation by subscribing to
the `Observable` returned by this service method.

当 `HeroesComponent` 订阅了该服务方法返回的 `Observable` 时，就会发起一次实际的 `DELETE` 操作。

<code-example
  path="http/src/app/heroes/heroes.component.ts"
  region="delete-hero-subscribe"
  header="app/heroes/heroes.component.ts (deleteHero)">
</code-example>

The component isn't expecting a result from the delete operation, so it subscribes without a callback. Even though you are not using the result, you still have to subscribe. Calling the `subscribe()` method _executes_ the observable, which is what initiates the DELETE request.

该组件不会等待删除操作的结果，所以它的 subscribe （订阅）中没有回调函数。不过就算你不关心结果，也仍然要订阅它。调用 `subscribe()` 方法会**执行**这个可观察对象，这时才会真的发起 DELETE 请求。

<div class="alert is-important">

You must call *subscribe()* or nothing happens. Just calling `HeroesService.deleteHero()` does not initiate the DELETE request.

你必须调用 `subscribe()`，否则什么都不会发生。仅仅调用 `HeroesService.deleteHero()` 是不会发起 DELETE 请求的。

</div>

<code-example
  path="http/src/app/heroes/heroes.component.ts"
  region="delete-hero-no-subscribe">
</code-example>

{@a always-subscribe}

**Always _subscribe_!**

**别忘了*订阅*！**

An `HttpClient` method does not begin its HTTP request until you call `subscribe()` on the observable returned by that method. This is true for _all_ `HttpClient` _methods_.

在调用方法返回的可观察对象的 `subscribe()` 方法之前，`HttpClient` 方法不会发起 HTTP 请求。这适用于 `HttpClient` 的*所有方法*。

<div class="alert is-helpful">

The [`AsyncPipe`](api/common/AsyncPipe) subscribes (and unsubscribes) for you automatically.

[`AsyncPipe`](api/common/AsyncPipe) 会自动为你订阅（以及取消订阅）。

</div>

All observables returned from `HttpClient` methods are _cold_ by design.
Execution of the HTTP request is _deferred_, letting you extend the
observable with additional operations such as  `tap` and `catchError` before anything actually happens.

`HttpClient` 的所有方法返回的可观察对象都设计为*冷的*。
HTTP 请求的执行都是*延期执行的*，让你可以用 `tap` 和 `catchError` 这样的操作符来在实际执行 HTTP 请求之前，先对这个可观察对象进行扩展。

Calling `subscribe(...)` triggers execution of the observable and causes
`HttpClient` to compose and send the HTTP request to the server.

<<<<<<< HEAD
调用 `subscribe(...)` 会触发这个可观察对象的执行，并导致 `HttpClient` 组合并把 HTTP 请求发给服务器。

You can think of these observables as _blueprints_ for actual HTTP requests.
=======
Think of these observables as _blueprints_ for actual HTTP requests.
>>>>>>> 08caeadd

你可以把这些可观察对象看做实际 HTTP 请求的*蓝图*。

<div class="alert is-helpful">

In fact, each `subscribe()` initiates a separate, independent execution of the observable.
Subscribing twice results in two HTTP requests.

实际上，每个 `subscribe()` 都会初始化此可观察对象的一次单独的、独立的执行。
订阅两次就会导致发起两个 HTTP 请求。

```javascript
const req = http.get<Heroes>('/api/heroes');
// 0 requests made - .subscribe() not called.
req.subscribe();
// 1 request made.
req.subscribe();
// 2 requests made.
```

</div>

### Making a PUT request

### 发起 PUT 请求

An app can send PUT requests using the HTTP client service.
The following `HeroesService` example, like the POST example, replaces a resource with updated data.

应用可以使用 HttpClient 服务发送 PUT 请求。下面的 `HeroesService` 范例（就像 POST 范例一样）用一个修改过的数据替换了该资源。

<code-example
  path="http/src/app/heroes/heroes.service.ts"
  region="updateHero"
  header="app/heroes/heroes.service.ts (updateHero)">
</code-example>

As for any of the HTTP methods that return an observable, the caller, `HeroesComponent.update()` [must `subscribe()`](#always-subscribe "Why you must always subscribe.") to the observable returned from the `HttpClient.put()` in order to initiate the request.

对于所有返回可观察对象的 HTTP 方法，调用者（`HeroesComponent.update()`）[必须 `subscribe()`](#always-subscribe "为什么你要订阅？") 从 `HttpClient.put()` 返回的可观察对象，才会真的发起请求。

### Adding and updating headers

### 添加和更新请求头

Many servers require extra headers for save operations.
For example, a server might require an authorization token, or "Content-Type" header to explicitly declare the MIME type of the request body.

很多服务器都需要额外的头来执行保存操作。
例如，服务器可能需要一个授权令牌，或者需要 `Content-Type` 头来显式声明请求体的 MIME 类型。

##### Adding headers

##### 添加请求头

The `HeroesService` defines such headers in an `httpOptions` object that are passed
to every `HttpClient` save method.

`HeroesService` 在一个 `httpOptions` 对象中定义了这样的头，它们被传给每个 `HttpClient` 的保存型方法。

<code-example
  path="http/src/app/heroes/heroes.service.ts"
  region="http-options"
  header="app/heroes/heroes.service.ts (httpOptions)">
</code-example>

##### Updating headers

##### 更新请求头

You can't directly modify the existing headers within the previous options
object because instances of the `HttpHeaders` class are immutable.
Use the `set()` method instead, to return a clone of the current instance with the new changes applied.

<<<<<<< HEAD
你不能直接修改前面的选项对象中的 `HttpHeaders` 请求头，因为 `HttpHeaders` 类的实例是不可变对象。请改用 `set()` 方法，以返回当前实例应用了新更改之后的副本。

The following example shows how, when an old token has expired, you can update the authorization header before making the next request.
=======
The following example shows how, when an old token expires, you can update the authorization header before making the next request.
>>>>>>> 08caeadd

下面的例子演示了当旧令牌过期时，可以在发起下一个请求之前更新授权头。

<code-example
  path="http/src/app/heroes/heroes.service.ts"
   region="update-headers" linenums="false">
</code-example>

{@a url-params}

## Configuring HTTP URL parameters

## 配置 HTTP URL 参数

Use the `HttpParams` class with the `params` request option to add URL query strings in your `HttpRequest`.

使用 `HttpParams` 类和 `params` 选项在你的 `HttpRequest` 中添加 URL 查询字符串。

The following example, the `searchHeroes()` method queries for heroes whose names contain the search term.

下面的例子中，`searchHeroes()` 方法用于查询名字中包含搜索词的英雄。

Start by importing `HttpParams` class.

首先导入 `HttpParams` 类。

<code-example hideCopy language="typescript">
import {HttpParams} from "@angular/common/http";
</code-example>

<code-example
  path="http/src/app/heroes/heroes.service.ts"
  region="searchHeroes" linenums="false">
</code-example>

If there is a search term, the code constructs an options object with an HTML URL-encoded search parameter.
If the term is "cat", for example, the GET request URL would be `api/heroes?name=cat`.

如果有搜索词，代码会用进行过 URL 编码的搜索参数来构造一个 options 对象。例如，如果搜索词是 "cat"，那么 GET 请求的 URL 就是 `api/heroes?name=cat`。

The `HttpParams` object is immutable. If you need to update the options, save the returned value of the `.set()` method.

`HttpParams` 是不可变对象。如果需要更新选项，请保留 `.set()` 方法的返回值。

You can also create HTTP parameters directly from a query string by using the `fromString` variable:

你也可以使用 `fromString` 变量从查询字符串中直接创建 HTTP 参数：

<code-example hideCopy language="typescript">
const params = new HttpParams({fromString: 'name=foo'});
</code-example>

{@a intercepting-requests-and-responses}

## Intercepting requests and responses

## 拦截请求和响应

With interception, you declare *interceptors* that inspect and transform HTTP requests from your application to a server.
The same interceptors can also inspect and transform a server's responses on their way back to the application.
Multiple interceptors form a *forward-and-backward* chain of request/response handlers.

借助拦截机制，你可以声明一些*拦截器*，它们可以检查并转换从应用中发给服务器的 HTTP 请求。这些拦截器还可以在返回应用的途中检查和转换来自服务器的响应。多个拦截器构成了请求/响应处理器的*双向*链表。

Interceptors can perform a variety of  _implicit_ tasks, from authentication to logging, in a routine, standard way, for every HTTP request/response.

拦截器可以用一种常规的、标准的方式对每一次 HTTP 的请求/响应任务执行从认证到记日志等很多种*隐式*任务。

Without interception, developers would have to implement these tasks _explicitly_
for each `HttpClient` method call.

如果没有拦截机制，那么开发人员将不得不对每次 `HttpClient` 调用*显式*实现这些任务。

### Write an interceptor

### 编写拦截器

To implement an interceptor, declare a class that implements the `intercept()` method of the `HttpInterceptor` interface.

要实现拦截器，就要实现一个实现了 `HttpInterceptor` 接口中的 `intercept()` 方法的类。

 Here is a do-nothing _noop_ interceptor that passes the request through without touching it:

 这里是一个什么也不做的*空白*拦截器，它只会不做任何修改的传递这个请求。
<code-example
  path="http/src/app/http-interceptors/noop-interceptor.ts"
  header="app/http-interceptors/noop-interceptor.ts">
</code-example>

The `intercept` method transforms a request into an `Observable` that eventually returns the HTTP response.
In this sense, each interceptor is fully capable of handling the request entirely by itself.

`intercept` 方法会把请求转换成一个最终返回 HTTP 响应体的 `Observable`。
在这个场景中，每个拦截器都完全能自己处理这个请求。

Most interceptors inspect the request on the way in and forward the (perhaps altered) request to the `handle()` method of the `next` object which implements the [`HttpHandler`](api/common/http/HttpHandler) interface.

大多数拦截器拦截都会在传入时检查请求，然后把（可能被修改过的）请求转发给 `next` 对象的 `handle()` 方法，而 `next` 对象实现了 [`HttpHandler`](api/common/http/HttpHandler) 接口。

```javascript

export abstract class HttpHandler {
  abstract handle(req: HttpRequest<any>): Observable<HttpEvent<any>>;
}

```

Like `intercept()`, the `handle()` method transforms an HTTP request into an `Observable` of [`HttpEvents`](#interceptor-events) which ultimately include the server's response. The `intercept()` method could inspect that observable and alter it before returning it to the caller.

像 `intercept()` 一样，`handle()` 方法也会把 HTTP 请求转换成 [`HttpEvents`](#interceptor-events) 组成的 `Observable`，它最终包含的是来自服务器的响应。
`intercept()` 函数可以检查这个可观察对象，并在把它返回给调用者之前修改它。

This _no-op_ interceptor calls `next.handle()` with the original request and returns the observable without doing a thing.

这个*无操作的*拦截器，会使用原始的请求调用 `next.handle()`，并返回它返回的可观察对象，而不做任何后续处理。

### The _next_ object

### `next` 对象

The `next` object represents the next interceptor in the chain of interceptors.
The final `next` in the chain is the `HttpClient` backend handler that sends the request to the server and receives the server's response.

`next` 对象表示拦截器链表中的下一个拦截器。
这个链表中的最后一个 `next` 对象就是 `HttpClient` 的后端处理器（backend handler），它会把请求发给服务器，并接收服务器的响应。

Most interceptors call `next.handle()` so that the request flows through to the next interceptor and, eventually, the backend handler.
An interceptor _could_ skip calling `next.handle()`, short-circuit the chain, and [return its own `Observable`](#caching) with an artificial server response.

大多数的拦截器都会调用 `next.handle()`，以便这个请求流能走到下一个拦截器，并最终传给后端处理器。
拦截器也*可以*不调用 `next.handle()`，使这个链路短路，并返回一个带有人工构造出来的服务器响应的 [自己的 `Observable`](#caching)。

This is a common middleware pattern found in frameworks such as Express.js.

这是一种常见的中间件模式，在像 Express.js 这样的框架中也会找到它。

### Provide the interceptor

### 提供这个拦截器

The `NoopInterceptor` is a service managed by Angular's [dependency injection (DI)](guide/dependency-injection) system.
Like other services, you must provide the interceptor class before the app can use it.

这个 `NoopInterceptor` 就是一个由 Angular [依赖注入 (DI)](guide/dependency-injection)系统管理的服务。
像其它服务一样，你也必须先提供这个拦截器类，应用才能使用它。

Because interceptors are (optional) dependencies of the `HttpClient` service,
you must provide them in the same injector (or a parent of the injector) that provides `HttpClient`.
Interceptors provided _after_ DI creates the `HttpClient` are ignored.

由于拦截器是 `HttpClient` 服务的（可选）依赖，所以你必须在提供 `HttpClient` 的同一个（或其各级父注入器）注入器中提供这些拦截器。
那些在 DI 创建完 `HttpClient` *之后*再提供的拦截器将会被忽略。

This app provides `HttpClient` in the app's root injector, as a side-effect of importing the `HttpClientModule` in `AppModule`.
You should provide interceptors in `AppModule` as well.

由于在 `AppModule` 中导入了 `HttpClientModule`，导致本应用在其根注入器中提供了 `HttpClient`。所以你也同样要在 `AppModule` 中提供这些拦截器。

After importing the `HTTP_INTERCEPTORS` injection token from `@angular/common/http`,
write the `NoopInterceptor` provider like this:

在从 `@angular/common/http` 中导入了 `HTTP_INTERCEPTORS` 注入令牌之后，编写如下的 `NoopInterceptor` 提供者注册语句：

<code-example
  path="http/src/app/http-interceptors/index.ts"
  region="noop-provider">
</code-example>

Note the `multi: true` option.
This required setting tells Angular that `HTTP_INTERCEPTORS` is a token for a _multiprovider_
that injects an array of values, rather than a single value.

注意 `multi: true` 选项。
这个必须的选项会告诉 Angular `HTTP_INTERCEPTORS` 是一个*多重提供者*的令牌，表示它会注入一个多值的数组，而不是单一的值。

You _could_ add this provider directly to the providers array of the `AppModule`.
However, it's rather verbose and there's a good chance that
you'll create more interceptors and provide them in the same way.
You must also pay [close attention to the order](#interceptor-order)
in which you provide these interceptors.

你*也可以*直接把这个提供者添加到 `AppModule` 中的提供者数组中，不过那样会非常啰嗦。况且，你将来还会用这种方式创建更多的拦截器并提供它们。
你还要[特别注意提供这些拦截器的顺序](#interceptor-order)。

Consider creating a "barrel" file that gathers all the interceptor providers into an `httpInterceptorProviders` array, starting with this first one, the `NoopInterceptor`.

认真考虑创建一个封装桶（barrel）文件，用于把所有拦截器都收集起来，一起提供给 `httpInterceptorProviders` 数组，可以先从这个 `NoopInterceptor` 开始。

<code-example
  path="http/src/app/http-interceptors/index.ts"
  region="interceptor-providers"
  header="app/http-interceptors/index.ts">
</code-example>

Then import and add it to the `AppModule` _providers array_ like this:

然后导入它，并把它加到 `AppModule` 的 *`providers` 数组*中，就像这样：

<code-example
  path="http/src/app/app.module.ts"
  region="interceptor-providers"
  header="app/app.module.ts (interceptor providers)">
</code-example>

As you create new interceptors, add them to the `httpInterceptorProviders` array and
you won't have to revisit the `AppModule`.

当你再创建新的拦截器时，就同样把它们添加到 `httpInterceptorProviders` 数组中，而不用再修改 `AppModule`。

<div class="alert is-helpful">

There are many more interceptors in the complete sample code.

在完整版的范例代码中还有更多的拦截器。

</div>

### Interceptor order

### 拦截器的顺序

Angular applies interceptors in the order that you provide them.
For example, consider a situation in which you want to handle the authentication of your HTTP requests and log them before sending them to a server. To accomplish this task, you could provide an `AuthInterceptor` service and then a `LoggingInterceptor` service.
Outgoing requests would flow from the `AuthInterceptor` to the `LoggingInterceptor`.
Responses from these requests would flow in the other direction, from `LoggingInterceptor` back to `AuthInterceptor`.
The following is a visual representation of the process:

Angular 会按你提供拦截器的顺序应用它们。例如，考虑一个场景：你想处理 HTTP 请求的身份验证并记录它们，然后再将它们发送到服务器。要完成此任务，你可以提供 `AuthInterceptor` 服务，然后提供 `LoggingInterceptor` 服务。发出的请求将从 `AuthInterceptor` 到 `LoggingInterceptor`。这些请求的响应则沿相反的方向流动，从 `LoggingInterceptor` 回到 `AuthInterceptor`。以下是该过程的直观表示：

<div class="lightbox">
  <img src="generated/images/guide/http/interceptor-order.svg" alt="Interceptor in order of HttpClient, AuthInterceptor, AuthInterceptor, HttpBackend, Server, and back in opposite order to show the two-way flow">
</div>

<div class="alert is-helpful">

   The last interceptor in the process is always the `HttpBackend` that handles communication with the server.

   该过程中的最后一个拦截器始终是处理与服务器通信的 `HttpBackend` 服务。

</div>

You cannot change the order or remove interceptors later.
If you need to enable and disable an interceptor dynamically, you'll have to build that capability into the interceptor itself.

以后你就再也不能修改这些顺序或移除某些拦截器了。
如果你需要动态启用或禁用某个拦截器，那就要在那个拦截器中自行实现这个功能。

{@a interceptor-events}

### Handling interceptor events

### 处理拦截器事件

Most `HttpClient` methods return observables of `HttpResponse<any>`.
The `HttpResponse` class itself is actually an event, whose type is `HttpEventType.Response`.
A single HTTP request can, however, generate multiple events of other types, including upload and download progress events.
The methods `HttpInterceptor.intercept()` and `HttpHandler.handle()` return observables of `HttpEvent<any>`.

大多数 `HttpClient` 方法都会返回 `HttpResponse<any>` 型的可观察对象。`HttpResponse` 类本身就是一个事件，它的类型是 `HttpEventType.Response`。但是，单个 HTTP 请求可以生成其它类型的多个事件，包括报告上传和下载进度的事件。`HttpInterceptor.intercept()` 和 `HttpHandler.handle()` 会返回 `HttpEvent<any>` 型的可观察对象。

Many interceptors are only concerned with the outgoing request and return the event stream from `next.handle()` without modifying it.
Some interceptors, however, need to examine and modify the response from `next.handle()`; these operations can see all of these events in the stream.

很多拦截器只关心发出的请求，而对 `next.handle()` 返回的事件流不会做任何修改。
但是，有些拦截器需要检查并修改 `next.handle()` 的响应。上述做法就可以在流中看到所有这些事件。

{@a immutability}

Although interceptors are capable of modifying requests and responses,
the `HttpRequest` and `HttpResponse` instance properties are `readonly`,
rendering them largely immutable.

虽然拦截器有能力改变请求和响应，但 `HttpRequest` 和 `HttpResponse` 实例的属性却是只读（`readonly`）的，
因此让它们基本上是不可变的。

They are immutable for a good reason: an app might retry a request several times before it succeeds, which means that the interceptor chain can re-process the same request multiple times.
If an interceptor could modify the original request object, the re-tried operation would start from the modified request rather than the original. Immutability ensures that interceptors see the same request for each try.

有充足的理由把它们做成不可变对象：应用可能会重试发送很多次请求之后才能成功，这就意味着这个拦截器链表可能会多次重复处理同一个请求。
如果拦截器可以修改原始的请求对象，那么重试阶段的操作就会从修改过的请求开始，而不是原始请求。
而这种不可变性，可以确保这些拦截器在每次重试时看到的都是同样的原始请求。

<div class="alert is-helpful">

   Your interceptor should return every event without modification unless it has a compelling reason to do otherwise.

   你的拦截器应该在没有任何修改的情况下返回每一个事件，除非它有令人信服的理由去做。

</div>

TypeScript prevents you from setting `HttpRequest` read-only properties.

TypeScript 会阻止你设置 `HttpRequest` 的只读属性。

```javascript
  // Typescript disallows the following assignment because req.url is readonly
  req.url = req.url.replace('http://', 'https://');
```

If you must alter a request, clone it first and modify the clone before passing it to `next.handle()`.
You can clone and modify the request in a single step, as shown in the following example.

如果你必须修改一个请求，先把它克隆一份，修改这个克隆体后再把它传给 `next.handle()`。你可以在一步中克隆并修改此请求，例子如下。

<code-example
  path="http/src/app/http-interceptors/ensure-https-interceptor.ts"
  region="excerpt"
  header="app/http-interceptors/ensure-https-interceptor.ts (excerpt)">
</code-example>

The `clone()` method's hash argument lets you mutate specific properties of the request while copying the others.

这个 `clone()` 方法的哈希型参数允许你在复制出克隆体的同时改变该请求的某些特定属性。

#### Modifying a request body

#### 修改请求体

The `readonly` assignment guard can't prevent deep updates and, in particular,
it can't prevent you from modifying a property of a request body object.

`readonly` 这种赋值保护，无法防范深修改（修改子对象的属性），也不能防范你修改请求体对象中的属性。

```javascript

  req.body.name = req.body.name.trim(); // bad idea!

```

If you must modify the request body, follow these steps.

如果必须修改请求体，请执行以下步骤。

1. Copy the body and make your change in the copy.

   复制请求体并在副本中进行修改。

1. Clone the request object, using its `clone()` method.

   使用 `clone()` 方法克隆这个请求对象。

1. Replace the clone's body with the modified copy.

   用修改过的副本替换被克隆的请求体。

<code-example
  path="http/src/app/http-interceptors/trim-name-interceptor.ts"
  region="excerpt"
  header="app/http-interceptors/trim-name-interceptor.ts (excerpt)">
</code-example>

#### Clearing the request body in a clone

#### 克隆时清除请求体

Sometimes you need to clear the request body rather than replace it.
To do this, set the cloned request body to `null`.

有时，你需要清除请求体而不是替换它。为此，请将克隆后的请求体设置为 `null`。

<div class="alert is-helpful">

**Tip**: If you set the cloned request body to `undefined`, Angular assumes you intend to leave the body as is.

**提示**：如果你把克隆后的请求体设为 `undefined`，那么 Angular 会认为你想让请求体保持原样。

</div>

```javascript
  newReq = req.clone({ ... }); // body not mentioned => preserve original body
  newReq = req.clone({ body: undefined }); // preserve original body
  newReq = req.clone({ body: null }); // clear the body
```

## Http interceptor use-cases

<<<<<<< HEAD
## HTTP 拦截器用例

Below are a number of common uses for interceptors.
=======
Following are a number of common uses for interceptors.
>>>>>>> 08caeadd

以下是拦截器的一些常见用法。

### Setting default headers

### 设置默认请求头

Apps often use an interceptor to set default headers on outgoing requests.

应用通常会使用拦截器来设置外发请求的默认请求头。

The sample app has an `AuthService` that produces an authorization token.
Here is its `AuthInterceptor` that injects that service to get the token and
adds an authorization header with that token to every outgoing request:

该范例应用具有一个 `AuthService`，它会生成一个认证令牌。
在这里，`AuthInterceptor` 会注入该服务以获取令牌，并对每一个外发的请求添加一个带有该令牌的认证头：

<code-example
  path="http/src/app/http-interceptors/auth-interceptor.ts"
  header="app/http-interceptors/auth-interceptor.ts">
</code-example>

The practice of cloning a request to set new headers is so common that
there's a `setHeaders` shortcut for it:

这种在克隆请求的同时设置新请求头的操作太常见了，因此它还有一个快捷方式 `setHeaders`：

<code-example
  path="http/src/app/http-interceptors/auth-interceptor.ts"
  region="set-header-shortcut">
</code-example>

An interceptor that alters headers can be used for a number of different operations, including:

这种可以修改头的拦截器可以用于很多不同的操作，比如：

* Authentication/authorization

   认证 / 授权

* Caching behavior; for example, `If-Modified-Since`

   控制缓存行为。比如 `If-Modified-Since`

* XSRF protection

   XSRF 防护

### Logging request and response pairs

### 记录请求与响应对

Because interceptors can process the request and response *together*, they can perform tasks such as timing and logging an entire HTTP operation.

因为拦截器可以*同时*处理请求和响应，所以它们也可以对整个 HTTP 操作执行计时和记录日志等任务。

Consider the following `LoggingInterceptor`, which captures the time of the request,
the time of the response, and logs the outcome with the elapsed time
with the injected `MessageService`.

考虑下面这个 `LoggingInterceptor`，它捕获请求的发起时间、响应的接收时间，并使用注入的 `MessageService` 来发送总共花费的时间。

<code-example
  path="http/src/app/http-interceptors/logging-interceptor.ts"
  region="excerpt"
  header="app/http-interceptors/logging-interceptor.ts)">
</code-example>

The RxJS `tap` operator captures whether the request succeeded or failed.
The RxJS `finalize` operator is called when the response observable either errors or completes (which it must),
and reports the outcome to the `MessageService`.

RxJS 的 `tap` 操作符会捕获请求成功了还是失败了。
RxJS 的 `finalize` 操作符无论在响应成功还是失败时都会调用（这是必须的），然后把结果汇报给 `MessageService`。

Neither `tap` nor `finalize` touch the values of the observable stream returned to the caller.

在这个可观察对象的流中，无论是 `tap` 还是 `finalize` 接触过的值，都会照常发送给调用者。

{@a custom-json-parser}

### Custom JSON parsing

### 自定义 JSON 解析

Interceptors can be used to replace the built-in JSON parsing with a custom implementation.

拦截器可用来以自定义实现替换内置的 JSON 解析。

The `CustomJsonInterceptor` in the following example demonstrates how to achieve this.
If the intercepted request expects a `'json'` response, the `responseType` is changed to `'text'`
to disable the built-in JSON parsing. Then the response is parsed via the injected `JsonParser`.

以下示例中的 `CustomJsonInterceptor` 演示了如何实现此目的。如果截获的请求期望一个 `'json'` 响应，则将 `responseType` 更改为 `'text'` 以禁用内置的 JSON 解析。然后，通过注入的 `JsonParser` 解析响应。

<code-example
  path="http/src/app/http-interceptors/custom-json-interceptor.ts"
  region="custom-json-interceptor"
  header="app/http-interceptors/custom-json-interceptor.ts">
</code-example>

You can then implement your own custom `JsonParser`.
Here is a custom JsonParser that has a special date reviver.

然后，你可以实现自己的自定义 `JsonParser`。这是一个具有特殊日期接收器的自定义 JsonParser。

<code-example
  path="http/src/app/http-interceptors/custom-json-interceptor.ts"
  region="custom-json-parser"
  header="app/http-interceptors/custom-json-interceptor.ts">
</code-example>

You provide the `CustomParser` along with the `CustomJsonInterceptor`.

你提供 `CustomParser` 以及 `CustomJsonInterceptor`。

<code-example
  path="http/src/app/http-interceptors/index.ts"
  region="custom-json-interceptor"
  header="app/http-interceptors/index.ts">
</code-example>

{@a caching}
### Caching requests

### 用拦截器实现缓存

Interceptors can handle requests by themselves, without forwarding to `next.handle()`.

拦截器还可以自行处理这些请求，而不用转发给 `next.handle()`。

For example, you might decide to cache certain requests and responses to improve performance.
You can delegate caching to an interceptor without disturbing your existing data services.

比如，你可能会想缓存某些请求和响应，以便提升性能。
你可以把这种缓存操作委托给某个拦截器，而不破坏你现有的各个数据服务。

The `CachingInterceptor` in the following example demonstrates this approach.

下例中的 `CachingInterceptor` 演示了这种方法。

<code-example
  path="http/src/app/http-interceptors/caching-interceptor.ts"
  region="v1"
  header="app/http-interceptors/caching-interceptor.ts)">
</code-example>

* The `isCacheable()` function determines if the request is cacheable.
<<<<<<< HEAD
  In this sample, only GET requests to the npm package search API are cacheable.

  `isCacheable()` 函数用于决定该请求是否允许缓存。
  在这个例子中，只有发到 npm 包搜索 API 的 GET 请求才是可以缓存的。
=======
In this sample, only GET requests to the package search API are cacheable.
>>>>>>> 08caeadd

* If the request is not cacheable, the interceptor forwards the request
  to the next handler in the chain.

  如果该请求是不可缓存的，该拦截器会把该请求转发给链表中的下一个处理器。

* If a cacheable request is found in the cache, the interceptor returns an `of()` *observable* with
  the cached response, by-passing the `next` handler (and all other interceptors downstream).

  如果可缓存的请求在缓存中找到了，该拦截器就会通过 `of()` 函数返回一个已缓存的响应体的*可观察对象*，然后绕过 `next` 处理器（以及所有其它下游拦截器）。

* If a cacheable request is not in cache, the code calls `sendRequest()`.
<<<<<<< HEAD
  This function creates a [request clone](#immutability) without headers, because the npm API forbids them.
  The function then forwards the clone of the request to `next.handle()` which ultimately calls the server and returns the server's response.

  如果可缓存的请求不在缓存中，代码会调用 `sendRequest()`。这个函数会创建一个没有请求头的[请求克隆体](#immutability)，这是因为 npm API 禁止它们。然后，该函数把请求的克隆体转发给 `next.handle()`，它会最终调用服务器并返回来自服务器的响应对象。
=======
This function forwards the request to `next.handle()` which ultimately calls the server and returns the server's response.
>>>>>>> 08caeadd

{@a send-request}
<code-example
  path="http/src/app/http-interceptors/caching-interceptor.ts"
  region="send-request">
</code-example>

{@a send-request}

Note how `sendRequest()` intercepts the response on its way back to the application.
This method pipes the response through the `tap()` operator, whose callback adds the response to the cache.

注意 `sendRequest()` 是如何在返回应用程序的过程中拦截响应的。该方法通过 `tap()` 操作符来管理响应对象，该操作符的回调函数会把该响应对象添加到缓存中。

The original response continues untouched back up through the chain of interceptors
to the application caller.

然后，原始的响应会通过这些拦截器链，原封不动的回到服务器的调用者那里。

Data services, such as `PackageSearchService`, are unaware that
some of their `HttpClient` requests actually return cached responses.

数据服务，比如 `PackageSearchService`，并不知道它们收到的某些 `HttpClient` 请求实际上是从缓存的请求中返回来的。

{@a cache-refresh}

### Using interceptors to request multiple values

### 用拦截器来请求多个值

The `HttpClient.get()` method normally returns an observable that emits a single value, either the data or an error.
An interceptor can change this to an observable that emits [multiple values](guide/observables).

`HttpClient.get()` 方法通常会返回一个可观察对象，它会发出一个值（数据或错误）。拦截器可以把它改成一个可以发出[多个值](guide/observables)的可观察对象。

The following revised version of the `CachingInterceptor` optionally returns an observable that
immediately emits the cached response, sends the request on to the package search API,
and emits again later with the updated search results.

修改后的 `CachingInterceptor` 版本可以返回一个立即发出所缓存响应的可观察对象，然后把请求发送到 NPM 的 Web API，然后把修改过的搜索结果重新发出一次。

<code-example
  path="http/src/app/http-interceptors/caching-interceptor.ts"
  region="intercept-refresh">
</code-example>

<div class="alert is-helpful">

The *cache-then-refresh* option is triggered by the presence of a custom `x-refresh` header.

*cache-then-refresh* 选项是由一个自定义的 `x-refresh` 请求头触发的。

A checkbox on the `PackageSearchComponent` toggles a `withRefresh` flag,
which is one of the arguments to `PackageSearchService.search()`.
That `search()` method creates the custom `x-refresh` header
and adds it to the request before calling `HttpClient.get()`.

`PackageSearchComponent` 中的一个检查框会切换 `withRefresh` 标识，
它是 `PackageSearchService.search()` 的参数之一。
`search()` 方法创建了自定义的 `x-refresh` 头，并在调用 `HttpClient.get()` 前把它添加到请求里。

</div>

The revised `CachingInterceptor` sets up a server request
whether there's a cached value or not,
using the same `sendRequest()` method described [above](#send-request).
The `results$` observable makes the request when subscribed.

修改后的 `CachingInterceptor` 会发起一个服务器请求，而不管有没有缓存的值。
就像 [前面](#send-request) 的 `sendRequest()` 方法一样进行订阅。
在订阅 `results$` 可观察对象时，就会发起这个请求。

* If there's no cached value, the interceptor returns `results$`.

  如果没有缓存值，拦截器直接返回 `results$`。

* If there is a cached value, the code _pipes_ the cached response onto
  `results$`, producing a recomposed observable that emits twice,
  the cached response first (and immediately), followed later
  by the response from the server.
  Subscribers see a sequence of two responses.

  如果有缓存的值，这些代码就会把缓存的响应加入到 `result$` 的*管道*中，使用重组后的可观察对象进行处理，并发出两次。
  先立即发出一次缓存的响应体，然后发出来自服务器的响应。
  订阅者将会看到一个包含这两个响应的序列。

{@a report-progress}

## Tracking and showing request progress

## 跟踪和显示请求进度

Sometimes applications transfer large amounts of data and those transfers can take a long time.
File uploads are a typical example.
You can give the users a better experience by providing feedback on the progress of such transfers.

<<<<<<< HEAD
应用程序有时会传输大量数据，而这些传输可能要花很长时间。文件上传就是典型的例子。你可以通过提供关于此类传输的进度反馈，为用户提供更好的体验。

To make a request with progress events enabled, you can create an instance of `HttpRequest`
=======
To make a request with progress events enabled, create an instance of `HttpRequest`
>>>>>>> 08caeadd
with the `reportProgress` option set true to enable tracking of progress events.

要想发出一个带有进度事件的请求，你可以创建一个 `HttpRequest` 实例，并把 `reportProgress` 选项设置为 true 来启用对进度事件的跟踪。

<code-example
  path="http/src/app/uploader/uploader.service.ts"
  region="upload-request"
  header="app/uploader/uploader.service.ts (upload request)">
</code-example>

<div class="alert is-important">

**Tip**: Every progress event triggers change detection, so only turn them on if you need to report progress in the UI.

**提示**：每个进度事件都会触发变更检测，所以只有当需要在 UI 上报告进度时，你才应该开启它们。

When using [`HttpClient.request()`](api/common/http/HttpClient#request) with an HTTP method, configure the method with
[`observe: 'events'`](api/common/http/HttpClient#request) to see all events, including the progress of transfers.

当 [`HttpClient.request()`](api/common/http/HttpClient#request) 和 HTTP 方法一起使用时，可以用 [`observe: 'events'`](api/common/http/HttpClient#request) 来查看所有事件，包括传输的进度。

</div>

Next, pass this request object to the `HttpClient.request()` method, which
returns an `Observable` of `HttpEvents` (the same events processed by [interceptors](#interceptor-events)).

接下来，把这个请求对象传给 `HttpClient.request()` 方法，该方法返回一个 `HttpEvents` 的 `Observable`（与 [拦截器](#interceptor-events) 部分处理过的事件相同）。

<code-example
  path="http/src/app/uploader/uploader.service.ts"
  region="upload-body"
  header="app/uploader/uploader.service.ts (upload body)">
</code-example>

The `getEventMessage` method interprets each type of `HttpEvent` in the event stream.

`getEventMessage` 方法解释了事件流中每种类型的 `HttpEvent`。

<code-example
  path="http/src/app/uploader/uploader.service.ts"
  region="getEventMessage"
  header="app/uploader/uploader.service.ts (getEventMessage)">
</code-example>

<div class="alert is-helpful">

The sample app for this guide doesn't have a server that accepts uploaded files.
The `UploadInterceptor` in `app/http-interceptors/upload-interceptor.ts`
intercepts and short-circuits upload requests
by returning an observable of simulated events.

本指南中的范例应用中没有用来接受上传文件的服务器。`app/http-interceptors/upload-interceptor.ts` 的 `UploadInterceptor` 通过返回一个模拟这些事件的可观察对象来拦截和短路上传请求。

</div>

## Optimizing server interaction with debouncing

## 通过防抖来优化与服务器的交互

If you need to make an HTTP request in response to user input, it's not efficient to send a request for every keystroke.
It's better to wait until the user stops typing and then send a request.
This technique is known as debouncing.

<<<<<<< HEAD
如果你需要发一个 HTTP 请求来响应用户的输入，那么每次按键就发送一个请求的效率显然不高。最好等用户停止输入后再发送请求。这种技术叫做防抖。

Consider the following template, which lets a user enter a search term to find an npm package by name.
=======
Consider the following template, which lets a user enter a search term to find a package by name.
>>>>>>> 08caeadd
When the user enters a name in a search-box, the `PackageSearchComponent` sends
a search request for a package with that name to the package search API.

考虑下面这个模板，它让用户输入一个搜索词来按名字查找 npm 包。
当用户在搜索框中输入名字时，`PackageSearchComponent` 就会把这个根据名字搜索包的请求发给 npm web API。

<code-example
  path="http/src/app/package-search/package-search.component.html"
  region="search"
  header="app/package-search/package-search.component.html (search)">
</code-example>

Here, the `keyup` event binding sends every keystroke to the component's `search()` method.

在这里，`keyup` 事件绑定会将每个按键都发送到组件的 `search()` 方法。

<div class="alert is-helpful">

The type of `$event.target` is only `EventTarget` in the template.
In the `getValue()` method, the target is cast to an `HTMLInputElement` to let type-safe have access to its `value` property.

`$event.target` 的类型在模板中只是 `EventTarget`，而在 `getValue()` 方法中，目标会转换成 `HTMLInputElement` 类型，以允许对它的 `value` 属性进行类型安全的访问。

<code-example path="http/src/app/package-search/package-search.component.ts" region="getValue"></code-example>

</div>

The following snippet implements debouncing for this input using RxJS operators.

这里，`keyup` 事件绑定会把每次按键都发送给组件的 `search()` 方法。下面的代码片段使用 RxJS 的操作符为这个输入实现了防抖。

<code-example
  path="http/src/app/package-search/package-search.component.ts"
  region="debounce"
  header="app/package-search/package-search.component.ts (excerpt)">
</code-example>

The `searchText$` is the sequence of search-box values coming from the user.
It's defined as an RxJS `Subject`, which means it is a multicasting `Observable`
that can also emit values for itself by calling `next(value)`,
as happens in the `search()` method.

`searchText$` 是来自用户的搜索框值的序列。它被定义为 RxJS `Subject` 类型，这意味着它是一个多播 `Observable`，它还可以通过调用 `next(value)` 来自行发出值，就像在 `search()` 方法中一样。

Rather than forward every `searchText` value directly to the injected `PackageSearchService`,
the code in `ngOnInit()` pipes search values through three operators, so that a search value reaches the service only if it's a new value and the user stopped typing.

除了把每个 `searchText` 的值都直接转发给 `PackageSearchService` 之外，`ngOnInit()` 中的代码还通过下列三个操作符对这些搜索值进行*管道*处理，以便只有当它是一个新值并且用户已经停止输入时，要搜索的值才会抵达该服务。

* `debounceTime(500)`⁠—Wait for the user to stop typing (1/2 second in this case).

  `debounceTime(500)`⁠—等待用户停止输入（本例中为 1/2 秒）。

* `distinctUntilChanged()`⁠—Wait until the search text changes.

  `distinctUntilChanged()`⁠—等待搜索文本发生变化。

* `switchMap()`⁠—Send the search request to the service.

  `switchMap()`⁠—将搜索请求发送到服务。

The code sets `packages$` to this re-composed `Observable` of search results.
The template subscribes to `packages$` with the [AsyncPipe](api/common/AsyncPipe)
and displays search results as they arrive.

这些代码把 `packages$` 设置成了使用搜索结果组合出的 `Observable` 对象。
模板中使用 [AsyncPipe](api/common/AsyncPipe) 订阅了 `packages$`，一旦搜索结果的值发回来了，就显示这些搜索结果。

<div class="alert is-helpful">

See [Using interceptors to request multiple values](#cache-refresh) for more about the `withRefresh` option.

关于 `withRefresh` 选项的更多信息，请参阅[使用拦截器来请求多个值](#cache-refresh)。

</div>

### Using the *switchMap()* operator

### 使用 `switchMap()` 操作符

The `switchMap()` operator takes a function argument that returns an `Observable`.
In the example, `PackageSearchService.search` returns an `Observable`, as other data service methods do.
If a previous search request is still in-flight (as when the network connection is poor),
the operator cancels that request and sends a new one.

`switchMap()` 操作符接受一个返回 `Observable` 的函数型参数。在这个例子中，`PackageSearchService.search` 像其它数据服务方法那样返回一个 `Observable`。如果先前的搜索请求仍在*进行中* （如网络连接不良），它将取消该请求并发送新的请求。

Note that `switchMap()` returns service responses in their original request order, even if the
server returns them out of order.

请注意，`switchMap()` 会按照原始的请求顺序返回这些服务的响应，而不用关心服务器实际上是以乱序返回的它们。

<div class="alert is-helpful">

If you think you'll reuse this debouncing logic,
consider moving it to a utility function or into the `PackageSearchService` itself.

如果你觉得将来会复用这些防抖逻辑，
可以把它移到单独的工具函数中，或者移到 `PackageSearchService` 中。

</div>

## Security: XSRF protection

## 安全：XSRF 防护

[Cross-Site Request Forgery (XSRF or CSRF)](https://en.wikipedia.org/wiki/Cross-site_request_forgery) is an attack technique by which the attacker can trick an authenticated user into unknowingly executing actions on your website.
`HttpClient` supports a [common mechanism](https://en.wikipedia.org/wiki/Cross-site_request_forgery#Cookie-to-header_token) used to prevent XSRF attacks.
When performing HTTP requests, an interceptor reads a token from a cookie, by default `XSRF-TOKEN`, and sets it as an HTTP header, `X-XSRF-TOKEN`.
Because only code that runs on your domain could read the cookie, the backend can be certain that the HTTP request came from your client application and not an attacker.

[跨站请求伪造 (XSRF 或 CSRF)](https://en.wikipedia.org/wiki/Cross-site_request_forgery)是一个攻击技术，它能让攻击者假冒一个已认证的用户在你的网站上执行未知的操作。`HttpClient` 支持一种[通用的机制](https://en.wikipedia.org/wiki/Cross-site_request_forgery#Cookie-to-header_token)来防范 XSRF 攻击。当执行 HTTP 请求时，一个拦截器会从 cookie 中读取 XSRF 令牌（默认名字为 `XSRF-TOKEN`），并且把它设置为一个 HTTP 头 `X-XSRF-TOKEN`，由于只有运行在你自己的域名下的代码才能读取这个 cookie，因此后端可以确认这个 HTTP 请求真的来自你的客户端应用，而不是攻击者。

By default, an interceptor sends this header on all mutating requests (such as POST)
to relative URLs, but not on GET/HEAD requests or on requests with an absolute URL.

默认情况下，拦截器会在所有的修改型请求中（比如 POST 等）把这个请求头发送给使用相对 URL 的请求。但不会在 GET/HEAD 请求中发送，也不会发送给使用绝对 URL 的请求。

To take advantage of this, your server needs to set a token in a JavaScript readable session cookie called `XSRF-TOKEN` on either the page load or the first GET request.
On subsequent requests the server can verify that the cookie matches the `X-XSRF-TOKEN` HTTP header, and therefore be sure that only code running on your domain could have sent the request.
The token must be unique for each user and must be verifiable by the server; this prevents the client from making up its own tokens.
Set the token to a digest of your site's authentication cookie with a salt for added security.

<<<<<<< HEAD
要获得这种优点，你的服务器需要在页面加载或首个 GET 请求中把一个名叫 `XSRF-TOKEN` 的令牌写入可被 JavaScript 读到的会话 cookie 中。
而在后续的请求中，服务器可以验证这个 cookie 是否与 HTTP 头 `X-XSRF-TOKEN` 的值一致，以确保只有运行在你自己域名下的代码才能发起这个请求。这个令牌必须对每个用户都是唯一的，并且必须能被服务器验证，因此不能由客户端自己生成令牌。把这个令牌设置为你的站点认证信息并且加了盐（salt）的摘要，以提升安全性。

In order to prevent collisions in environments where multiple Angular apps share the same domain or subdomain, give each application a unique cookie name.
=======
To prevent collisions in environments where multiple Angular apps share the same domain or subdomain, give each application a unique cookie name.
>>>>>>> 08caeadd

为了防止多个 Angular 应用共享同一个域名或子域时出现冲突，要给每个应用分配一个唯一的 cookie 名称。

<div class="alert is-important">

*`HttpClient` supports only the client half of the XSRF protection scheme.*
Your backend service must be configured to set the cookie for your page, and to verify that
the header is present on all eligible requests.
Failing to do so renders Angular's default protection ineffective.

*`HttpClient` 支持的只是 XSRF 防护方案的客户端这一半。* 你的后端服务必须配置为给页面设置 cookie，并且要验证请求头，以确保全都是合法的请求。如果不这么做，就会导致 Angular 的默认防护措施失效。

</div>

### Configuring custom cookie/header names

### 配置自定义 cookie/header 名称

If your backend service uses different names for the XSRF token cookie or header,
use `HttpClientXsrfModule.withOptions()` to override the defaults.

如果你的后端服务中对 XSRF 令牌的 cookie 或 头使用了不一样的名字，就要使用 `HttpClientXsrfModule.withConfig()` 来覆盖掉默认值。

<code-example
  path="http/src/app/app.module.ts"
  region="xsrf">
</code-example>

{@a testing-requests}
## Testing HTTP requests

## 测试 HTTP 请求

As for any external dependency, you must mock the HTTP backend so your tests can simulate interaction with a remote server.
The `@angular/common/http/testing` library makes it straightforward to set up such mocking.

如同所有的外部依赖一样，你必须把 HTTP 后端也 Mock 掉，以便你的测试可以模拟这种与后端的互动。
`@angular/common/http/testing` 库能让这种 Mock 工作变得直截了当。

Angular's HTTP testing library is designed for a pattern of testing in which the app executes code and makes requests first.
The test then expects that certain requests have or have not been made,
performs assertions against those requests,
and finally provides responses by "flushing" each expected request.

<<<<<<< HEAD
Angular 的 HTTP 测试库是专为其中的测试模式而设计的。在这种模式下，会首先在应用中执行代码并发起请求。
然后，这个测试会期待发起或未发起过某个请求，并针对这些请求进行断言，
最终对每个所预期的请求进行刷新（flush）来对这些请求提供响应。

At the end, tests can verify that the app has made no unexpected requests.
=======
At the end, tests can verify that the app made no unexpected requests.
>>>>>>> 08caeadd

最终，测试可能会验证这个应用不曾发起过非预期的请求。

<div class="alert is-helpful">

You can run <live-example stackblitz="specs">these sample tests</live-example>
in a live coding environment.

你可以到在线编程环境中运行<live-example stackblitz="specs">这些范例测试</live-example>。

The tests described in this guide are in `src/testing/http-client.spec.ts`.
There are also tests of an application data service that call `HttpClient` in
`src/app/heroes/heroes.service.spec.ts`.

本章所讲的这些测试位于 `src/testing/http-client.spec.ts` 中。
在 `src/app/heroes/heroes.service.spec.ts` 中还有一些测试，用于测试那些调用了 `HttpClient` 的数据服务。

</div>

### Setup for testing

### 搭建测试环境

To begin testing calls to `HttpClient`,
import the `HttpClientTestingModule` and the mocking controller, `HttpTestingController`,
along with the other symbols your tests require.

要开始测试那些通过 `HttpClient` 发起的请求，就要导入 `HttpClientTestingModule` 模块，并把它加到你的 `TestBed` 设置里去，代码如下：

<code-example
  path="http/src/testing/http-client.spec.ts"
  region="imports"
  header="app/testing/http-client.spec.ts (imports)">
</code-example>

Then add the `HttpClientTestingModule` to the `TestBed` and continue with
the setup of the _service-under-test_.

然后把 `HTTPClientTestingModule` 添加到 `TestBed` 中，并继续设置*被测服务*。

<code-example
  path="http/src/testing/http-client.spec.ts"
  region="setup"
  header="app/testing/http-client.spec.ts(setup)">
</code-example>

Now requests made in the course of your tests hit the testing backend instead of the normal backend.

现在，在测试中发起的这些请求会发给这些测试用的后端（testing backend），而不是标准的后端。

This setup also calls `TestBed.inject()` to inject the `HttpClient` service and the mocking controller
so they can be referenced during the tests.

这种设置还会调用 `TestBed.inject()`，来获取注入的 `HttpClient` 服务和模拟对象的控制器 `HttpTestingController`，以便在测试期间引用它们。

### Expecting and answering requests

### 期待并回复请求

Now you can write a test that expects a GET Request to occur and provides a mock response.

现在，你就可以编写测试，等待 GET 请求并给出模拟响应。

<code-example
  path="http/src/testing/http-client.spec.ts"
  region="get-test"
  header="app/testing/http-client.spec.ts (HttpClient.get)">
</code-example>

The last step, verifying that no requests remain outstanding, is common enough for you to move it into an `afterEach()` step:

最后一步，验证没有发起过预期之外的请求，足够通用，因此你可以把它移到 `afterEach()` 中：

<code-example
  path="http/src/testing/http-client.spec.ts"
  region="afterEach">
</code-example>

#### Custom request expectations

#### 自定义对请求的预期

If matching by URL isn't sufficient, it's possible to implement your own matching function.
For example, you could look for an outgoing request that has an authorization header:

如果仅根据 URL 匹配还不够，你还可以自行实现匹配函数。
比如，你可以验证外发的请求是否带有某个认证头：

<code-example
  path="http/src/testing/http-client.spec.ts"
  region="predicate">
</code-example>

As with the previous `expectOne()`,
the test fails if 0 or 2+ requests satisfy this predicate.

像前面的 `expectOne()` 测试一样，如果零或两个以上的请求满足了这个断言，它就会抛出异常。

#### Handling more than one request

#### 处理一个以上的请求

If you need to respond to duplicate requests in your test, use the `match()` API instead of `expectOne()`.
It takes the same arguments but returns an array of matching requests.
Once returned, these requests are removed from future matching and
you are responsible for flushing and verifying them.

如果你需要在测试中对重复的请求进行响应，可以使用 `match()` API 来代替 `expectOne()`，它的参数不变，但会返回一个与这些请求相匹配的数组。一旦返回，这些请求就会从将来要匹配的列表中移除，你要自己验证和刷新（flush）它。

<code-example
  path="http/src/testing/http-client.spec.ts"
  region="multi-request">
</code-example>

### Testing for errors

### 测试对错误的预期

You should test the app's defenses against HTTP requests that fail.

你还要测试应用对于 HTTP 请求失败时的防护。

Call `request.flush()` with an error message, as seen in the following example.

调用 `request.flush()` 并传入一个错误信息，如下所示：

<code-example
  path="http/src/testing/http-client.spec.ts"
  region="404">
</code-example>

Alternatively, call `request.error()` with an `ErrorEvent`.

另外，你还可以使用 `ErrorEvent` 来调用 `request.error()`.

<code-example
  path="http/src/testing/http-client.spec.ts"
  region="network-error">
</code-example>


## Passing metadata to interceptors

## 将元数据传递给拦截器

Many interceptors require or benefit from configuration. Consider an interceptor that retries failed requests.
By default, the interceptor might retry a request three times, but you might want to override this retry count for particularly error-prone or sensitive requests.

许多拦截器都需要进行配置或从配置中受益。考虑一个重试失败请求的拦截器。默认情况下，拦截器可能会重试请求三次，但是对于特别容易出错或敏感的请求，你可能要改写这个重试次数。

`HttpClient` requests contain a _context_ that can carry metadata about the request.
This context is available for interceptors to read or modify, though it is not transmitted to the backend server when the request is sent.
This lets applications or other interceptors tag requests with configuration parameters, such as how many times to retry a request.

`HttpClient` 请求包含一个*上下文*，该上下文可以携带有关请求的元数据。该上下文可供拦截器读取或修改，尽管发送请求时它并不会传输到后端服务器。这允许应用程序或其他拦截器使用配置参数来标记这些请求，例如重试请求的次数。

### Creating a context token

### 创建上下文令牌

Angular stores and retrieves a value in the context using an `HttpContextToken`.
You can create a context token using the `new` operator, as in the following example:

`HttpContextToken` 用于在上下文中存储和检索值。你可以用 `new` 运算符创建上下文令牌，如以下例所示：

<code-example path="http/src/app/http-interceptors/retry-interceptor.ts" region="context-token" header="creating a context token"></code-example>

The lambda function `() => 3` passed during the creation of the `HttpContextToken` serves two purposes:

<<<<<<< HEAD
`HttpContextToken` 创建期间传递的 lambda 函数 `() => 3` 有两个用途：

1. It allows TypeScript to infer the type of this token: `HttpContextToken<number>`.
=======
1. It lets TypeScript infer the type of this token: `HttpContextToken<number>`.
>>>>>>> 08caeadd
  The request context is type-safe&mdash;reading a token from a request's context returns a value of the appropriate type.

   它允许 TypeScript 推断此令牌的类型： `HttpContextToken<number>`。这个请求上下文是类型安全的 —— 从请求上下文中读取令牌将返回适当类型的值。

1. It sets the default value for the token.
  This is the value that the request context returns if no other value was set for this token.
  Using a default value avoids the need to check if a particular value is set.

   它会设置令牌的默认值。如果尚未为此令牌设置其他值，那么这就是请求上下文返回的值。使用默认值可以避免检查是否已设置了特定值。

### Setting context values when making a request

### 在发起请求时设置上下文值

When making a request, you can provide an `HttpContext` instance, in which you have already set the context values.

发出请求时，你可以提供一个 `HttpContext` 实例，在该实例中你已经设置了一些上下文值。

<code-example path="http/src/app/http-interceptors/retry-interceptor.ts" region="set-context" header="setting context values"></code-example>

### Reading context values in an interceptor

### 在拦截器中读取上下文值

Within an interceptor, you can read the value of a token in a given request's context with `HttpContext.get()`.
If you have not explicitly set a value for the token, Angular returns the default value specified in the token.

`HttpContext.get()` 在给定请求的上下文中读取令牌的值。如果尚未显式设置令牌的值，则 Angular 将返回令牌中指定的默认值。

<code-example path="http/src/app/http-interceptors/retry-interceptor.ts" region="reading-context" header="reading context values in an interceptor"></code-example>

### Contexts are mutable

### 上下文是可变的（Mutable）

Unlike most other aspects of `HttpRequest` instances, the request context is mutable and persists across other immutable transformations of the request.
This lets interceptors coordinate operations through the context.
For instance, the `RetryInterceptor` example could use a second context token to track how many errors occur during the execution of a given request:

与 `HttpRequest` 实例的大多数其他方面不同，请求上下文是可变的，并且在请求的其他不可变转换过程中仍然存在。这允许拦截器通过此上下文协调来操作。例如，`RetryInterceptor` 示例可以使用第二个上下文令牌来跟踪在执行给定请求期间发生过多少错误：

<code-example path="http/src/app/http-interceptors/retry-interceptor.ts" region="mutable-context" header="coordinating operations through the context"></code-example><|MERGE_RESOLUTION|>--- conflicted
+++ resolved
@@ -1,12 +1,8 @@
 # Communicating with backend services using HTTP
 
-<<<<<<< HEAD
 # 使用 HTTP 与后端服务进行通信
 
-Most front-end applications need to communicate with a server over the HTTP protocol, in order to download or upload data and access other back-end services.
-=======
 Most front-end applications need to communicate with a server over the HTTP protocol, to download or upload data and access other back-end services.
->>>>>>> 08caeadd
 Angular provides a client HTTP API for Angular applications, the `HttpClient` service class in `@angular/common/http`.
 
 大多数前端应用都要通过 HTTP 协议与服务器通讯，才能下载或上传数据并访问其它后端服务。Angular 给应用提供了一个 HTTP 客户端 API，也就是 `@angular/common/http` 中的 `HttpClient` 服务类。
@@ -118,13 +114,9 @@
 The asynchronous method sends an HTTP request, and returns an Observable that emits the requested data when the response is received.
 The return type varies based on the `observe` and `responseType` values that you pass to the call.
 
-<<<<<<< HEAD
 使用 [`HttpClient.get()`](api/common/http/HttpClient#get) 方法从服务器获取数据。该异步方法会发送一个 HTTP 请求，并返回一个 Observable，它会在收到响应时发出所请求到的数据。返回的类型取决于你调用时传入的 `observe` 和 `responseType` 参数。
 
-The `get()` method takes two arguments; the endpoint URL from which to fetch, and an *options* object that you can use to configure the request.
-=======
 The `get()` method takes two arguments; the endpoint URL from which to fetch, and an *options* object that is used to configure the request.
->>>>>>> 08caeadd
 
 `get()` 方法有两个参数。要获取的端点 URL，以及一个可以用来配置请求的*选项*对象。
 
@@ -156,7 +148,7 @@
 Use the `options` object to configure various other aspects of an outgoing request.
 In [Adding headers](#adding-headers), for example, the service set the default headers using the `headers` option property.
 
-你可以使用 `options` 对象来配置传出请求的各个方面。例如，在[Adding headers 中](#adding-headers)，该服务使用 `headers` 选项属性设置默认头。
+可以用 `options` 对象来配置传出请求的各个方面。例如，在[Adding headers 中](#adding-headers)，该服务使用 `headers` 选项属性设置默认头。
 
 Use the `params` property to configure a request with [HTTP URL parameters](#url-params), and the `reportProgress` option to [listen for progress events](#report-progress) when transferring large amounts of data.
 
@@ -220,16 +212,12 @@
 
 ### Requesting a typed response
 
-<<<<<<< HEAD
 ### 请求输入一个类型的响应
 
-You can structure your `HttpClient` request to declare the type of the response object, to make consuming the output easier and more obvious.
-=======
 Structure your `HttpClient` request to declare the type of the response object, to make consuming the output easier and more obvious.
->>>>>>> 08caeadd
 Specifying the response type acts as a type assertion at compile time.
 
-你可以构造自己的 `HttpClient` 请求来声明响应对象的类型，以便让输出更容易、更明确。所指定的响应类型会在编译时充当类型断言。
+可以构造自己的 `HttpClient` 请求来声明响应对象的类型，以便让输出更容易、更明确。所指定的响应类型会在编译时充当类型断言。
 
 <div class="alert is-important">
 
@@ -264,7 +252,7 @@
 
  When you pass an interface as a type parameter to the `HttpClient.get()` method, use the [RxJS `map` operator](guide/rx-library#operators) to transform the response data as needed by the UI. You can then pass the transformed data to the [async pipe](api/common/AsyncPipe).
 
-当把接口作为类型参数传给 `HttpClient.get()` 方法时，你可以使用[RxJS `map` 操作符](guide/rx-library#operators)来根据 UI 的需求转换响应数据。然后，把转换后的数据传给[异步管道](api/common/AsyncPipe)。
+当把接口作为类型参数传给 `HttpClient.get()` 方法时，可以使用[RxJS `map` 操作符](guide/rx-library#operators)来根据 UI 的需求转换响应数据。然后，把转换后的数据传给[异步管道](api/common/AsyncPipe)。
 
 </div>
 
@@ -497,16 +485,12 @@
 
 * Something could go wrong on the client-side such as a network error that prevents the request from completing successfully or an exception thrown in an RxJS operator. These errors have `status` set to `0` and the `error` property contains a `ProgressEvent` object, whose `type` might provide further information.
 
-<<<<<<< HEAD
   客户端也可能出现问题，例如网络错误会让请求无法成功完成，或者 RxJS 操作符也会抛出异常。这些错误会产生 JavaScript 的 `ErrorEvent` 对象。
 这些错误的 `status` 为 `0`，并且其 `error` 属性包含一个 `ProgressEvent` 对象，此对象的 `type` 属性可以提供更详细的信息。
 
-`HttpClient` captures both kinds of errors in its `HttpErrorResponse`. You can inspect that response to identify the error's cause.
-=======
 `HttpClient` captures both kinds of errors in its `HttpErrorResponse`. Inspect that response to identify the error's cause.
->>>>>>> 08caeadd
-
-`HttpClient` 在其 `HttpErrorResponse` 中会捕获两种错误。你可以检查一下这个响应是否存在错误。
+
+`HttpClient` 在其 `HttpErrorResponse` 中会捕获两种错误。可以检查这个响应是否存在错误。
 
 The following example defines an error handler in the previously defined [ConfigService](#config-service "ConfigService defined").
 
@@ -622,16 +606,12 @@
 
 ### Making a DELETE request
 
-<<<<<<< HEAD
 ### 发起 `DELETE` 请求
 
-This application deletes a hero with the `HttpClient.delete` method by passing the hero's id
-=======
 This application deletes a hero with the `HttpClient.delete` method by passing the hero's ID
->>>>>>> 08caeadd
 in the request URL.
 
-该应用可以把英雄的 id 传给 `HttpClient.delete` 方法的请求 URL 来删除一个英雄。
+该应用可以把英雄的 ID 传给 `HttpClient.delete` 方法的请求 URL 来删除一个英雄。
 
 <code-example
   path="http/src/app/heroes/heroes.service.ts"
@@ -695,15 +675,11 @@
 Calling `subscribe(...)` triggers execution of the observable and causes
 `HttpClient` to compose and send the HTTP request to the server.
 
-<<<<<<< HEAD
 调用 `subscribe(...)` 会触发这个可观察对象的执行，并导致 `HttpClient` 组合并把 HTTP 请求发给服务器。
 
-You can think of these observables as _blueprints_ for actual HTTP requests.
-=======
 Think of these observables as _blueprints_ for actual HTTP requests.
->>>>>>> 08caeadd
-
-你可以把这些可观察对象看做实际 HTTP 请求的*蓝图*。
+
+可以把这些可观察对象看做实际 HTTP 请求的*蓝图*。
 
 <div class="alert is-helpful">
 
@@ -776,13 +752,9 @@
 object because instances of the `HttpHeaders` class are immutable.
 Use the `set()` method instead, to return a clone of the current instance with the new changes applied.
 
-<<<<<<< HEAD
 你不能直接修改前面的选项对象中的 `HttpHeaders` 请求头，因为 `HttpHeaders` 类的实例是不可变对象。请改用 `set()` 方法，以返回当前实例应用了新更改之后的副本。
 
-The following example shows how, when an old token has expired, you can update the authorization header before making the next request.
-=======
 The following example shows how, when an old token expires, you can update the authorization header before making the next request.
->>>>>>> 08caeadd
 
 下面的例子演示了当旧令牌过期时，可以在发起下一个请求之前更新授权头。
 
@@ -1159,13 +1131,9 @@
 
 ## Http interceptor use-cases
 
-<<<<<<< HEAD
 ## HTTP 拦截器用例
 
-Below are a number of common uses for interceptors.
-=======
 Following are a number of common uses for interceptors.
->>>>>>> 08caeadd
 
 以下是拦截器的一些常见用法。
 
@@ -1315,14 +1283,10 @@
 </code-example>
 
 * The `isCacheable()` function determines if the request is cacheable.
-<<<<<<< HEAD
-  In this sample, only GET requests to the npm package search API are cacheable.
+  In this sample, only GET requests to the package search API are cacheable.
 
   `isCacheable()` 函数用于决定该请求是否允许缓存。
   在这个例子中，只有发到 npm 包搜索 API 的 GET 请求才是可以缓存的。
-=======
-In this sample, only GET requests to the package search API are cacheable.
->>>>>>> 08caeadd
 
 * If the request is not cacheable, the interceptor forwards the request
   to the next handler in the chain.
@@ -1335,14 +1299,9 @@
   如果可缓存的请求在缓存中找到了，该拦截器就会通过 `of()` 函数返回一个已缓存的响应体的*可观察对象*，然后绕过 `next` 处理器（以及所有其它下游拦截器）。
 
 * If a cacheable request is not in cache, the code calls `sendRequest()`.
-<<<<<<< HEAD
-  This function creates a [request clone](#immutability) without headers, because the npm API forbids them.
-  The function then forwards the clone of the request to `next.handle()` which ultimately calls the server and returns the server's response.
+  This function forwards the request to `next.handle()` which ultimately calls the server and returns the server's response.
 
   如果可缓存的请求不在缓存中，代码会调用 `sendRequest()`。这个函数会创建一个没有请求头的[请求克隆体](#immutability)，这是因为 npm API 禁止它们。然后，该函数把请求的克隆体转发给 `next.handle()`，它会最终调用服务器并返回来自服务器的响应对象。
-=======
-This function forwards the request to `next.handle()` which ultimately calls the server and returns the server's response.
->>>>>>> 08caeadd
 
 {@a send-request}
 <code-example
@@ -1439,13 +1398,9 @@
 File uploads are a typical example.
 You can give the users a better experience by providing feedback on the progress of such transfers.
 
-<<<<<<< HEAD
 应用程序有时会传输大量数据，而这些传输可能要花很长时间。文件上传就是典型的例子。你可以通过提供关于此类传输的进度反馈，为用户提供更好的体验。
 
-To make a request with progress events enabled, you can create an instance of `HttpRequest`
-=======
 To make a request with progress events enabled, create an instance of `HttpRequest`
->>>>>>> 08caeadd
 with the `reportProgress` option set true to enable tracking of progress events.
 
 要想发出一个带有进度事件的请求，你可以创建一个 `HttpRequest` 实例，并把 `reportProgress` 选项设置为 true 来启用对进度事件的跟踪。
@@ -1509,13 +1464,9 @@
 It's better to wait until the user stops typing and then send a request.
 This technique is known as debouncing.
 
-<<<<<<< HEAD
 如果你需要发一个 HTTP 请求来响应用户的输入，那么每次按键就发送一个请求的效率显然不高。最好等用户停止输入后再发送请求。这种技术叫做防抖。
 
-Consider the following template, which lets a user enter a search term to find an npm package by name.
-=======
 Consider the following template, which lets a user enter a search term to find a package by name.
->>>>>>> 08caeadd
 When the user enters a name in a search-box, the `PackageSearchComponent` sends
 a search request for a package with that name to the package search API.
 
@@ -1639,14 +1590,10 @@
 The token must be unique for each user and must be verifiable by the server; this prevents the client from making up its own tokens.
 Set the token to a digest of your site's authentication cookie with a salt for added security.
 
-<<<<<<< HEAD
 要获得这种优点，你的服务器需要在页面加载或首个 GET 请求中把一个名叫 `XSRF-TOKEN` 的令牌写入可被 JavaScript 读到的会话 cookie 中。
 而在后续的请求中，服务器可以验证这个 cookie 是否与 HTTP 头 `X-XSRF-TOKEN` 的值一致，以确保只有运行在你自己域名下的代码才能发起这个请求。这个令牌必须对每个用户都是唯一的，并且必须能被服务器验证，因此不能由客户端自己生成令牌。把这个令牌设置为你的站点认证信息并且加了盐（salt）的摘要，以提升安全性。
 
-In order to prevent collisions in environments where multiple Angular apps share the same domain or subdomain, give each application a unique cookie name.
-=======
 To prevent collisions in environments where multiple Angular apps share the same domain or subdomain, give each application a unique cookie name.
->>>>>>> 08caeadd
 
 为了防止多个 Angular 应用共享同一个域名或子域时出现冲突，要给每个应用分配一个唯一的 cookie 名称。
 
@@ -1691,15 +1638,11 @@
 performs assertions against those requests,
 and finally provides responses by "flushing" each expected request.
 
-<<<<<<< HEAD
 Angular 的 HTTP 测试库是专为其中的测试模式而设计的。在这种模式下，会首先在应用中执行代码并发起请求。
 然后，这个测试会期待发起或未发起过某个请求，并针对这些请求进行断言，
 最终对每个所预期的请求进行刷新（flush）来对这些请求提供响应。
 
-At the end, tests can verify that the app has made no unexpected requests.
-=======
 At the end, tests can verify that the app made no unexpected requests.
->>>>>>> 08caeadd
 
 最终，测试可能会验证这个应用不曾发起过非预期的请求。
 
@@ -1833,7 +1776,7 @@
 
 Alternatively, call `request.error()` with an `ErrorEvent`.
 
-另外，你还可以使用 `ErrorEvent` 来调用 `request.error()`.
+另外，还可以用 `ErrorEvent` 来调用 `request.error()`.
 
 <code-example
   path="http/src/testing/http-client.spec.ts"
@@ -1869,13 +1812,9 @@
 
 The lambda function `() => 3` passed during the creation of the `HttpContextToken` serves two purposes:
 
-<<<<<<< HEAD
 `HttpContextToken` 创建期间传递的 lambda 函数 `() => 3` 有两个用途：
 
-1. It allows TypeScript to infer the type of this token: `HttpContextToken<number>`.
-=======
 1. It lets TypeScript infer the type of this token: `HttpContextToken<number>`.
->>>>>>> 08caeadd
   The request context is type-safe&mdash;reading a token from a request's context returns a value of the appropriate type.
 
    它允许 TypeScript 推断此令牌的类型： `HttpContextToken<number>`。这个请求上下文是类型安全的 —— 从请求上下文中读取令牌将返回适当类型的值。
