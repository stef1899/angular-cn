--- conflicted
+++ resolved
@@ -1,12 +1,8 @@
 # Static query migration guide
 ​
-<<<<<<< HEAD
 # 静态查询（Static Query）迁移指南
 ​
-**Important note for library authors: This migration is especially crucial for library authors to facilitate their users upgrading to version 9 when it becomes available (approx Oct 2019).**
-=======
 **Important note for library authors: This migration is especially crucial for library authors to facilitate their users upgrading to version 9 when it becomes available.**
->>>>>>> c35671c0
 
 **给库作者的重要提示：这份迁移指南对于库作者非常重要，可以方便他们的用户升级到（Angular 的）版本 9（大约在 2019 年 10 月发布）。**
 
