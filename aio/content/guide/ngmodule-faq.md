--- conflicted
+++ resolved
@@ -43,16 +43,11 @@
 
 Do *not* declare the following:
 
-<<<<<<< HEAD
 *不要*声明：
 
-* A class that's already declared in another module, whether an app module, @NgModule, or third-party module.
+* A class that's already declared in another module, whether an application module, @NgModule, or third-party module.
 
    已经在其它模块中声明过的类。无论它来自应用自己的模块（@NgModule）还是第三方模块。
-
-=======
-* A class that's already declared in another module, whether an application module, @NgModule, or third-party module.
->>>>>>> 08caeadd
 * An array of directives imported from another module.
 For example, don't declare `FORMS_DIRECTIVES` from `@angular/forms` because the `FormsModule` already declares it.
 
@@ -91,17 +86,13 @@
    `AppComponent` 可能被声明在此模块中，但可能不是引导组件。
 
 * `AppComponent` could be bootstrapped in this module but declared in a different feature module.
-<<<<<<< HEAD
 
    `AppComponent` 可能在此模块中引导，但可能是由另一个特性模块声明的。
 
-* A component could be imported from another app module (so you can't declare it) and re-exported by this module.
+* A component could be imported from another application module (so you can't declare it) and re-exported by this module.
 
    某个组件可能是从另一个应用模块中导入的（所以你没法声明它）并且被当前模块重新导出。
 
-=======
-* A component could be imported from another application module (so you can't declare it) and re-exported by this module.
->>>>>>> 08caeadd
 * A component could be exported for inclusion in an external component's template
 as well as dynamically loaded in a pop-up dialog.
 
@@ -164,13 +155,9 @@
 The root application module, `AppModule`, of almost every browser application
 should import `BrowserModule` from `@angular/platform-browser`.
 
-<<<<<<< HEAD
 几乎所有要在浏览器中使用的应用的**根模块**（`AppModule`）都应该从 `@angular/platform-browser` 中导入 `BrowserModule`。
 
-`BrowserModule` provides services that are essential to launch and run a browser app.
-=======
 `BrowserModule` provides services that are essential to launch and run a browser application.
->>>>>>> 08caeadd
 
 `BrowserModule` 提供了启动和运行浏览器应用的那些基本的服务提供者。
 
@@ -316,13 +303,9 @@
 
 The `forRoot()` static method is a convention that makes it easy for developers to configure services and providers that are intended to be singletons. A good example of `forRoot()` is the `RouterModule.forRoot()` method.
 
-<<<<<<< HEAD
 静态方法 `forRoot()` 是一个约定，它可以让开发人员更轻松的配置模块的想要单例使用的服务及其提供者。`RouterModule.forRoot()` 就是一个很好的例子。
 
-Apps pass a `Routes` array to `RouterModule.forRoot()` in order to configure the app-wide `Router` service with routes.
-=======
 Applications pass a `Routes` array to `RouterModule.forRoot()` in order to configure the app-wide `Router` service with routes.
->>>>>>> 08caeadd
 `RouterModule.forRoot()` returns a [ModuleWithProviders](api/core/ModuleWithProviders).
 You add that result to the `imports` list of the root `AppModule`.
 
@@ -334,17 +317,20 @@
 Avoid importing it in any other module, particularly in a lazy-loaded module. For more
 information on `forRoot()` see [the `forRoot()` pattern](guide/singleton-services#the-forroot-pattern) section of the [Singleton Services](guide/singleton-services) guide.
 
-<<<<<<< HEAD
 只能在应用的根模块 `AppModule` 中调用并导入 `forRoot()` 的结果。
 在其它模块，特别是惰性加载模块中，不要导入它。
 要了解关于 `forRoot()` 的更多信息，参阅[单例服务](guide/singleton-services)一章的 [the `forRoot()` 模式](guide/singleton-services#the-forroot-pattern)部分。
-=======
+
 <div class="alert is-helpful">
+
 Note: the `forRoot()` import can be used in a module other than `AppModule`. Importantly,
 `forRoot()` should only be called once, and the module that imports the `forRoot()` needs to be available to
 the root `ModuleInjector`. For more information, refer to the guide on [Hierarchical injectors](guide/hierarchical-dependency-injection#moduleinjector).
+
+注意：`forRoot()` 导入可以用于除 `AppModule` 之外的模块中。最重要的是，`forRoot()` 只应该被调用一次，而且导入 `forRoot()` 的模块应该可以在根 `ModuleInjector` 中可用。
+欲知详情，参见[多级注入器](guide/hierarchical-dependency-injection#moduleinjector)指南。
+
 </div>
->>>>>>> 08caeadd
 
 For a service, instead of using `forRoot()`,  specify `providedIn: 'root'` on the service's `@Injectable()` decorator, which
 makes the service automatically available to the whole application and thus singleton by default.
@@ -666,13 +652,9 @@
 imports another module that provides the same `UserService`, Angular registers one of
 them in the root application injector (see [What if I import the same module twice?](guide/ngmodule-faq#q-reimport)).
 
-<<<<<<< HEAD
 当急性加载的模块提供了服务时，比如 `UserService`，该服务是在全应用级可用的。如果根模块提供了 `UserService`，并导入了另一个也提供了同一个 `UserService` 的模块，Angular 就会把它们中的一个注册进应用的根注入器中（参阅[如果两次导入了同一个模块会怎样？](guide/ngmodule-faq#q-reimport)）。
 
-Then, when some component injects `UserService`, Angular finds it in the app root injector,
-=======
 Then, when some component injects `UserService`, Angular finds it in the application root injector,
->>>>>>> 08caeadd
 and delivers the app-wide singleton service. No problem.
 
 然后，当某些组件注入 `UserService` 时，Angular 就会发现它已经在应用的根注入器中了，并交付这个全应用级的单例服务。这样不会出现问题。
@@ -696,18 +678,13 @@
 This is an entirely different `UserService` instance
 than the app-wide singleton version that Angular injected in one of the eagerly loaded components.
 
-<<<<<<< HEAD
 当 Angular 创建一个惰性加载的 `HeroComponent` 时，它必须注入一个 `UserService`。
 这次，它会从惰性加载模块的*子注入器*中查找 `UserService` 的提供者，并用它创建一个 `UserService` 的新实例。
 这个 `UserService` 实例与 Angular 在主动加载的组件中注入的那个全应用级单例对象截然不同。
 
-This scenario causes your app to create a new instance every time, instead of using the singleton.
+This scenario causes your application to create a new instance every time, instead of using the singleton.
 
 这个场景导致你的应用每次都创建一个新的服务实例，而不是使用单例的服务。
-
-=======
-This scenario causes your application to create a new instance every time, instead of using the singleton.
->>>>>>> 08caeadd
 <!--KW--What does this cause? I wasn't able to get the suggestion of this to work from
 the current FAQ:
 To demonstrate, run the <live-example name="ngmodule">live example</live-example>.
@@ -731,13 +708,9 @@
 This means that an NgModule behaves differently depending on whether it's loaded during application start
 or lazy-loaded later. Neglecting that difference can lead to [adverse consequences](guide/ngmodule-faq#q-why-bad).
 
-<<<<<<< HEAD
 这意味着模块的行为将取决于它是在应用启动期间加载的还是后来惰性加载的。如果疏忽了这一点，可能导致[严重后果](guide/ngmodule-faq#q-why-bad)。
 
-Why doesn't Angular add lazy-loaded providers to the app root injector as it does for eagerly loaded NgModules?
-=======
 Why doesn't Angular add lazy-loaded providers to the application root injector as it does for eagerly loaded NgModules?
->>>>>>> 08caeadd
 
 为什么 Angular 不能像主动加载模块那样把惰性加载模块的提供者也添加到应用程序的根注入器中呢？为什么会出现这种不一致？
 
@@ -800,13 +773,9 @@
 
 An entry component is any component that Angular loads _imperatively_ by type.
 
-<<<<<<< HEAD
 Angular 根据组件类型*命令式*加载的组件是*入口组件*.
 
-A component loaded _declaratively_ via its selector is _not_ an entry component.
-=======
 A component loaded _declaratively_ by way of its selector is _not_ an entry component.
->>>>>>> 08caeadd
 
 而通过组件选择器*声明式*加载的组件则*不是*入口组件。
 
@@ -877,16 +846,12 @@
 Components referenced in router configuration are added automatically.
 These two mechanisms account for almost all entry components.
 
-<<<<<<< HEAD
 Angular 会自动把恰当的组件添加到*入口组件*中。
 列在 `@NgModule.bootstrap` 中的组件会自动加入。
 由路由配置引用到的组件会被自动加入。
 用这两种机制添加的组件在入口组件中占了绝大多数。
 
-If your app happens to bootstrap or dynamically load a component _by type_ in some other manner,
-=======
 If your application happens to bootstrap or dynamically load a component _by type_ in some other manner,
->>>>>>> 08caeadd
 you must add it to `entryComponents` explicitly.
 
 如果你的应用要用其它手段来*根据类型*引导或动态加载组件，那就得把它显式添加到 `entryComponents` 中。
@@ -905,13 +870,9 @@
 
 ## Why does Angular need _entryComponents_?
 
-<<<<<<< HEAD
 ## 为什么 Angular 需要*入口组件*？
 
-The reason is _tree shaking_. For production apps you want to load the smallest, fastest code possible. The code should contain only the classes that you actually need.
-=======
 The reason is _tree shaking_. For production applications you want to load the smallest, fastest code possible. The code should contain only the classes that you actually need.
->>>>>>> 08caeadd
 It should exclude a component that's never used, whether or not that component is declared.
 
 原因在于*摇树优化*。对于产品化应用，你会希望加载尽可能小而快的代码。
@@ -948,13 +909,9 @@
 
 ## What kinds of modules should I have and how should I use them?
 
-<<<<<<< HEAD
 ## 有哪些类型的模块？我应该如何使用它们？
 
-Every app is different. Developers have various levels of experience and comfort with the available choices.
-=======
 Every application is different. Developers have various levels of experience and comfort with the available choices.
->>>>>>> 08caeadd
 Some suggestions and guidelines appear to have wide appeal.
 
 每个应用都不一样。根据不同程度的经验，开发者会做出不同的选择。下列建议和指导原则广受欢迎。
@@ -987,13 +944,9 @@
 
 ### Feature Modules
 
-<<<<<<< HEAD
 ### 特性模块
 
-Feature modules are modules you create around specific application business domains, user workflows, and utility collections. They support your app by containing a particular feature,
-=======
 Feature modules are modules you create around specific application business domains, user workflows, and utility collections. They support your application by containing a particular feature,
->>>>>>> 08caeadd
 such as routes, services, widgets, etc. To conceptualize what a feature module might be in your
 app, consider that if you would put the files related to a certain functionality, like a search,
 in one folder, that the contents of that folder would be a feature module that you might call
