--- conflicted
+++ resolved
@@ -1,39 +1,19 @@
 # Setup for Upgrading from AngularJS
 
-<<<<<<< HEAD
 # 搭建本地开发环境
 
-{@a develop-locally}
-=======
 <!-- 
 Question: Can we remove this file and instead direct readers to https://github.com/angular/quickstart/blob/master/README.md
 -->
->>>>>>> ef4a15bc
 
 <div class="alert is-critical">
 
-<<<<<<< HEAD
-<live-example name=quickstart>《快速上手》在线编程</live-example>例子是 Angular 的*游乐场*。
- 它不是开发真实应用的地方。 
- 你应该在自己的电脑上[本地开发](guide/setup#why-locally "为什么在本地开发？")... 你也应该在本地环境学习 Angular。
-
-Setting up a new project on your machine is quick and easy with the **QuickStart seed**,
-maintained [on github](https://github.com/angular/quickstart "Install the github QuickStart repo").
-
-利用 [github 上](https://github.com/angular/quickstart "安装 github 《快速上手》库")的**《快速上手》种子**在你的电脑上搭建一个新项目是很快很容易的。
-=======
 **Audience:** Use this guide **only** in the context of  [Upgrading from AngularJS](guide/upgrade "Upgrading from AngularJS to Angular") or [Upgrading for Performance](guide/upgrade-performance "Upgrading for Performance"). 
 Those Upgrade guides refer to this Setup guide for information about using the [deprecated QuickStart GitHub repository](https://github.com/angular/quickstart "Deprecated Angular QuickStart GitHub repository"), which was created prior to the current Angular [CLI](cli "CLI Overview"). 
 
 **For all other scenarios,** see the current instructions in [Local Environment Setup](guide/setup-local "Setting up for Local Development").
->>>>>>> ef4a15bc
-
-
-<<<<<<< HEAD
-请确保你已经安装了 [Node.js® 和 npm](guide/setup#install-prerequisites "如果你没有 Node.js 和 npm？")。
-
-{@a clone}
-=======
+
+
 </div>
 
 <!--
@@ -44,10 +24,13 @@
 
 This guide describes how to develop locally on your own machine.
 Setting up a new project on your machine is quick and easy with the [QuickStart seed on github](https://github.com/angular/quickstart "Install the github QuickStart repo").
->>>>>>> ef4a15bc
+
+本指南讲的是如何在你自己的机器上进行本地化开发。
+利用 [github 上的**《快速上手》种子**](https://github.com/angular/quickstart "安装 github 《快速上手》库")在你的电脑上搭建一个新项目是很快很容易的。
 
 **Prerequisite:** Make sure you have [Node.js® and npm installed](guide/setup-local#prerequisites "Angular prerequisites").
 
+**先决条件：**确保你已经安装好了 [Node.js® 和 npm](guide/setup-local#prerequisites "Angular prerequisites")。
 
 {@a clone}
 ## Clone
@@ -390,100 +373,26 @@
 我们推荐使用 [nvm](https://github.com/creationix/nvm) 来管理多版本 Node.js 和 npm。
     如果你的电脑上已经有使用其他版本 Node.js 和 npm 的项目，你可能需要 nvm。
 
-<<<<<<< HEAD
-{@a why-locally}
-
-## Appendix: Why develop locally
-
-## 附录：为何在本地开发
-
-<live-example title="QuickStart Seed in Stackblitz">Live coding</live-example> in the browser is a great way to explore Angular.
-
-在浏览器中<live-example title="QuickStart Seed in Stackblitz">在线编程</live-example>是很好的探索 Angular 的方法。
-
-Links on almost every documentation page open completed samples in the browser.
-You can play with the sample code, share your changes with friends, and download and run the code on your own machine.
-
-几乎每章文档里面的链接都在浏览器中打开完整的例子。
-你可以用这些代码做实验，或者与朋友共享你的修改，或者下载并在你自己的电脑上运行这些代码。
-
-The [Getting Started](guide/quickstart "Angular QuickStart Playground") shows just the `AppComponent` file.
-It creates the equivalent of `app.module.ts` and `main.ts` internally _for the playground only_.
-so the reader can discover Angular without distraction.
-The other samples are based on the QuickStart seed.
-
-[快速上手](guide/quickstart "Angular 快速起步游乐场")仅仅展示了 `AppComponent` 文件。
-它在内部创建了只为*游乐场*而准备的等价 `app.module.ts` 和 `main.ts`。
-所以读者可以在零干扰的情况下探索 Angular。
-其他例子是基于 《快速上手》种子的。
-
-As much fun as this is ...
-
-虽然有这么多的乐趣，但是...
-
-* you can't ship your app in Stackblitz
-
-   你不能在 Stackblitz 里面发布你的应用
-
-* you aren't always online when writing code
-
-   编程时你不可能总是在线
-
-* transpiling TypeScript in the browser is slow
-
-   在浏览器中编译 TypeScript 很慢
-
-* the type support, refactoring, and code completion only work in your local IDE
-
-   只有本地 IDE 有类型支持、代码重构和代码自动完成
-
-Use the <live-example title="QuickStart Seed in Stackblitz">live coding</live-example> environment as a _playground_,
-a place to try the documentation samples and experiment on your own.
-It's the perfect place to reproduce a bug when you want to
-<a href="https://github.com/angular/angular/issues/new" title="File a documentation issue">file a documentation issue</a> or
-<a href="https://github.com/angular/angular/issues/new" title="File an Angular issue">file an issue with Angular itself</a>.
-
-把<live-example title="QuickStart Seed in Stackblitz">在线编程</live-example>环境当做*游乐场*，一个尝试文档例子和自己做实验的地方。
-当你想要<a href="https://github.com/angular/angular.io/issues/new" target="_blank" title="提交关于文档的问题">提交关于文档的问题</a>或者
-<a href="https://github.com/angular/angular/issues/new" target="_blank" title="提交关于 Angular 的问题">提交关于 Angular 自身的问题</a>时，
-它是重现错误的完美地方。
-
-For real development, we strongly recommend [developing locally](guide/setup#develop-locally).
-
-对于现实项目开发，我们强烈推荐在[本地开发](guide/setup#develop-locally)。
-
-## Appendix: develop locally with IE
-
-## 附录：使用 IE 进行本地开发
-
-If you develop angular locally with `ng serve`, there will be `websocket` connection being setup automatically between browser and local dev server, so when your code change, browser can automatically refresh.
-
-如果你使用 `ng serve` 在本地进行 Angular 开发，就会在浏览器和本地开发服务器之间自动建立一个 `WebSocket` 连接，因此，当你的代码变化时，浏览器也会自动刷新。
-
-In windows, by default one application can only have 6 websocket connections, <a href="https://msdn.microsoft.com/library/ee330736%28v=vs.85%29.aspx?f=255&MSPPError=-2147217396#websocket_maxconn" title="MSDN WebSocket settings">MSDN WebSocket Settings</a>.
-So if IE was refreshed manunally or automatically by `ng serve`, sometimes, the websocket will not close properly, when websocket connections exceed limitations, `SecurityError` will be thrown, this error will not affect the angular application, you can just restart IE to clear this error, or modify the windows registry to update the limitations.
-
-在 Windows 中，默认情况下一个应用只能有六个 WebSocket 连接，参见 <a href="https://msdn.microsoft.com/library/ee330736%28v=vs.85%29.aspx?f=255&MSPPError=-2147217396#websocket_maxconn" title="MSDN WebSocket settings">MSDN 中的 WebSocket 设置部分</a>。
-所以，如果 IE 手动刷新或被 `ng serve` 触发了自动刷新，有时候 WebSocket 可能无法正常关闭，当 WebSocket 的连接数超限时，就会抛出 `SecurityError` 异常。请放心，这个异常对 Angular 应用没什么影响，你重启一下 IE 就能消除这个错误，或者修改 Windows 注册表来修改这个上限。
-
-## Appendix: test using `fakeAsync()/async()`
-
-## 附录：使用 `fakeAsync()/async()` 进行测试
-
-If you use the `fakeAsync()/async()` helper function to run unit tests (for details, read [testing guide](guide/testing#async-test-with-fakeasync)), you need to import `zone.js/dist/zone-testing` in your test setup file.
-=======
 
 ## Appendix: Develop locally with IE
 
+## 附录：用 IE 进行本地化开发
+
 If you develop angular locally with `ng serve`, a `websocket` connection is set up automatically between browser and local dev server, so when your code changes, the browser can automatically refresh.
+
+如果你使用 `ng serve` 进行本地化 Angular 开发，就会自动在浏览器和本地开发服务器之间建立一个 `websocket` 连接，这样，在代码发生变化时，浏览器就会自动刷新。
 
 In Windows, by default, one application can only have 6 websocket connections, <a href="https://msdn.microsoft.com/library/ee330736%28v=vs.85%29.aspx?f=255&MSPPError=-2147217396#websocket_maxconn" title="MSDN WebSocket settings">MSDN WebSocket Settings</a>.
 So when IE is refreshed (manually or automatically by `ng serve`), sometimes the websocket does not close properly. When websocket connections exceed the limitations, a `SecurityError` will be thrown. This error will not affect the angular application, you can just restart IE to clear this error, or modify the windows registry to update the limitations.
 
+在 Windows 上，默认情况下，每个应用最多只能有 6 个 websocket 连接，参见 <a href="https://msdn.microsoft.com/library/ee330736%28v=vs.85%29.aspx?f=255&MSPPError=-2147217396#websocket_maxconn" title="MSDN WebSocket settings">MSDN 上的 WebSocket 设置</a>。
+所以，当 IE 刷新时（手动刷新或由 `ng serve` 自动刷新），websocket 可能无法正常关闭。当 websocket 连接数超过上限时，就会抛出一个 `SecurityError` 异常。这种错误不会影响 Angular 应用，你可以重启 IE 来清除此异常或在 Windows 注册表中加大这个上限。
+
 ## Appendix: Test using `fakeAsync()/async()`
 
+## 附录：使用 `fakeAsync()/async()` 进行测试
+
 If you use the `fakeAsync()/async()` helper function to run unit tests (for details, read the [Testing guide](guide/testing#async-test-with-fakeasync)), you need to import `zone.js/dist/zone-testing` in your test setup file.
->>>>>>> ef4a15bc
 
 如果你使用 `fakeAsync()/async()` 辅助函数来运行单元测试（详情参见[测试指南](guide/testing#async-test-with-fakeasync)），就要在测试的准备文件中导入 `zone.js/dist/zone-testing`。
 
