--- conflicted
+++ resolved
@@ -1,12 +1,8 @@
 # Lazy-loading feature modules
 
-<<<<<<< HEAD
 # 惰性加载特性模块
 
-By default, NgModules are eagerly loaded, which means that as soon as the app loads, so do all the NgModules, whether or not they are immediately necessary. For large apps with lots of routes, consider lazy loading&mdash;a design pattern that loads NgModules as needed. Lazy loading helps keep initial
-=======
 By default, NgModules are eagerly loaded, which means that as soon as the application loads, so do all the NgModules, whether or not they are immediately necessary. For large applications with lots of routes, consider lazy loading&mdash;a design pattern that loads NgModules as needed. Lazy loading helps keep initial
->>>>>>> 08caeadd
 bundle sizes smaller, which in turn helps decrease load times.
 
 默认情况下，NgModule 都是急性加载的，也就是说它会在应用加载时尽快加载，所有模块都是如此，无论是否立即要用。对于带有很多路由的大型应用，考虑使用惰性加载 —— 一种按需加载 NgModule 的模式。惰性加载可以减小初始包的尺寸，从而减少加载时间。
@@ -88,13 +84,9 @@
 
 ### Set up an app
 
-<<<<<<< HEAD
 ### 建立应用
 
-If you don’t already have an app, you can follow the steps below to
-=======
 If you don’t already have an app, follow the following steps to
->>>>>>> 08caeadd
 create one with the CLI. If you already have an app, skip to
 [Configure the routes](#config-routes). Enter the following command
 where `customer-app` is the name of your app:
@@ -167,13 +159,9 @@
 
 In Angular version 8, the string syntax for the `loadChildren` route specification [was deprecated](guide/deprecations#loadchildren-string-syntax) in favor of the `import()` syntax. However, you can opt into using string-based lazy loading (`loadChildren: './path/to/module#Module'`) by including the lazy-loaded routes in your `tsconfig` file, which includes the lazy-loaded files in the compilation.
 
-<<<<<<< HEAD
-在 Angular 版本 8 中，`loadChildren` 路由规范的字符串语法[已弃用](https://angular.cn/guide/deprecations#loadchildren-string-syntax)，建议改用 `import()` 语法。不过，你仍然可以通过在 `tsconfig` 文件中包含惰性加载的路由来选择使用基于字符串的惰性加载（`loadChildren: './path/to/module#Module'`），这样它就会在编译时包含惰性加载的文件。
-
-By default the CLI will generate projects with stricter file inclusions intended to be used with the `import()` syntax.
-=======
+在 Angular 版本 8 中，`loadChildren` 路由规范的字符串语法[已弃用](/guide/deprecations#loadchildren-string-syntax)，建议改用 `import()` 语法。不过，你仍然可以通过在 `tsconfig` 文件中包含惰性加载的路由来选择使用基于字符串的惰性加载（`loadChildren: './path/to/module#Module'`），这样它就会在编译时包含惰性加载的文件。
+
 By default the CLI generates projects with stricter file inclusions intended to be used with the `import()` syntax.
->>>>>>> 08caeadd
 
 默认情况下，会用 CLI 生成项目，这些项目将更严格地包含旨在与 `import()` 语法一起使用的文件。
 
@@ -205,18 +193,14 @@
 
 ### Set up the UI
 
-<<<<<<< HEAD
 ### 建立 UI
 
-Though you can type the URL into the address bar, a navigation UI is easier for the user and more common.
-=======
 Though you can type the URL into the address bar, a navigation UI is straightforward for the user and more common.
->>>>>>> 08caeadd
 Replace the default placeholder markup in `app.component.html` with a custom nav
 so you can navigate to your modules in the browser:
 
 虽然你也可以在地址栏中输入 URL，不过导航 UI 会更好用，也更常见。
-把 `app.component.html` 中的占位脚本替换成一个自定义的导航，以便你在浏览器中能轻松地在模块之间导航。
+把 `app.component.html` 中的占位脚本替换成一个自定义的导航，以便你在浏览器中能在模块之间导航。
 
 <code-example path="lazy-loading-ngmodules/src/app/app.component.html" header="app.component.html" region="app-component-template" header="src/app/app.component.html"></code-example>
 
@@ -300,13 +284,9 @@
 
 ### Verify lazy loading
 
-<<<<<<< HEAD
 ### 确认它工作正常
 
-You can check to see that a module is indeed being lazy loaded with the Chrome developer tools. In Chrome, open the dev tools by pressing `Cmd+Option+i` on a Mac or `Ctrl+Shift+j` on a PC and go to the Network Tab.
-=======
 You can check to see that a module is indeed being lazy loaded with the Chrome developer tools. In Chrome, open the developer tools by pressing `Cmd+Option+i` on a Mac or `Ctrl+Shift+j` on a PC and go to the Network Tab.
->>>>>>> 08caeadd
 
 你可以使用 Chrome 开发者工具来确认一下这些模块真的是惰性加载的。
 在 Chrome 中，按 `Cmd+Option+i`（Mac）或 `Ctrl+Shift+j`（PC），并选中 `Network` 页标签。
@@ -373,26 +353,18 @@
 
 ## Preloading
 
-<<<<<<< HEAD
 ## 预加载
 
-Preloading improves UX by loading parts of your app in the background.
-=======
 Preloading improves UX by loading parts of your application in the background.
->>>>>>> 08caeadd
 You can preload modules or component data.
 
 预加载通过在后台加载部分应用来改进用户体验。你可以预加载模块或组件数据。
 
 ### Preloading modules
 
-<<<<<<< HEAD
 ### 预加载模块
 
-Preloading modules improves UX by loading parts of your app in the background so users don't have to wait for the elements to download when they activate a route.
-=======
 Preloading modules improves UX by loading parts of your application in the background so users don't have to wait for the elements to download when they activate a route.
->>>>>>> 08caeadd
 
 预加载模块通过在后台加载部分应用来改善用户体验，这样用户在激活路由时就无需等待下载这些元素。
 
@@ -423,16 +395,12 @@
 
 ### Preloading component data
 
-<<<<<<< HEAD
 ### 预加载组件数据
 
-To preload component data, you can use a `resolver`.
-=======
 To preload component data, use a `resolver`.
->>>>>>> 08caeadd
 Resolvers improve UX by blocking the page load until all necessary data is available to fully display the page.
 
-要预加载组件数据，你可以使用 `resolver` 守卫。解析器通过阻止页面加载来改进用户体验，直到显示页面时的全部必要数据都可用。
+要预加载组件数据，可以用 `resolver` 守卫。解析器通过阻止页面加载来改进用户体验，直到显示页面时的全部必要数据都可用。
 
 #### Resolvers
 
@@ -450,7 +418,7 @@
 
 In the newly-created service, implement the `Resolve` interface provided by the `@angular/router` package:
 
-在你的服务中，导入下列路由器成员，实现 `Resolve` 接口，并注入到 `Router` 服务中：
+在新创建的服务中，实现由 `@angular/router` 包提供的 `Resolve` 接口：
 
 
 <code-example header="Resolver service (excerpt)">
@@ -497,16 +465,11 @@
 }
 </code-example>
 
-<<<<<<< HEAD
-In the component, use an `Observable` to get the data from the `ActivatedRoute`.
-
-在此组件中，使用一个 `Observable` 来从 `ActivatedRoute` 获取数据。
-=======
-
 In the component's constructor, inject an instance of the `ActivatedRoute` class that represents the current route.
 
+在此组件的构造函数中，注入一个 `ActivatedRoute` 实例，它可以表示当前路由。
+
 <code-example header="Component's constructor (excerpt)">
->>>>>>> 08caeadd
 
 import { ActivatedRoute } from '@angular/router';
 
@@ -518,6 +481,8 @@
 </code-example>
 
 Use the injected instance of the `ActivatedRoute` class to access `data` associated with a given route.
+
+使用注入进来的 `ActivatedRoute` 类实例来访问与指定路由关联的 `data` 值。
 
 <code-example header="Component's ngOnInit lifecycle hook (excerpt)">
 
@@ -544,15 +509,11 @@
 
 ## Troubleshooting lazy-loading modules
 
-<<<<<<< HEAD
 ## 对惰性加载模块进行故障排除
 
-A common error when lazy-loading modules is importing common modules in multiple places within an application.  You can test for this condition by first generating the module using the Angular CLI and including the `--route route-name` parameter, where `route-name` is the name of your module. Next, generate the module without the `--route` parameter. If the Angular CLI generates an error when you use the `--route` parameter, but runs correctly without it, you may have imported the same module in multiple places.
-=======
 A common error when lazy-loading modules is importing common modules in multiple places within an application.  Test for this condition by first generating the module using the Angular CLI and including the `--route route-name` parameter, where `route-name` is the name of your module. Next, generate the module without the `--route` parameter. If the Angular CLI generates an error when you use the `--route` parameter, but runs correctly without it, you might have imported the same module in multiple places.
->>>>>>> 08caeadd
-
-惰性加载模块时常见的错误之一，就是在应用程序中的多个位置导入通用模块。你可以通过首先使用 Angular CLI 生成模块并包括 `--route route-name` 参数来测试这种情况，其中 `route-name` 是模块的名称。接下来，生成不带 `--route` 参数的模块。如果你用了`--route` 参数，Angular CLI 就会生成错误，但如果不使用它便可以正确运行，则可能是在多个位置导入了相同的模块。
+
+惰性加载模块时常见的错误之一，就是在应用程序中的多个位置导入通用模块。可以先用 Angular CLI 生成模块并包括 `--route route-name` 参数，来测试这种情况，其中 `route-name` 是模块的名称。接下来，生成不带 `--route` 参数的模块。如果你用了`--route` 参数，Angular CLI 就会生成错误，但如果不使用它便可以正确运行，则可能是在多个位置导入了相同的模块。
 
 Remember, many common Angular modules should be imported at the base of your application.
 
@@ -564,16 +525,12 @@
 
 ## More on NgModules and routing
 
-<<<<<<< HEAD
 ## 更多关于 NgModule 和路由的知识
 
-You may also be interested in the following:
+You might also be interested in the following:
 
 你可能还对下列内容感兴趣：
 
-=======
-You might also be interested in the following:
->>>>>>> 08caeadd
 * [Routing and Navigation](guide/router).
 
    [路由与导航](guide/router)。
