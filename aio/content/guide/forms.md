<<<<<<< HEAD
# Template-driven forms

# 表单

Forms are the mainstay of business applications.
You use forms to log in, submit a help request, place an order, book a flight,
schedule a meeting, and perform countless other data-entry tasks.

表单是商业应用的支柱，你用它来执行登录、求助、下单、预订机票、安排会议，以及不计其数的其它数据录入任务。

In developing a form, it's important to create a data-entry experience that guides the
user efficiently and effectively through the workflow.

在开发表单时，创建数据方面的体验是非常重要的，它能指引用户明晰、高效的完成工作流程。

<div class="alert is-helpful">

  For the sample app that this page describes, see the <live-example></live-example>.

  这里所说的范例应用，参见<live-example></live-example>。

</div>

## Introduction to Template-driven forms

## 模板驱动表单简介

Developing forms requires design skills (which are out of scope for this page), as well as framework support for
*two-way data binding, change tracking, validation, and error handling*,
which you'll learn about on this page.

开发表单需要设计能力（那超出了本章的范围），而框架支持*双向数据绑定、变更检测、验证和错误处理*，而本章你将会学到它们。

This page shows you how to build a simple form from scratch. Along the way you'll learn how to:

这个页面演示了如何从草稿构建一个简单的表单。这个过程中你将学会如何：

* Build an Angular form with a component and template.

   用组件和模板构建 Angular 表单

* Use `ngModel` to create two-way data bindings for reading and writing input-control values.

   用 `ngModel` 创建双向数据绑定，以读取和写入输入控件的值

* Track state changes and the validity of form controls.

   跟踪状态的变化，并验证表单控件

* Provide visual feedback using special CSS classes that track the state of the controls.

   使用特殊的 CSS 类来跟踪控件的状态并给出视觉反馈

* Display validation errors to users and enable/disable form controls.

   向用户显示验证错误提示，以及启用/禁用表单控件

* Share information across HTML elements using template reference variables.
=======
# Building a template-driven form
>>>>>>> eee2fd22

   使用模板引用变量在 HTML 元素之间共享信息

{@a template-driven}

<<<<<<< HEAD
## Template-driven forms

## 模板驱动表单

You can build forms by writing templates in the Angular [template syntax](guide/template-syntax) with
the form-specific directives and techniques described in this page.

通常，使用 Angular [模板语法](guide/template-syntax)编写模板，结合本章所描述的表单专用指令和技术来构建表单。

<div class="alert is-helpful">
=======
This tutorial shows you how to create a template-driven form whose control elements are bound to data properties, with input validation to maintain data integrity and styling to improve the user experience.
>>>>>>> eee2fd22

Template-driven forms use [two-way data binding](guide/architecture-components#data-binding "Intro to 2-way data binding") to update the data model in the component as changes are made in the template and vice versa.

<<<<<<< HEAD
  你还可以使用响应式（也叫模型驱动）的方式来构建表单。不过本章中只介绍模板驱动表单。

</div>

You can build almost any form with an Angular template&mdash;login forms, contact forms, and pretty much any business form.
You can lay out the controls creatively, bind them to data, specify validation rules and display validation errors,
conditionally enable or disable specific controls, trigger built-in visual feedback, and much more.

利用 Angular 模板，可以构建几乎所有表单 &mdash; 登录表单、联系人表单…… 以及任何的商务表单。
  可以创造性地摆放各种控件、把它们绑定到数据、指定校验规则、显示校验错误、有条件的禁用或
  启用特定的控件、触发内置的视觉反馈等等，不胜枚举。

Angular makes the process easy by handling many of the repetitive, boilerplate tasks you'd
otherwise wrestle with yourself.

它用起来很简单，这是因为 Angular 处理了大多数重复、单调的任务，这让你可以不必亲自操刀、身陷其中。

You'll learn to build a template-driven form that looks like this:

你将学习构建如下的“模板驱动”表单：

<div class="lightbox">
  <img src="generated/images/guide/forms/hero-form-1.png" alt="Clean Form">
</div>

The *Hero Employment Agency* uses this form to maintain personal information about heroes.
Every hero needs a job. It's the company mission to match the right hero with the right crisis.

这里是*英雄职业介绍所*，使用这个表单来维护候选英雄们的个人信息。每个英雄都需要一份工作。
公司的使命就是让合适的英雄去应对恰当的危机！

Two of the three fields on this form are required. Required fields have a green bar on the left to make them easy to spot.

表单中的三个字段，其中两个是必填的。必填的字段在左侧有个绿色的竖条，方便用户分辨哪些是必填项。

If you delete the hero name, the form displays a validation error in an attention-grabbing style:

如果删除了英雄的名字，表单就会用醒目的样式把验证错误显示出来。

<div class="lightbox">
  <img src="generated/images/guide/forms/hero-form-2.png" alt="Invalid, Name Required">
</div>
=======
<div class="alert is-helpful">

Angular supports two design approaches for interactive forms. You can build forms by writing templates using Angular [template syntax and directives](guide/glossary#template "Definition of template terms") with the form-specific directives and techniques described in this tutorial, or you can use a reactive (or model-driven) approach to build forms.

Template-driven forms are suitable for small or simple forms, while reactive forms are more scalable and suitable for complex forms.
For a comparison of the two approaches, see [Introduction to Forms](guide/forms-overview "Overview of Angular forms.")

</div>

You can build almost any kind of form with an Angular template&mdash;login forms, contact forms, and pretty much any business form.
You can lay out the controls creatively and bind them to the data in your object model.
You can specify validation rules and display validation errors,
conditionally enable or disable specific controls, trigger built-in visual feedback, and much more.
>>>>>>> eee2fd22

This tutorial shows you how to build a form from scratch, using a simplified sample form like the one from the [Tour of Heroes tutorial](tutorial "Tour of Heroes") to illustrate the techniques.

注意，提交按钮被禁用了，而且输入控件左侧的“必填”条从绿色变为了红色。

<div class="alert is-helpful">

  Run or download the example app: <live-example></live-example>.

  稍后，会使用标准 CSS 来定制“必填”条的颜色和位置。

</div>

<<<<<<< HEAD
You'll build this form in small steps:

你将一点点构建出此表单：

1. Create the `Hero` model class.

   创建 `Hero` 模型类

1. Create the component that controls the form.

   创建控制此表单的组件。

1. Create a template with the initial form layout.

   创建具有初始表单布局的模板。

1. Bind data properties to each form control using the `ngModel` two-way data-binding syntax.

   使用 `ngModel` 双向数据绑定语法把数据属性绑定到每个表单输入控件。

1. Add a `name` attribute to each form-input control.

   往每个表单输入控件上添加 `name` 属性 (attribute)。

1. Add custom CSS to provide visual feedback.

   添加自定义 CSS 来提供视觉反馈。

1. Show and hide validation-error messages.

   显示和隐藏有效性验证的错误信息。

1. Handle form submission with *ngSubmit*.

   使用 **ngSubmit** 处理表单提交。

1. Disable the form’s *Submit* button until the form is valid.

   禁用此表单的提交按钮，直到表单变为有效。

## Setup

## 准备工作

Create a new project named <code>angular-forms</code>:

创建一个名为 <code>angular-forms</code> 的新项目：

<code-example language="sh" class="code-shell">

  ng new angular-forms

</code-example>

## Create the Hero model class

## 创建 Hero 模型类

As users enter form data, you'll capture their changes and update an instance of a model.
You can't lay out the form until you know what the model looks like.

当用户输入表单数据时，需要捕获它们的变化，并更新到模型的实例中。
除非知道模型里有什么，否则无法设计表单的布局。

A model can be as simple as a "property bag" that holds facts about a thing of application importance.
That describes well the `Hero` class with its three required fields (`id`, `name`, `power`)
and one optional field (`alterEgo`).

最简单的模型是个“属性包”，用来存放应用中一件事物的事实。
这里使用三个必备字段 (`id`、`name`、`power`)，和一个可选字段 (`alterEgo`，译注：中文含义是第二人格，例如 X 战警中的 Jean / 黑凤凰)。

Using the Angular CLI command [`ng generate class`](cli/generate), generate a new class named `Hero`:

使用 Angular CLI 命令 [`ng generate class`](cli/generate) 生成一个名叫 `Hero` 的新类：

<code-example language="sh" class="code-shell">

  ng generate class Hero

</code-example>

With this content:

内容如下：

<code-example path="forms/src/app/hero.ts" header="src/app/hero.ts"></code-example>

It's an anemic model with few requirements and no behavior. Perfect for the demo.

这是一个少量需求和零行为的贫血模型。对演示来说很完美。

The TypeScript compiler generates a public field for each `public` constructor parameter and
automatically assigns the parameter’s value to that field when you create heroes.

TypeScript 编译器为每个 `public` 构造函数参数生成一个公共字段，在创建新的英雄实例时，自动把参数值赋给这些公共字段。

The `alterEgo` is optional, so the constructor lets you omit it; note the question mark (?) in `alterEgo?`.

`alterEgo` 是可选的，调用构造函数时可省略，注意 `alterEgo?` 中的问号 (?)。

You can create a new hero like this:

可以这样创建新英雄：

<code-example path="forms/src/app/hero-form/hero-form.component.ts" region="SkyDog"></code-example>

## Create a form component

## 创建表单组件

An Angular form has two parts: an HTML-based _template_ and a component _class_
to handle data and user interactions programmatically.
Begin with the class because it states, in brief, what the hero editor can do.

Angular 表单分为两部分：基于 HTML 的*模板*和组件*类*，用来程序处理数据和用户交互。
先从组件类开始，是因为它可以简要说明英雄编辑器能做什么。

Using the Angular CLI command [`ng generate component`](cli/generate), generate a new component named `HeroForm`:

使用 Angular CLI 命令 [`ng generate component`](cli/generate) 生成一个名叫 `HeroForm` 的新组件：

<code-example language="sh" class="code-shell">

  ng generate component HeroForm

</code-example>

With this content:

内容如下：

<code-example path="forms/src/app/hero-form/hero-form.component.ts" header="src/app/hero-form/hero-form.component.ts (v1)" region="v1"></code-example>

There’s nothing special about this component, nothing form-specific,
nothing to distinguish it from any component you've written before.

这个组件没有什么特别的地方，没有表单相关的东西，与之前写过的组件没什么不同。

Understanding this component requires only the Angular concepts covered in previous pages.

只要用前面章节中学过的 Angular 概念，就可以完全理解这个组件：

* The code imports the Angular core library and the `Hero` model you just created.

   这段代码导入了 Angular 核心库以及你刚刚创建的 `Hero` 模型。

* The `@Component` selector value of "app-hero-form" means you can drop this form in a parent
template with a `<app-hero-form>` tag.

   `@Component` 选择器“hero-form”表示可以用 `<app-hero-form>` 标签把这个表单放进父模板。

* The `templateUrl` property points to a separate file for the template HTML.

   `templateUrl` 属性指向一个独立的 HTML 模板文件。

* You defined dummy data for `model` and `powers`, as befits a demo.

   你定义了一些用来演示的，关于 `model` 和 `powers` 的模拟数据。

Down the road, you can inject a data service to get and save real data
or perhaps expose these properties as inputs and outputs
(see [Input and output properties](guide/template-syntax#inputs-outputs) on the
[Template Syntax](guide/template-syntax) page) for binding to a
parent component. This is not a concern now and these future changes won't affect the form.

接下来，你可以注入一个数据服务，以获取或保存真实的数据，或者把这些属性暴露为输入属性和输出属性（参见[Template Syntax](guide/template-syntax)中的[输入和输出属性](guide/template-syntax#inputs-outputs)）来绑定到一个父组件。这不是现在需要关心的问题，未来的更改不会影响到这个表单。

* You added a `diagnostic` property to return a JSON representation of the model.
It'll help you see what you're doing during development; you've left yourself a cleanup note to discard it later.

   你添加一个 `diagnostic` 属性，以返回这个模型的 JSON 形式。在开发过程中，它用于调试，最后清理时会丢弃它。

## Revise *app.module.ts*

## 修改 *app.module.ts*

`app.module.ts` defines the application's root module. In it you identify the external modules you'll use in the application
and declare the components that belong to this module, such as the `HeroFormComponent`.

`app.module.ts` 定义了应用的根模块。其中标识即将用到的外部模块，以及声明属于本模块中的组件，例如 `HeroFormComponent`。

Because template-driven forms are in their own module, you need to add the `FormsModule` to the array of
`imports` for the application module before you can use forms.

因为模板驱动的表单位于它们自己的模块，所以在使用表单之前，需要将 `FormsModule` 添加到应用模块的 `imports` 数组中。

Update it with the following:

对它做如下修改：

<code-example path="forms/src/app/app.module.ts" header="src/app/app.module.ts"></code-example>
=======
## Objectives

This tutorial teaches you how to do the following:

* Build an Angular form with a component and template.
* Use `ngModel` to create two-way data bindings for reading and writing input-control values.
* Provide visual feedback using special CSS classes that track the state of the controls.
* Display validation errors to users and enable or disable form controls based on the form status.
* Share information across HTML elements using [template reference variables](guide/template-syntax#template-reference-variables-var).

## Prerequisites

Before going further into template-driven forms, you should have a basic understanding of the following.

* TypeScript and HTML5 programming.
* Angular app-design fundamentals, as described in [Angular Concepts](guide/architecture "Introduction to Angular concepts.").
* The basics of [Angular template syntax](guide/template-syntax "Template syntax guide").
* The form-design concepts that are presented in [Introduction to Forms](guide/forms-overview "Overview of Angular forms.").

{@a intro}
>>>>>>> eee2fd22

## Build a template-driven form

Template-driven forms rely on directives defined in the `FormsModule`.

<<<<<<< HEAD
  有两处更改

  1. You import `FormsModule`.

     导入 `FormsModule`。

  1. You add the `FormsModule` to the list of `imports` defined in the `@NgModule` decorator. This gives the application
  access to all of the template-driven forms features, including `ngModel`.

     把 `FormsModule` 添加到 `ngModule` 装饰器的 `imports` 列表中，这样应用就能访问模板驱动表单的所有特性，包括 `ngModel`。

</div>
=======
* The `NgModel` directive reconciles value changes in the attached form element with changes in the data model, allowing you to respond to user input with input validation and error handling.

* The `NgForm` directive creates a top-level `FormGroup` instance and binds it to a `<form>` element to track aggregated form value and validation status.
As soon as you import `FormsModule`, this directive becomes active by default on all `<form>` tags. You don't need to add a special selector.

* The `NgModelGroup` directive creates and binds a `FormGroup` instance to a DOM element.
>>>>>>> eee2fd22

### The sample application

The sample form in this guide is used by the *Hero Employment Agency* to maintain personal information about heroes.
Every hero needs a job. This form helps the agency match the right hero with the right crisis.

<<<<<<< HEAD
  如果某个组件、指令或管道是属于 `imports` 中所导入的某个模块的，那就*不能再*把它再声明到本模块的 `declarations` 数组中。
如果它是你自己写的，并且确实属于当前模块，*才应该*把它声明在 `declarations` 数组中。

</div>

## Revise *app.component.html*

## 修改 *app.component.html*

`AppComponent` is the application's root component. It will host the new `HeroFormComponent`.

`AppComponent` 是应用的根组件，`HeroFormComponent` 将被放在其中。

Replace the contents of its template with the following:

把模板中的内容替换成如下代码：

<code-example path="forms/src/app/app.component.html" header="src/app/app.component.html"></code-example>

<div class="alert is-helpful">

  There are only two changes.
  The `template` is simply the new element tag identified by the component's `selector` property.
  This displays the hero form when the application component is loaded.
  Don't forget to remove the `name` field from the class body as well.

  这里只做了两处修改。
`template` 中只剩下这个新的元素标签，即组件的 `selector` 属性。这样当应用组件被加载时，就会显示这个英雄表单。
同样别忘了从类中移除了 `name` 字段。

=======
<div class="lightbox">
  <img src="generated/images/guide/forms/hero-form-1.png" alt="Clean Form">
</div>

The form highlights some design features that make it easier to use. For instance, the two required fields have a green bar on the left to make them easy to spot. These fields have initial values, so the form is valid and the **Submit** button is enabled.

As you work with this form, you will learn how to include validation logic, how to customize the presentation with standard CSS, and how to handle error conditions to ensure valid input.
If the user deletes the hero name, for example, the form becomes invalid. The app detects the changed status, and displays a validation error in an attention-grabbing style.
In addition, the **Submit** button is disabled, and the "required" bar to the left of the input control changes from green to red.

<div class="lightbox">
  <img src="generated/images/guide/forms/hero-form-2.png" alt="Invalid, Name Required">
>>>>>>> eee2fd22
</div>

### Step overview

<<<<<<< HEAD
## 创建初始 HTML 表单模板

Update the template file with the following contents:

修改模板文件，内容如下：

<code-example path="forms/src/app/hero-form/hero-form.component.html" region="start" header="src/app/hero-form/hero-form.component.html"></code-example>
=======
In the course of this tutorial, you bind a sample form to data and handle user input using the following steps.

1. Build the basic form.
   * Define a sample data model.
   * Include required infrastructure such as the `FormsModule`.
2. Bind form controls to data properties using the `ngModel` directive and two-way data-binding syntax.
   * Examine how `ngModel` reports control states using CSS classes.
   * Name controls to make them accessible to `ngModel`.
3. Track input validity and control status using `ngModel`.
   * Add custom CSS to provide visual feedback on the status.
   * Show and hide validation-error messages.
4. Respond to a native HTML button-click event by adding to the model data.
5. Handle form submission using the [`ngSubmit`(api/forms/NgForm#properties)] output property of the form.
   * Disable the **Submit** button until the form is valid.
   * After submit, swap out the finished form for different content on the page.
>>>>>>> eee2fd22

{@a step1}

<<<<<<< HEAD
这只是一段普通的旧式 HTML 5 代码。这里有两个 `Hero` 字段，`name` 和 `alterEgo`，供用户输入。

The *Name* `<input>` control has the HTML5 `required` attribute;
the *Alter Ego* `<input>` control does not because `alterEgo` is optional.

*Name* `<input>` 控件具有 HTML5 的 `required` 属性；但 *Alter Ego* `<input>` 控件没有，因为 `alterEgo` 字段是可选的。

You added a *Submit* button at the bottom with some classes on it for styling.

在底部添加个 *Submit* 按钮，它还带一些 CSS 样式类。

*You're not using Angular yet*. There are no bindings or extra directives, just layout.

**你还没有真正用到 Angular**。没有绑定，没有额外的指令，只有布局。

<div class="alert is-helpful">
=======
## Build the form

You can recreate the sample application from the code provided here, or you can examine or download the <live-example></live-example>.

1. The provided sample application creates the `Hero` class which defines the data model reflected in the form.

   <code-example path="forms/src/app/hero.ts" header="src/app/hero.ts"></code-example>
>>>>>>> eee2fd22

2. The form layout and details are defined in the `HeroFormComponent` class.

<<<<<<< HEAD
  在模板驱动表单中，你只要导入了 `FormsModule` 就不用对 `<form>` 做任何改动来使用 `FormsModule`。接下来你会看到它的原理。

</div>
=======
   <code-example path="forms/src/app/hero-form/hero-form.component.ts" header="src/app/hero-form/hero-form.component.ts (v1)" region="v1"></code-example>
>>>>>>> eee2fd22

   The component's `selector` value of "app-hero-form" means you can drop this form in a parent
template using the `<app-hero-form>` tag.

<<<<<<< HEAD
`container`、`form-group`、`form-control` 和 `btn` 类来自 [Twitter Bootstrap](http://getbootstrap.com/css/)。这些类纯粹是装饰品。
Bootstrap 为这个表单提供了一些样式。

<div class="callout is-important">

  <header>Angular forms don't require a style library</header>

  <header>Angular 表单不需要任何样式库</header>
=======
3. The following code creates a new hero instance, so that the initial form can show an example hero.

   <code-example path="forms/src/app/hero-form/hero-form.component.ts" region="SkyDog"></code-example>
>>>>>>> eee2fd22

   This demo uses dummy data for `model` and `powers`. In a real app, you would inject a data service to get and save real data, or expose these properties as inputs and outputs.

<<<<<<< HEAD
  Angular 不需要 `container`、`form-group`、`form-control` 和 `btn` 类，
或者外部库的任何样式。Angular 应用可以使用任何 CSS 库……，或者啥都不用。

</div>
=======
4. The application enables the Forms feature and registers the created form component.
>>>>>>> eee2fd22

   <code-example path="forms/src/app/app.module.ts" header="src/app/app.module.ts"></code-example>

<<<<<<< HEAD
要添加样式表，就打开 `styles.css`，并把下列代码添加到顶部：

<code-example path="forms/src/styles.1.css" header="src/styles.css"></code-example>
=======
5. The form is displayed in the application layout defined by the root component's template.
>>>>>>> eee2fd22

   <code-example path="forms/src/app/app.component.html" header="src/app/app.component.html"></code-example>

<<<<<<< HEAD
## 用 ***ngFor*** 添加超能力

The hero must choose one superpower from a fixed list of agency-approved powers.
You maintain that list internally (in `HeroFormComponent`).

英雄必须从认证过的固定列表中选择一项超能力。
  这个列表位于 `HeroFormComponent` 中。

You'll add a `select` to the
form and bind the options to the `powers` list using `ngFor`,
a technique seen previously in the [Displaying Data](guide/displaying-data) page.

在表单中添加 `select`，用 `ngFor` 把 `powers` 列表绑定到列表选项。
之前的[显示数据](guide/displaying-data)一章中见过 `ngFor`。

Add the following HTML *immediately below* the *Alter Ego* group:

在 *Alter Ego* 的紧下方添加如下 HTML：

<code-example path="forms/src/app/hero-form/hero-form.component.html" header="src/app/hero-form/hero-form.component.html (powers)" region="powers"></code-example>
=======
   The initial template defines the layout for a form with two form groups and a submit button.
   The form groups correspond to two properties of the Hero data model, name and alterEgo. Each group has a label and a box for user input.

   * The **Name** `<input>` control element has the HTML5 `required` attribute.
   * The **Alter Ego** `<input>` control element does not because `alterEgo` is optional.

   The **Submit** button has some classes on it for styling.
   At this point, the form  layout is all plain HTML5, with no bindings or directives.

6. The sample form uses some style classes from [Twitter Bootstrap](http://getbootstrap.com/css/): `container`, `form-group`, `form-control`, and `btn`.
   To use these styles, the app's style sheet imports the library.
>>>>>>> eee2fd22

   <code-example path="forms/src/styles.1.css" header="src/styles.css"></code-example>

<<<<<<< HEAD
列表中的每一项超能力都会渲染成 `<option>` 标签。
模板输入变量 `pow` 在每个迭代指向不同的超能力，使用双花括号插值语法来显示它的名称。

{@a ngModel}
=======
7. The form makes the hero applicant choose one superpower from a fixed list of agency-approved powers.
   The predefined list of `powers` is part of the data model, maintained internally in `HeroFormComponent`.
   The Angular [NgForOf directive](api/common/NgForOf "API reference") iterates over the data values to populate the `<select>` element.
>>>>>>> eee2fd22

   <code-example path="forms/src/app/hero-form/hero-form.component.html" header="src/app/hero-form/hero-form.component.html (powers)" region="powers"></code-example>

<<<<<<< HEAD
## 使用 *ngModel* 进行双向数据绑定

Running the app right now would be disappointing.
=======
If you run the app right now, you see the list of powers in the selection control. The input elements are not yet bound to data values or events, so they are still blank and have no behavior.
>>>>>>> eee2fd22

如果立即运行此应用，你将会失望。

<div class="lightbox">
  <img src="generated/images/guide/forms/hero-form-3.png" alt="Early form with no binding">
</div>

<<<<<<< HEAD
You don't see hero data because you're not binding to the `Hero` yet.
You know how to do that from earlier pages.
[Displaying Data](guide/displaying-data) teaches property binding.
[User Input](guide/user-input) shows how to listen for DOM events with an
event binding and how to update a component property with the displayed value.

因为还没有绑定到某个英雄，所以看不到任何数据。
解决方案见前面的章节。
[显示数据](guide/displaying-data)介绍了属性绑定。
[用户输入](guide/user-input)介绍了如何通过事件绑定来监听 DOM 事件，以及如何用显示值更新组件的属性。

Now you need to display, listen, and extract at the same time.

现在，需要同时进行显示、监听和提取。

You could use the techniques you already know, but
instead you'll use the new `[(ngModel)]` syntax, which
makes binding the form to the model easy.

虽然可以在表单中再次使用这些技术。
但是，这里将介绍个新东西，`[(ngModel)]` 语法，使表单绑定到模型的工作变得超级简单。

Find the `<input>` tag for *Name* and update it like this:
=======
{@a ngModel}

## Bind input controls to data properties

The next step is to bind the input controls to the corresponding `Hero` properties with two-way data binding, so that they respond to user input by updating the data model, and also respond to programmatic changes in the data by updating the display.

The `ngModel` directive declared in the `FormsModule` lets you bind controls in your template-driven form to properties in your data model.
When you include the directive using the  syntax for two-way data binding, `[(ngModel)]`, Angular can track the value and user interaction of the control and keep the view synced with the model.

1. Edit the template file `hero-form.component.html`.

2. Find the `<input>` tag next to the **Name** label.

3. Add the `ngModel` directive, using two-way data binding syntax `[(ngModel)]="..."`.
>>>>>>> eee2fd22

找到 *Name* 对应的 `<input>` 标签，并且像这样修改它：

<code-example path="forms/src/app/hero-form/hero-form.component.html" header="src/app/hero-form/hero-form.component.html (excerpt)" region="ngModelName-1"></code-example>

<div class="alert is-helpful">

This example has a temporary diagnostic interpolation after each input tag, `{{model.name}}`, to show the current data value of the corresponding property.
The note reminds you to remove the diagnostic lines when you have finished observing the two-way data binding at work.

  在 input 标签后添加用于诊断的插值，以看清正在发生什么事。
给自己留个备注，提醒你完成后移除它。

</div>

{@a ngForm}

<<<<<<< HEAD
聚焦到绑定语法 `[(ngModel)]="..."` 上。

You need one more addition to display the data. Declare
a template variable for the form. Update the `<form>` tag with
`#heroForm="ngForm"` as follows:

你需要更多的工作来显示数据。在表单中声明一个模板变量。往 `<form>` 标签中加入 `#heroForm="ngForm"`，代码如下：

<code-example path="forms/src/app/hero-form/hero-form.component.html" header="src/app/hero-form/hero-form.component.html (excerpt)" region="template-variable"></code-example>
=======
### Access the overall form status

When you imported the `FormsModule` in your component, Angular automatically created and attached an [NgForm](api/forms/NgForm "API reference for NgForm") directive to the `<form>` tag in the template (because `NgForm` has the selector `form` that matches `<form>` elements).
>>>>>>> eee2fd22

To get access to the `NgForm` and the overall form status, declare a [template reference variable](guide/template-syntax#template-reference-variables-var).

<<<<<<< HEAD
`heroForm` 变量是一个到 `NgForm` 指令的引用，它代表该表单的整体。

<div class="alert is-helpful">
=======
1. Edit the template file `hero-form.component.html`.
>>>>>>> eee2fd22

2. Update the `<form>` tag with a template reference variable, `#heroForm`, and set its value as follows.

   <code-example path="forms/src/app/hero-form/hero-form.component.html" header="src/app/hero-form/hero-form.component.html (excerpt)" region="template-variable"></code-example>

<<<<<<< HEAD
  ### *NgForm* 指令

  What `NgForm` directive?
  You didn't add an [NgForm](api/forms/NgForm) directive.

  什么是 `NgForm` 指令？
但你明明没有添加过[NgForm](api/forms/NgForm)指令啊！

  Angular did. Angular automatically creates and attaches an `NgForm` directive to the `<form>` tag.

  Angular 替你做了。Angular 会在 `<form>` 标签上自动创建并附加一个 `NgForm` 指令。

  The `NgForm` directive supplements the `form` element with additional features.
  It holds the controls you created for the elements with an `ngModel` directive
  and `name` attribute, and monitors their properties, including their validity.
  It also has its own `valid` property which is true only *if every contained
  control* is valid.

  `NgForm` 指令为 `form` 增补了一些额外特性。
它会控制那些带有 `ngModel` 指令和 `name` 属性的元素，监听他们的属性（包括其有效性）。
它还有自己的 `valid` 属性，这个属性只有在*它包含的每个控件*都有效时才是真。

</div>
=======
   The `heroForm` template variable  is now a reference to the `NgForm` directive instance that governs the form as a whole.

3. Run the app.

4. Start typing in the **Name** input box.

  As you add and delete characters, you can see them appear and disappear from the data model.
  For example:
>>>>>>> eee2fd22

   <div class="lightbox">
     <img src="generated/images/guide/forms/ng-model-in-action.png" alt="ngModel in action">
   </div>

<<<<<<< HEAD
如果现在运行这个应用，开始在*姓名*输入框中键入，添加和删除字符，将看到它们从插值结果中显示和消失。
某一瞬间，它可能是这样的：

<div class="lightbox">
  <img src="generated/images/guide/forms/ng-model-in-action.png" alt="ngModel in action">
</div>
=======
  The diagnostic line that shows interpolated values demonstrates that values are really flowing from the input box to the model and back again.
>>>>>>> eee2fd22

### Naming control elements

<<<<<<< HEAD
诊断信息可以证明，数据确实从输入框流动到模型，再反向流动回来。

<div class="alert is-helpful">

  That's *two-way data binding*.
  For more information, see
  [Two-way binding with NgModel](guide/template-syntax#ngModel) on the
  the [Template Syntax](guide/template-syntax) page.

  **这就是双向数据绑定！**要了解更多信息，参见[模板语法](guide/template-syntax)页的[使用 NgModel 进行双向绑定](guide/template-syntax#ngModel)。

</div>
=======
When you use `[(ngModel)]` on an element, you must define a `name` attribute for that element.
Angular uses the assigned name to register the element with the `NgForm` directive attached to the parent `<form>` element.

The example added a `name` attribute to the `<input>` element and set it to "name",
which makes sense for the hero's name.
Any unique value will do, but using a descriptive name is helpful.
>>>>>>> eee2fd22

1. Add similar `[(ngModel)]` bindings and `name` attributes to **Alter Ego** and **Hero Power**.

<<<<<<< HEAD
注意，`<input>` 标签还添加了 `name` 属性 (attribute)，并设置为 "name"，表示英雄的名字。
使用任何唯一的值都可以，但使用具有描述性的名字会更有帮助。
当在表单中使用 `[(ngModel)]` 时，必须要定义 `name` 属性。

<div class="alert is-helpful">

  Internally, Angular creates `FormControl` instances and
  registers them with an `NgForm` directive that Angular attached to the `<form>` tag.
  Each `FormControl` is registered under the name you assigned to the `name` attribute.
  Read more in the previous section, [The NgForm directive](guide/forms#ngForm).

  在内部，Angular 创建了一些 `FormControl`，并把它们注册到 Angular 附加到 `<form>` 标签上的 `NgForm` 指令。
注册每个 `FormControl` 时，使用 `name` 属性值作为键值。欲知详情，参见前面的 [NgForm 指令](guide/forms#ngForm)。

</div>
=======
2. You can now remove the diagnostic messages that show interpolated values.
>>>>>>> eee2fd22

3. To confirm that two-way data binding works for the entire hero model, add a new binding at the top to the component's `diagnostic` property.

<<<<<<< HEAD
为*第二人格*和*超能力*属性添加类似的 `[(ngModel)]` 绑定和 `name` 属性。
抛弃输入框的绑定消息，在组件顶部添加到 `diagnostic` 属性的新绑定。
这样就能确认双向数据绑定*在整个 Hero 模型上*都能正常工作了。

After revision, the core of the form should look like this:
=======
After these revisions, the form template should look like the following:
>>>>>>> eee2fd22

修改之后，这个表单的核心是这样的：

<code-example path="forms/src/app/hero-form/hero-form.component.html" header="src/app/hero-form/hero-form.component.html (excerpt)" region="ngModel-2"></code-example>

<<<<<<< HEAD
<div class="alert is-helpful">

  * Each input element has an `id` property that is used by the `label` element's `for` attribute
  to match the label to its input control.

     每个 input 元素都有 `id` 属性，`label` 元素的 `for` 属性用它来匹配到对应的输入控件。

  * Each input element has a `name` property that is required by Angular forms to register the control with the form.

     每个 input 元素都有 `name` 属性，Angular 表单用它注册控件。

</div>
=======
* Notice that each `<input>` element has an `id` property. This is used by the `<label>` element's `for` attribute to match the label to its input control. This is a [standard HTML feature](https://developer.mozilla.org/en-US/docs/Web/HTML/Element/label).

* Each `<input>` element also has the required `name` property that Angular uses to register the control with the form.
>>>>>>> eee2fd22

If you run the app now and change every hero model property, the form might display like this:

如果现在运行本应用，修改 Hero 模型的每个属性，表单是这样的：

<div class="lightbox">
  <img src="generated/images/guide/forms/ng-model-in-action-2.png" alt="ngModel in action">
</div>

<<<<<<< HEAD
The diagnostic near the top of the form
confirms that all of your changes are reflected in the model.

表单顶部的诊断信息反映出所做的一切更改。

*Delete* the `{{diagnostic}}` binding at the top as it has served its purpose.

表单顶部的 `{{diagnostic}}` 绑定已经完成了它的使命，**删除**它。

## Track control state and validity with _ngModel_

## 通过 **ngModel** 跟踪修改状态与有效性验证

Using `ngModel` in a form gives you more than just two-way data binding. It also tells
you if the user touched the control, if the value changed, or if the value became invalid.

在表单中使用 `ngModel` 可以获得比仅使用双向数据绑定更多的控制权。它还会告诉你很多信息：用户碰过此控件吗？它的值变化了吗？数据变得无效了吗？

The *NgModel* directive doesn't just track state; it updates the control with special Angular CSS classes that reflect the state.
You can leverage those class names to change the appearance of the control.
=======
The diagnostic near the top of the form confirms that all of your changes are reflected in the model.

4. When you have observed the effects, you can delete the `{{diagnostic}}` binding.

## Track control states

The `NgModel` directive on a control tracks the state of that control.
It tells you if the user touched the control, if the value changed, or if the value became invalid.
Angular sets special CSS classes on the control element to reflect the state, as shown in the following table.
>>>>>>> eee2fd22

*NgModel* 指令不仅仅跟踪状态。它还使用特定的 Angular CSS 类来更新控件，以反映当前状态。
可以利用这些 CSS 类来修改控件的外观，显示或隐藏消息。

<table>

  <tr>

    <th>

      State

      状态

    </th>

    <th>

      Class if true

      为真时的 CSS 类

    </th>

    <th>

      Class if false

      为假时的 CSS 类

    </th>

  </tr>

  <tr>

    <td>

      The control has been visited.

      控件被访问过。

    </td>

    <td>

      <code>ng-touched</code>

    </td>

    <td>

      <code>ng-untouched</code>

    </td>

  </tr>

  <tr>

    <td>

      The control's value has changed.

      控件的值变化了。

    </td>

    <td>

      <code>ng-dirty</code>

    </td>

    <td>

      <code>ng-pristine</code>

    </td>

  </tr>

  <tr>

    <td>

      The control's value is valid.

      控件的值有效。

    </td>

    <td>

      <code>ng-valid</code>

    </td>

    <td>

      <code>ng-invalid</code>

    </td>

  </tr>

</table>

You use these CSS classes to define the styles for your control based on its status.

<<<<<<< HEAD
往姓名 `<input>` 标签上添加名叫 `spy` 的临时[模板引用变量](guide/template-syntax#ref-vars)，
然后用这个 spy 来显示它上面的所有 CSS 类。

<code-example path="forms/src/app/hero-form/hero-form.component.html" header="src/app/hero-form/hero-form.component.html (excerpt)" region="ngModelName-2"></code-example>
=======
### Observe control states
>>>>>>> eee2fd22

To see how the classes are added and removed by the framework, open the browser's developer tools and inspect the `<input>` element that represents the hero name.

<<<<<<< HEAD
现在，运行本应用，并让*姓名*输入框获得焦点。
然后严格按照下面四个步骤来做：

1. Look but don't touch.

   查看输入框，但别碰它。

1. Click inside the name box, then click outside it.

   点击输入框，然后点击输入框外面。

1. Add slashes to the end of the name.

   在名字的末尾添加些斜杠。

1. Erase the name.

   删除名字。

The actions and effects are as follows:

动作和它对应的效果如下：

<div class="lightbox">
  <img src="generated/images/guide/forms/control-state-transitions-anim.gif" alt="Control State Transition">
</div>
=======
1. Using your browser's developer tools, find the  `<input>` element that corresponds to the **Name** input box.
   You can see that the element has multiple CSS classes in addition to "form-control".

2. When you first bring it up, the classes indicate that it has a valid value, that the value has not been changed since initialization or reset, and that the control has not been visited since initialization or reset.

   ```
   <input ... class="form-control ng-untouched ng-pristine ng-valid" ...>
   ```
>>>>>>> eee2fd22

3. Take the following actions on the **Name** `<input>` box, and observe which classes appear.
   * Look but don't touch. The classes indicate that it is untouched, pristine, and valid.
   * Click inside the name box, then click outside it. The control has now been visited, and the element has the `ng-touched` class instead of the `ng-untouched` class.
   * Add slashes to the end of the name. It is now touched and dirty.
   * Erase the name. This makes the value invalid, so the `ng-invalid` class replaces the `ng-valid` class.

<<<<<<< HEAD
你会看到下列转换及其类名：

<div class="lightbox">
  <img src="generated/images/guide/forms/ng-control-class-changes.png" alt="Control state transitions">
</div>

The `ng-valid`/`ng-invalid` pair is the most interesting, because you want to send a
strong visual signal when the values are invalid. You also want to mark required fields.
To create such visual feedback, add definitions for the `ng-*` CSS classes.

(`ng-valid` | `ng-invalid`)这一对是最有趣的部分，因为当数据变得无效时，你希望发出强力的视觉信号，
还想要标记出必填字段。可以通过加入自定义 CSS 来提供视觉反馈。

*Delete* the `#spy` template reference variable and the `TODO` as they have served their purpose.

**删除**模板引用变量 `#spy` 和 `TODO`，因为它们已经完成了使命。

## Add custom CSS for visual feedback
=======
### Create visual feedback for states

The `ng-valid`/`ng-invalid` pair is particularly interesting, because you want to send a
strong visual signal when the values are invalid.
You also want to mark required fields.
>>>>>>> eee2fd22

## 添加用于视觉反馈的自定义 CSS

You can mark required fields and invalid data at the same time with a colored bar
on the left of the input box:

可以在输入框的左侧添加带颜色的竖条，用于标记必填字段和无效输入：

<div class="lightbox">
  <img src="generated/images/guide/forms/validity-required-indicator.png" alt="Invalid Form">
</div>

To change the appearance in this way, take the following steps.

1. Add definitions for the `ng-*` CSS classes.

2. Add these class definitions to a new `forms.css` file.

<<<<<<< HEAD
在新建的 `forms.css` 文件中，添加两个样式来实现这一效果。把这个文件添加到项目中，与 `index.html` 相邻。

<code-example path="forms/src/assets/forms.css" header="src/assets/forms.css"></code-example>
=======
3. Add the new file to the project as a sibling to `index.html`:
>>>>>>> eee2fd22

   <code-example path="forms/src/assets/forms.css" header="src/assets/forms.css"></code-example>

<<<<<<< HEAD
修改 `index.html` 中的 `<head>`，以包含这个样式表：

<code-example path="forms/src/index.html" header="src/index.html (styles)" region="styles"></code-example>
=======
4. In the `index.html` file, update the `<head>` tag to include the new style sheet.
>>>>>>> eee2fd22

   <code-example path="forms/src/index.html" header="src/index.html (styles)" region="styles"></code-example>

<<<<<<< HEAD
## 显示和隐藏验证错误信息

You can improve the form. The _Name_ input box is required and clearing it turns the bar red.
That says something is wrong but the user doesn't know *what* is wrong or what to do about it.
Leverage the control's state to reveal a helpful message.
=======
### Show and hide validation error messages

The **Name** input box is required and clearing it turns the bar red.
That indicates that something is wrong, but the user doesn't know what is wrong or what to do about it.
You can provide a helpful message by checking for and responding to the control's state.
>>>>>>> eee2fd22

你还能做的更好。“Name” 输入框是必填的，清空它会让左侧的条变红。这表示*某些东西*是错的，但用户不知道错在哪里，或者如何纠正。
  可以借助 `ng-invalid` 类来给出有用的提示。

When the user deletes the name, the form should look like this:

当用户删除姓名时，应该是这样的：

<div class="lightbox">
  <img src="generated/images/guide/forms/name-required-error.png" alt="Name required">
</div>

The **Hero Power** select box is also required, but it doesn't need this kind of error handling because the selection box already constrains the selection to valid values.

<<<<<<< HEAD
要达到这个效果，在 `<input>` 标签中添加：

* A [template reference variable](guide/template-syntax#ref-vars).

   [模板引用变量](guide/template-syntax#ref-vars)

* The "*is required*" message in a nearby `<div>`, which you'll display only if the control is invalid.

   “is required”消息，放在邻近的 `<div>` 元素中，只有当控件无效时，才显示它。

Here's an example of an error message added to the _name_ input box:

下面这个例子中把一条错误信息添加到了 `name` 输入框中：

<code-example path="forms/src/app/hero-form/hero-form.component.html" header="src/app/hero-form/hero-form.component.html (excerpt)" region="name-with-error-msg"></code-example>
=======
To define and show an error message when appropriate, take the following steps.

1. Extend the `<input>` tag with a template reference variable that you can use to access the input box's Angular control from within the template. In the example, the variable is `#name="ngModel"`.

   <div class="alert is-helpful">
>>>>>>> eee2fd22

     The template reference variable (`#name`) is set to `"ngModel"` because that is the value of the [`NgModel.exportAs`](api/core/Directive#exportAs) property. This property tells Angular how to link a reference variable to a directive.

<<<<<<< HEAD
模板引用变量可以访问模板中输入框的 Angular 控件。
这里，创建了名叫 `name` 的变量，并且赋值为 "ngModel"。

<div class="alert is-helpful">
=======
   </div>

2. Add a `<div>` that contains a suitable error message.
3. Show or hide the error message by binding properties of the `name`
control to the message `<div>` element's `hidden` property.
>>>>>>> eee2fd22

   <code-example path="forms/src/app/hero-form/hero-form.component.html" header="src/app/hero-form/hero-form.component.html (hidden-error-msg)" region="hidden-error-msg"></code-example>

<<<<<<< HEAD
  为什么是 “ngModel”？
指令的 [exportAs](api/core/Directive) 属性告诉 Angular 如何链接模板引用变量到指令。
这里把 `name` 设置为 `ngModel` 是因为 `ngModel` 指令的 `exportAs` 属性设置成了 “ngModel”。

</div>
=======
4. Add a conditional error message to the _name_ input box, as in the following example.
>>>>>>> eee2fd22

   <code-example path="forms/src/app/hero-form/hero-form.component.html" header="src/app/hero-form/hero-form.component.html (excerpt)" region="name-with-error-msg"></code-example>

<<<<<<< HEAD
你把 `div` 元素的 `hidden` 属性绑定到 `name` 控件的属性，这样就可以控制“姓名”字段错误信息的可见性了。

<code-example path="forms/src/app/hero-form/hero-form.component.html" header="src/app/hero-form/hero-form.component.html (hidden-error-msg)" region="hidden-error-msg"></code-example>
=======
<div class="callout is-helpful">
>>>>>>> eee2fd22

<header>Illustrating the "pristine" state</header>

<<<<<<< HEAD
上例中，当控件是有效的 (valid) 或全新的 (pristine) 时，隐藏消息。
“全新的”意味着从它显示在表单中开始，用户还从未修改过它的值。

This user experience is the developer's choice. Some developers want the message to display at all times.
=======
In this example, you hide the message when the control is either valid or *pristine*.
Pristine means the user hasn't changed the value since it was displayed in this form.
>>>>>>> eee2fd22
If you ignore the `pristine` state, you would hide the message only when the value is valid.
If you arrive in this component with a new (blank) hero or an invalid hero,
you'll see the error message immediately, before you've done anything.

<<<<<<< HEAD
这种用户体验取决于开发人员的选择。有些人会希望任何时候都显示这条消息。
如果忽略了 `pristine` 状态，就会只在值有效时隐藏此消息。
如果往这个组件中传入全新（空）的英雄，或者无效的英雄，将立刻看到错误信息 —— 虽然你还啥都没做。

Some developers want the message to display only when the user makes an invalid change.
Hiding the message while the control is "pristine" achieves that goal.
You'll see the significance of this choice when you add a new hero to the form.

有些人会为这种行为感到不安。它们希望只有在用户做出无效的更改时才显示这个消息。
如果当控件是“全新”状态时也隐藏消息，就能达到这个目的。
在往表单中添加新英雄时，将看到这种选择的重要性。

The hero *Alter Ego* is optional so you can leave that be.

英雄的*第二人格*是可选项，所以不用改它。

Hero *Power* selection is required.
You can add the same kind of error handling to the `<select>` if you want,
but it's not imperative because the selection box already constrains the
power to valid values.

英雄的*超能力*选项是必填的。
  只要愿意，可以往 `<select>` 上添加相同的错误处理。
  但没有必要，这个选择框已经限制了“超能力”只能选有效值。

Now you'll add a new hero in this form.
Place a *New Hero* button at the bottom of the form and bind its click event to a `newHero` component method.

现在，你要在这个表单中添加新的英雄。
  在表单的底部放置“New Hero（新增英雄）”按钮，并把它的点击事件绑定到组件上的 `newHero` 方法。

<code-example path="forms/src/app/hero-form/hero-form.component.html" region="new-hero-button-no-reset" header="src/app/hero-form/hero-form.component.html (New Hero button)"></code-example>
=======
You might want the message to display only when the user makes an invalid change.
Hiding the message while the control is in the `pristine` state achieves that goal.
You'll see the significance of this choice when you add a new hero to the form in the next step.

</div>

## Add a new hero

This exercise shows how you can respond to a native HTML button-click event by adding to the model data.
To let form users add a new hero, you will add a **New Hero** button that responds to a click event.
>>>>>>> eee2fd22

1. In the template, place a "New Hero" `<button>` element at the bottom of the form.
2. In the component file, add the hero-creation method to the hero data model.

   <code-example path="forms/src/app/hero-form/hero-form.component.ts" region="new-hero" header="src/app/hero-form/hero-form.component.ts (New Hero method)"></code-example>

<<<<<<< HEAD
再次运行应用，点击 *New Hero* 按钮，表单被清空了。
输入框左侧的*必填项*竖条是红色的，表示 `name` 和 `power` 属性是无效的。
这可以理解，因为有一些必填字段。
错误信息是隐藏的，因为表单还是全新的，还没有修改任何东西。

Enter a name and click *New Hero* again.
The app displays a _Name is required_ error message.
You don't want error messages when you create a new (empty) hero.
Why are you getting one now?

输入名字，再次点击 *New Hero* 按钮。
这次，出现了错误信息！为什么？你不希望显示新（空）的英雄时，出现错误信息。

Inspecting the element in the browser tools reveals that the *name* input box is _no longer pristine_.
The form remembers that you entered a name before clicking *New Hero*.
Replacing the hero object *did not restore the pristine state* of the form controls.

使用浏览器工具审查这个元素就会发现，这个 *name* 输入框并不是全新的。
表单记得你在点击 *New Hero* 前输入的名字。
更换了英雄对象*并不会重置控件的“全新”状态*。

You have to clear all of the flags imperatively, which you can do
by calling the form's `reset()` method after calling the `newHero()` method.

你必须清除所有标记，在调用 `newHero()` 方法后调用表单的 `reset()` 方法即可。

<code-example path="forms/src/app/hero-form/hero-form.component.html" region="new-hero-button-form-reset" header="src/app/hero-form/hero-form.component.html (Reset the form)"></code-example>
=======
3. Bind the button's click event to a hero-creation method, `newHero()`.

   <code-example path="forms/src/app/hero-form/hero-form.component.html" region="new-hero-button-no-reset" header="src/app/hero-form/hero-form.component.html (New Hero button)"></code-example>

4. Run the application again and click the **New Hero** button.

   The form clears, and the *required* bars to the left of the input box are red, indicating invalid `name` and `power` properties.
   Notice that the error messages are hidden. This is because the form is pristine; you haven't changed anything yet.
>>>>>>> eee2fd22

5. Enter a name and click **New Hero** again.

<<<<<<< HEAD
现在点击“New Hero”重设表单和它的控制标记。

## Submit the form with _ngSubmit_

## 使用 *ngSubmit* 提交该表单

The user should be able to submit this form after filling it in.
The *Submit* button at the bottom of the form
does nothing on its own, but it will
trigger a form submit because of its type (`type="submit"`).

在填表完成之后，用户还应该能提交这个表单。
“Submit（提交）”按钮位于表单的底部，它自己不做任何事，但因为有特殊的 type 值 (`type="submit"`)，所以会触发表单提交。

A "form submit" is useless at the moment.
To make it useful, bind the form's `ngSubmit` event property
to the hero form component's `onSubmit()` method:

现在这样仅仅触发“表单提交”是没用的。
要让它有用，就要把该表单的 `ngSubmit` 事件属性绑定到英雄表单组件的 `onSubmit()` 方法上：

<code-example path="forms/src/app/hero-form/hero-form.component.html" header="src/app/hero-form/hero-form.component.html (ngSubmit)" region="ngSubmit"></code-example>
=======
   Now the app displays a _Name is required_ error message, because the input box is no longer pristine.
   The form remembers that you entered a name before clicking **New Hero**.

6. To restore the pristine state of the form controls, clear all of the flags imperatively by calling the form's `reset()` method after calling the `newHero()` method.

   <code-example path="forms/src/app/hero-form/hero-form.component.html" region="new-hero-button-form-reset" header="src/app/hero-form/hero-form.component.html (Reset the form)"></code-example>

   Now clicking **New Hero** resets both the form and its control flags.
>>>>>>> eee2fd22

<div class="alert is-helpful">

<<<<<<< HEAD
你已经定义了一个模板引用变量 `#heroForm`，并且把赋值为“ngForm”。
现在，就可以在“Submit”按钮中访问这个表单了。
=======
See the [User Input](guide/user-input) guide for more information about listening for DOM events with an event binding and updating a corresponding component property.
>>>>>>> eee2fd22

</div>

<<<<<<< HEAD
你要把表单的总体有效性通过 `heroForm` 变量绑定到此按钮的 `disabled` 属性上，代码如下：

<code-example path="forms/src/app/hero-form/hero-form.component.html" header="src/app/hero-form/hero-form.component.html (submit-button)" region="submit-button"></code-example>
=======
## Submit the form with _ngSubmit_
>>>>>>> eee2fd22

The user should be able to submit this form after filling it in.
The **Submit** button at the bottom of the form does nothing on its own, but it does
trigger a form-submit event because of its type (`type="submit"`).
To respond to this event, take the following steps.

<<<<<<< HEAD
重新运行应用。表单打开时，状态是有效的，按钮是可用的。

Now if you delete the Name, you violate the "required" rule, which
is duly noted in the error message.
The *Submit* button is also disabled.

现在，如果你删除*姓名*，就会违反“必填姓名”规则，就会像以前那样显示出错误信息。同时，Submit 按钮也被禁用了。

Not impressed?  Think about it for a moment. What would you have to do to
wire the button's enable/disabled state to the form's validity without Angular's help?

没感觉吗？再想一会儿。如果没有 Angular `NgForm` 的帮助，又该怎么让按钮的禁用/启用状态和表单的有效性关联起来呢？

For you, it was as simple as this:

对你来说，它就是这么简单：

1. Define a template reference variable on the (enhanced) form element.

   定义模板引用变量，放在（强化过的）form 元素上

2. Refer to that variable in a button many lines away.

   从很多行之外的按钮上引用这个变量。

## Toggle two form regions (extra credit)

## 切换两个表单区域（额外的奖励）

Submitting the form isn't terribly dramatic at the moment.

提交表单还是不够激动人心。

<div class="alert is-helpful">
=======
1. Bind the form's [`ngSubmit`](api/forms/NgForm#properties) event property to the hero-form component's `onSubmit()` method.

   <code-example path="forms/src/app/hero-form/hero-form.component.html" header="src/app/hero-form/hero-form.component.html (ngSubmit)" region="ngSubmit"></code-example>

2. Use the template reference variable, `#heroForm` to access the form that contains the **Submit** button and create an event binding.
You will bind the form property that indicates its overall validity to the **Submit** button's `disabled` property.

   <code-example path="forms/src/app/hero-form/hero-form.component.html" header="src/app/hero-form/hero-form.component.html (submit-button)" region="submit-button"></code-example>

3. Run the application now. Notice that the button is enabled&mdash;although
it doesn't do anything useful yet.

4. Delete the **Name** value. This violates the "required" rule, so it displays the error message&emdash;and notice that it also disables the **Submit** button.

>>>>>>> eee2fd22

   You didn't have to explicitly wire the button's enabled state to the form's validity.
   The `FormsModule` did this automatically when you defined a template reference variable on the enhanced form element, then referred to that variable in the button control.

<<<<<<< HEAD
  对演示来说，这个收场很平淡的。老实说，即使让它更出彩，也无法教给你任何关于表单的新知识。
但这是练习新学到的绑定技能的好机会。
如果你不感兴趣，可以跳到本章的总结部分。

</div>
=======
### Respond to form submission
>>>>>>> eee2fd22

To show a response to form submission, you can hide the data entry area and display something else in its place.

<<<<<<< HEAD
来实现一些更炫的视觉效果吧。
隐藏掉数据输入框，显示一些别的东西。

Wrap the form in a `<div>` and bind
its `hidden` property to the `HeroFormComponent.submitted` property.

先把表单包裹进 `<div>` 中，再把它的 `hidden` 属性绑定到 `HeroFormComponent.submitted` 属性。

<code-example path="forms/src/app/hero-form/hero-form.component.html" header="src/app/hero-form/hero-form.component.html (excerpt)" region="edit-div"></code-example>
=======
1. Wrap the entire form in a `<div>` and bind
its `hidden` property to the `HeroFormComponent.submitted` property.

   <code-example path="forms/src/app/hero-form/hero-form.component.html" header="src/app/hero-form/hero-form.component.html (excerpt)" region="edit-div"></code-example>
>>>>>>> eee2fd22

   * The main form is visible from the start because the `submitted` property is false until you submit the form, as this fragment from the `HeroFormComponent` shows:

<<<<<<< HEAD
主表单从一开始就是可见的，因为 `submitted` 属性是 false，直到提交了这个表单。
来自 `HeroFormComponent` 的代码片段证实了这一点：

<code-example path="forms/src/app/hero-form/hero-form.component.ts" header="src/app/hero-form/hero-form.component.ts (submitted)" region="submitted"></code-example>
=======
      <code-example path="forms/src/app/hero-form/hero-form.component.ts" header="src/app/hero-form/hero-form.component.ts (submitted)" region="submitted"></code-example>
>>>>>>> eee2fd22

   * When you click the **Submit** button, the `submitted` flag becomes true and the form disappears.

<<<<<<< HEAD
当点击 Submit 按钮时，`submitted` 标志会变成 true，并且表单像预想中一样消失了。

Now the app needs to show something else while the form is in the submitted state.
Add the following HTML below the `<div>` wrapper you just wrote:

现在，当表单处于已提交状态时，需要显示一些别的东西。
在刚刚写的 `<div>` 包装下方，添加下列 HTML 语句：

<code-example path="forms/src/app/hero-form/hero-form.component.html" header="src/app/hero-form/hero-form.component.html (excerpt)" region="submitted"></code-example>
=======
2. To show something else while the form is in the submitted state, add the following HTML below the new `<div>` wrapper.

   <code-example path="forms/src/app/hero-form/hero-form.component.html" header="src/app/hero-form/hero-form.component.html (excerpt)" region="submitted"></code-example>
>>>>>>> eee2fd22

   This `<div>`, which shows a read-only hero with interpolation bindings, appears only while the component is in the submitted state.

<<<<<<< HEAD
英雄又出现了，它通过插值绑定显示为只读内容。
这一小段 HTML 只在组件处于已提交状态时才会显示。

The HTML includes an *Edit* button whose click event is bound to an expression
that clears the `submitted` flag.

这段 HTML 包含一个 “Edit（编辑）”按钮，它的 click 事件绑定到了一个用于清除 `submitted` 标志的表达式。

When you click the *Edit* button, this block disappears and the editable form reappears.
=======
   The alternative display includes an *Edit* button whose click event is bound to an expression
that clears the `submitted` flag.

3. Click the *Edit* button to switch the display back to the editable form.
>>>>>>> eee2fd22

当点 *Edit* 按钮时，这个只读块消失了，可编辑的表单重新出现了。

## Summary

## 小结

The Angular form discussed in this page takes advantage of the following
framework features to provide support for data modification, validation, and more.

本章讨论的 Angular 表单技术利用了下列框架特性来支持数据修改、验证和更多操作：

* An Angular HTML form template.

   Angular HTML 表单模板。

* A form component class with a `@Component` decorator.

   带有 `@Component` 装饰器的表单组件类。

* Handling form submission by binding to the `NgForm.ngSubmit` event property.

   通过绑定到 `NgForm.ngSubmit` 事件属性来处理表单提交。

* Template-reference variables such as `#heroForm` and `#name`.

   模板引用变量，例如 `#heroForm` 和 `#name`。

* `[(ngModel)]` syntax for two-way data binding.

   `[(ngModel)]` 语法用来实现双向数据绑定。

* The use of `name` attributes for validation and form-element change tracking.
<<<<<<< HEAD

   `name` 属性的用途是有效性验证和对表单元素的变更进行追踪。

* The reference variable’s `valid` property on input controls to check if a control is valid and show/hide error messages.

   指向 input 控件的引用变量上的 `valid` 属性，可用于检查控件是否有效、是否显示/隐藏错误信息。

* Controlling the *Submit* button's enabled state by binding to `NgForm` validity.

   通过绑定到 `NgForm` 的有效性状态，控制 *Submit* 按钮的禁用状态。

=======
* The reference variable’s `valid` property on input controls to check if a control is valid and show or hide error messages.
* Controlling the **Submit** button's enabled state by binding to `NgForm` validity.
>>>>>>> eee2fd22
* Custom CSS classes that provide visual feedback to users about invalid controls.

   定制 CSS 类来给用户提供无效控件的视觉反馈。

Here’s the code for the final version of the application:

下面是该应用最终版本的代码：

<code-tabs>

  <code-pane header="hero-form/hero-form.component.ts" path="forms/src/app/hero-form/hero-form.component.ts" region="final">

  </code-pane>

  <code-pane header="hero-form/hero-form.component.html" path="forms/src/app/hero-form/hero-form.component.html" region="final">

  </code-pane>

  <code-pane header="hero.ts" path="forms/src/app/hero.ts">

  </code-pane>

  <code-pane header="app.module.ts" path="forms/src/app/app.module.ts">

  </code-pane>

  <code-pane header="app.component.html" path="forms/src/app/app.component.html">

  </code-pane>

  <code-pane header="app.component.ts" path="forms/src/app/app.component.ts">

  </code-pane>

  <code-pane header="main.ts" path="forms/src/main.ts">

  </code-pane>

  <code-pane header="forms.css" path="forms/src/assets/forms.css">

  </code-pane>

</code-tabs><|MERGE_RESOLUTION|>--- conflicted
+++ resolved
@@ -1,131 +1,11 @@
-<<<<<<< HEAD
-# Template-driven forms
-
-# 表单
-
-Forms are the mainstay of business applications.
-You use forms to log in, submit a help request, place an order, book a flight,
-schedule a meeting, and perform countless other data-entry tasks.
-
-表单是商业应用的支柱，你用它来执行登录、求助、下单、预订机票、安排会议，以及不计其数的其它数据录入任务。
-
-In developing a form, it's important to create a data-entry experience that guides the
-user efficiently and effectively through the workflow.
-
-在开发表单时，创建数据方面的体验是非常重要的，它能指引用户明晰、高效的完成工作流程。
-
-<div class="alert is-helpful">
-
-  For the sample app that this page describes, see the <live-example></live-example>.
-
-  这里所说的范例应用，参见<live-example></live-example>。
-
-</div>
-
-## Introduction to Template-driven forms
-
-## 模板驱动表单简介
-
-Developing forms requires design skills (which are out of scope for this page), as well as framework support for
-*two-way data binding, change tracking, validation, and error handling*,
-which you'll learn about on this page.
-
-开发表单需要设计能力（那超出了本章的范围），而框架支持*双向数据绑定、变更检测、验证和错误处理*，而本章你将会学到它们。
-
-This page shows you how to build a simple form from scratch. Along the way you'll learn how to:
-
-这个页面演示了如何从草稿构建一个简单的表单。这个过程中你将学会如何：
-
-* Build an Angular form with a component and template.
-
-   用组件和模板构建 Angular 表单
-
-* Use `ngModel` to create two-way data bindings for reading and writing input-control values.
-
-   用 `ngModel` 创建双向数据绑定，以读取和写入输入控件的值
-
-* Track state changes and the validity of form controls.
-
-   跟踪状态的变化，并验证表单控件
-
-* Provide visual feedback using special CSS classes that track the state of the controls.
-
-   使用特殊的 CSS 类来跟踪控件的状态并给出视觉反馈
-
-* Display validation errors to users and enable/disable form controls.
-
-   向用户显示验证错误提示，以及启用/禁用表单控件
-
-* Share information across HTML elements using template reference variables.
-=======
 # Building a template-driven form
->>>>>>> eee2fd22
-
-   使用模板引用变量在 HTML 元素之间共享信息
 
 {@a template-driven}
 
-<<<<<<< HEAD
-## Template-driven forms
-
-## 模板驱动表单
-
-You can build forms by writing templates in the Angular [template syntax](guide/template-syntax) with
-the form-specific directives and techniques described in this page.
-
-通常，使用 Angular [模板语法](guide/template-syntax)编写模板，结合本章所描述的表单专用指令和技术来构建表单。
-
-<div class="alert is-helpful">
-=======
 This tutorial shows you how to create a template-driven form whose control elements are bound to data properties, with input validation to maintain data integrity and styling to improve the user experience.
->>>>>>> eee2fd22
 
 Template-driven forms use [two-way data binding](guide/architecture-components#data-binding "Intro to 2-way data binding") to update the data model in the component as changes are made in the template and vice versa.
 
-<<<<<<< HEAD
-  你还可以使用响应式（也叫模型驱动）的方式来构建表单。不过本章中只介绍模板驱动表单。
-
-</div>
-
-You can build almost any form with an Angular template&mdash;login forms, contact forms, and pretty much any business form.
-You can lay out the controls creatively, bind them to data, specify validation rules and display validation errors,
-conditionally enable or disable specific controls, trigger built-in visual feedback, and much more.
-
-利用 Angular 模板，可以构建几乎所有表单 &mdash; 登录表单、联系人表单…… 以及任何的商务表单。
-  可以创造性地摆放各种控件、把它们绑定到数据、指定校验规则、显示校验错误、有条件的禁用或
-  启用特定的控件、触发内置的视觉反馈等等，不胜枚举。
-
-Angular makes the process easy by handling many of the repetitive, boilerplate tasks you'd
-otherwise wrestle with yourself.
-
-它用起来很简单，这是因为 Angular 处理了大多数重复、单调的任务，这让你可以不必亲自操刀、身陷其中。
-
-You'll learn to build a template-driven form that looks like this:
-
-你将学习构建如下的“模板驱动”表单：
-
-<div class="lightbox">
-  <img src="generated/images/guide/forms/hero-form-1.png" alt="Clean Form">
-</div>
-
-The *Hero Employment Agency* uses this form to maintain personal information about heroes.
-Every hero needs a job. It's the company mission to match the right hero with the right crisis.
-
-这里是*英雄职业介绍所*，使用这个表单来维护候选英雄们的个人信息。每个英雄都需要一份工作。
-公司的使命就是让合适的英雄去应对恰当的危机！
-
-Two of the three fields on this form are required. Required fields have a green bar on the left to make them easy to spot.
-
-表单中的三个字段，其中两个是必填的。必填的字段在左侧有个绿色的竖条，方便用户分辨哪些是必填项。
-
-If you delete the hero name, the form displays a validation error in an attention-grabbing style:
-
-如果删除了英雄的名字，表单就会用醒目的样式把验证错误显示出来。
-
-<div class="lightbox">
-  <img src="generated/images/guide/forms/hero-form-2.png" alt="Invalid, Name Required">
-</div>
-=======
 <div class="alert is-helpful">
 
 Angular supports two design approaches for interactive forms. You can build forms by writing templates using Angular [template syntax and directives](guide/glossary#template "Definition of template terms") with the form-specific directives and techniques described in this tutorial, or you can use a reactive (or model-driven) approach to build forms.
@@ -139,213 +19,15 @@
 You can lay out the controls creatively and bind them to the data in your object model.
 You can specify validation rules and display validation errors,
 conditionally enable or disable specific controls, trigger built-in visual feedback, and much more.
->>>>>>> eee2fd22
 
 This tutorial shows you how to build a form from scratch, using a simplified sample form like the one from the [Tour of Heroes tutorial](tutorial "Tour of Heroes") to illustrate the techniques.
 
-注意，提交按钮被禁用了，而且输入控件左侧的“必填”条从绿色变为了红色。
-
 <div class="alert is-helpful">
 
   Run or download the example app: <live-example></live-example>.
 
-  稍后，会使用标准 CSS 来定制“必填”条的颜色和位置。
-
-</div>
-
-<<<<<<< HEAD
-You'll build this form in small steps:
-
-你将一点点构建出此表单：
-
-1. Create the `Hero` model class.
-
-   创建 `Hero` 模型类
-
-1. Create the component that controls the form.
-
-   创建控制此表单的组件。
-
-1. Create a template with the initial form layout.
-
-   创建具有初始表单布局的模板。
-
-1. Bind data properties to each form control using the `ngModel` two-way data-binding syntax.
-
-   使用 `ngModel` 双向数据绑定语法把数据属性绑定到每个表单输入控件。
-
-1. Add a `name` attribute to each form-input control.
-
-   往每个表单输入控件上添加 `name` 属性 (attribute)。
-
-1. Add custom CSS to provide visual feedback.
-
-   添加自定义 CSS 来提供视觉反馈。
-
-1. Show and hide validation-error messages.
-
-   显示和隐藏有效性验证的错误信息。
-
-1. Handle form submission with *ngSubmit*.
-
-   使用 **ngSubmit** 处理表单提交。
-
-1. Disable the form’s *Submit* button until the form is valid.
-
-   禁用此表单的提交按钮，直到表单变为有效。
-
-## Setup
-
-## 准备工作
-
-Create a new project named <code>angular-forms</code>:
-
-创建一个名为 <code>angular-forms</code> 的新项目：
-
-<code-example language="sh" class="code-shell">
-
-  ng new angular-forms
-
-</code-example>
-
-## Create the Hero model class
-
-## 创建 Hero 模型类
-
-As users enter form data, you'll capture their changes and update an instance of a model.
-You can't lay out the form until you know what the model looks like.
-
-当用户输入表单数据时，需要捕获它们的变化，并更新到模型的实例中。
-除非知道模型里有什么，否则无法设计表单的布局。
-
-A model can be as simple as a "property bag" that holds facts about a thing of application importance.
-That describes well the `Hero` class with its three required fields (`id`, `name`, `power`)
-and one optional field (`alterEgo`).
-
-最简单的模型是个“属性包”，用来存放应用中一件事物的事实。
-这里使用三个必备字段 (`id`、`name`、`power`)，和一个可选字段 (`alterEgo`，译注：中文含义是第二人格，例如 X 战警中的 Jean / 黑凤凰)。
-
-Using the Angular CLI command [`ng generate class`](cli/generate), generate a new class named `Hero`:
-
-使用 Angular CLI 命令 [`ng generate class`](cli/generate) 生成一个名叫 `Hero` 的新类：
-
-<code-example language="sh" class="code-shell">
-
-  ng generate class Hero
-
-</code-example>
-
-With this content:
-
-内容如下：
-
-<code-example path="forms/src/app/hero.ts" header="src/app/hero.ts"></code-example>
-
-It's an anemic model with few requirements and no behavior. Perfect for the demo.
-
-这是一个少量需求和零行为的贫血模型。对演示来说很完美。
-
-The TypeScript compiler generates a public field for each `public` constructor parameter and
-automatically assigns the parameter’s value to that field when you create heroes.
-
-TypeScript 编译器为每个 `public` 构造函数参数生成一个公共字段，在创建新的英雄实例时，自动把参数值赋给这些公共字段。
-
-The `alterEgo` is optional, so the constructor lets you omit it; note the question mark (?) in `alterEgo?`.
-
-`alterEgo` 是可选的，调用构造函数时可省略，注意 `alterEgo?` 中的问号 (?)。
-
-You can create a new hero like this:
-
-可以这样创建新英雄：
-
-<code-example path="forms/src/app/hero-form/hero-form.component.ts" region="SkyDog"></code-example>
-
-## Create a form component
-
-## 创建表单组件
-
-An Angular form has two parts: an HTML-based _template_ and a component _class_
-to handle data and user interactions programmatically.
-Begin with the class because it states, in brief, what the hero editor can do.
-
-Angular 表单分为两部分：基于 HTML 的*模板*和组件*类*，用来程序处理数据和用户交互。
-先从组件类开始，是因为它可以简要说明英雄编辑器能做什么。
-
-Using the Angular CLI command [`ng generate component`](cli/generate), generate a new component named `HeroForm`:
-
-使用 Angular CLI 命令 [`ng generate component`](cli/generate) 生成一个名叫 `HeroForm` 的新组件：
-
-<code-example language="sh" class="code-shell">
-
-  ng generate component HeroForm
-
-</code-example>
-
-With this content:
-
-内容如下：
-
-<code-example path="forms/src/app/hero-form/hero-form.component.ts" header="src/app/hero-form/hero-form.component.ts (v1)" region="v1"></code-example>
-
-There’s nothing special about this component, nothing form-specific,
-nothing to distinguish it from any component you've written before.
-
-这个组件没有什么特别的地方，没有表单相关的东西，与之前写过的组件没什么不同。
-
-Understanding this component requires only the Angular concepts covered in previous pages.
-
-只要用前面章节中学过的 Angular 概念，就可以完全理解这个组件：
-
-* The code imports the Angular core library and the `Hero` model you just created.
-
-   这段代码导入了 Angular 核心库以及你刚刚创建的 `Hero` 模型。
-
-* The `@Component` selector value of "app-hero-form" means you can drop this form in a parent
-template with a `<app-hero-form>` tag.
-
-   `@Component` 选择器“hero-form”表示可以用 `<app-hero-form>` 标签把这个表单放进父模板。
-
-* The `templateUrl` property points to a separate file for the template HTML.
-
-   `templateUrl` 属性指向一个独立的 HTML 模板文件。
-
-* You defined dummy data for `model` and `powers`, as befits a demo.
-
-   你定义了一些用来演示的，关于 `model` 和 `powers` 的模拟数据。
-
-Down the road, you can inject a data service to get and save real data
-or perhaps expose these properties as inputs and outputs
-(see [Input and output properties](guide/template-syntax#inputs-outputs) on the
-[Template Syntax](guide/template-syntax) page) for binding to a
-parent component. This is not a concern now and these future changes won't affect the form.
-
-接下来，你可以注入一个数据服务，以获取或保存真实的数据，或者把这些属性暴露为输入属性和输出属性（参见[Template Syntax](guide/template-syntax)中的[输入和输出属性](guide/template-syntax#inputs-outputs)）来绑定到一个父组件。这不是现在需要关心的问题，未来的更改不会影响到这个表单。
-
-* You added a `diagnostic` property to return a JSON representation of the model.
-It'll help you see what you're doing during development; you've left yourself a cleanup note to discard it later.
-
-   你添加一个 `diagnostic` 属性，以返回这个模型的 JSON 形式。在开发过程中，它用于调试，最后清理时会丢弃它。
-
-## Revise *app.module.ts*
-
-## 修改 *app.module.ts*
-
-`app.module.ts` defines the application's root module. In it you identify the external modules you'll use in the application
-and declare the components that belong to this module, such as the `HeroFormComponent`.
-
-`app.module.ts` 定义了应用的根模块。其中标识即将用到的外部模块，以及声明属于本模块中的组件，例如 `HeroFormComponent`。
-
-Because template-driven forms are in their own module, you need to add the `FormsModule` to the array of
-`imports` for the application module before you can use forms.
-
-因为模板驱动的表单位于它们自己的模块，所以在使用表单之前，需要将 `FormsModule` 添加到应用模块的 `imports` 数组中。
-
-Update it with the following:
-
-对它做如下修改：
-
-<code-example path="forms/src/app/app.module.ts" header="src/app/app.module.ts"></code-example>
-=======
+</div>
+
 ## Objectives
 
 This tutorial teaches you how to do the following:
@@ -366,71 +48,23 @@
 * The form-design concepts that are presented in [Introduction to Forms](guide/forms-overview "Overview of Angular forms.").
 
 {@a intro}
->>>>>>> eee2fd22
 
 ## Build a template-driven form
 
 Template-driven forms rely on directives defined in the `FormsModule`.
 
-<<<<<<< HEAD
-  有两处更改
-
-  1. You import `FormsModule`.
-
-     导入 `FormsModule`。
-
-  1. You add the `FormsModule` to the list of `imports` defined in the `@NgModule` decorator. This gives the application
-  access to all of the template-driven forms features, including `ngModel`.
-
-     把 `FormsModule` 添加到 `ngModule` 装饰器的 `imports` 列表中，这样应用就能访问模板驱动表单的所有特性，包括 `ngModel`。
-
-</div>
-=======
 * The `NgModel` directive reconciles value changes in the attached form element with changes in the data model, allowing you to respond to user input with input validation and error handling.
 
 * The `NgForm` directive creates a top-level `FormGroup` instance and binds it to a `<form>` element to track aggregated form value and validation status.
 As soon as you import `FormsModule`, this directive becomes active by default on all `<form>` tags. You don't need to add a special selector.
 
 * The `NgModelGroup` directive creates and binds a `FormGroup` instance to a DOM element.
->>>>>>> eee2fd22
 
 ### The sample application
 
 The sample form in this guide is used by the *Hero Employment Agency* to maintain personal information about heroes.
 Every hero needs a job. This form helps the agency match the right hero with the right crisis.
 
-<<<<<<< HEAD
-  如果某个组件、指令或管道是属于 `imports` 中所导入的某个模块的，那就*不能再*把它再声明到本模块的 `declarations` 数组中。
-如果它是你自己写的，并且确实属于当前模块，*才应该*把它声明在 `declarations` 数组中。
-
-</div>
-
-## Revise *app.component.html*
-
-## 修改 *app.component.html*
-
-`AppComponent` is the application's root component. It will host the new `HeroFormComponent`.
-
-`AppComponent` 是应用的根组件，`HeroFormComponent` 将被放在其中。
-
-Replace the contents of its template with the following:
-
-把模板中的内容替换成如下代码：
-
-<code-example path="forms/src/app/app.component.html" header="src/app/app.component.html"></code-example>
-
-<div class="alert is-helpful">
-
-  There are only two changes.
-  The `template` is simply the new element tag identified by the component's `selector` property.
-  This displays the hero form when the application component is loaded.
-  Don't forget to remove the `name` field from the class body as well.
-
-  这里只做了两处修改。
-`template` 中只剩下这个新的元素标签，即组件的 `selector` 属性。这样当应用组件被加载时，就会显示这个英雄表单。
-同样别忘了从类中移除了 `name` 字段。
-
-=======
 <div class="lightbox">
   <img src="generated/images/guide/forms/hero-form-1.png" alt="Clean Form">
 </div>
@@ -443,20 +77,10 @@
 
 <div class="lightbox">
   <img src="generated/images/guide/forms/hero-form-2.png" alt="Invalid, Name Required">
->>>>>>> eee2fd22
 </div>
 
 ### Step overview
 
-<<<<<<< HEAD
-## 创建初始 HTML 表单模板
-
-Update the template file with the following contents:
-
-修改模板文件，内容如下：
-
-<code-example path="forms/src/app/hero-form/hero-form.component.html" region="start" header="src/app/hero-form/hero-form.component.html"></code-example>
-=======
 In the course of this tutorial, you bind a sample form to data and handle user input using the following steps.
 
 1. Build the basic form.
@@ -472,28 +96,9 @@
 5. Handle form submission using the [`ngSubmit`(api/forms/NgForm#properties)] output property of the form.
    * Disable the **Submit** button until the form is valid.
    * After submit, swap out the finished form for different content on the page.
->>>>>>> eee2fd22
 
 {@a step1}
 
-<<<<<<< HEAD
-这只是一段普通的旧式 HTML 5 代码。这里有两个 `Hero` 字段，`name` 和 `alterEgo`，供用户输入。
-
-The *Name* `<input>` control has the HTML5 `required` attribute;
-the *Alter Ego* `<input>` control does not because `alterEgo` is optional.
-
-*Name* `<input>` 控件具有 HTML5 的 `required` 属性；但 *Alter Ego* `<input>` 控件没有，因为 `alterEgo` 字段是可选的。
-
-You added a *Submit* button at the bottom with some classes on it for styling.
-
-在底部添加个 *Submit* 按钮，它还带一些 CSS 样式类。
-
-*You're not using Angular yet*. There are no bindings or extra directives, just layout.
-
-**你还没有真正用到 Angular**。没有绑定，没有额外的指令，只有布局。
-
-<div class="alert is-helpful">
-=======
 ## Build the form
 
 You can recreate the sample application from the code provided here, or you can examine or download the <live-example></live-example>.
@@ -501,81 +106,28 @@
 1. The provided sample application creates the `Hero` class which defines the data model reflected in the form.
 
    <code-example path="forms/src/app/hero.ts" header="src/app/hero.ts"></code-example>
->>>>>>> eee2fd22
 
 2. The form layout and details are defined in the `HeroFormComponent` class.
 
-<<<<<<< HEAD
-  在模板驱动表单中，你只要导入了 `FormsModule` 就不用对 `<form>` 做任何改动来使用 `FormsModule`。接下来你会看到它的原理。
-
-</div>
-=======
    <code-example path="forms/src/app/hero-form/hero-form.component.ts" header="src/app/hero-form/hero-form.component.ts (v1)" region="v1"></code-example>
->>>>>>> eee2fd22
 
    The component's `selector` value of "app-hero-form" means you can drop this form in a parent
 template using the `<app-hero-form>` tag.
 
-<<<<<<< HEAD
-`container`、`form-group`、`form-control` 和 `btn` 类来自 [Twitter Bootstrap](http://getbootstrap.com/css/)。这些类纯粹是装饰品。
-Bootstrap 为这个表单提供了一些样式。
-
-<div class="callout is-important">
-
-  <header>Angular forms don't require a style library</header>
-
-  <header>Angular 表单不需要任何样式库</header>
-=======
 3. The following code creates a new hero instance, so that the initial form can show an example hero.
 
    <code-example path="forms/src/app/hero-form/hero-form.component.ts" region="SkyDog"></code-example>
->>>>>>> eee2fd22
 
    This demo uses dummy data for `model` and `powers`. In a real app, you would inject a data service to get and save real data, or expose these properties as inputs and outputs.
 
-<<<<<<< HEAD
-  Angular 不需要 `container`、`form-group`、`form-control` 和 `btn` 类，
-或者外部库的任何样式。Angular 应用可以使用任何 CSS 库……，或者啥都不用。
-
-</div>
-=======
 4. The application enables the Forms feature and registers the created form component.
->>>>>>> eee2fd22
 
    <code-example path="forms/src/app/app.module.ts" header="src/app/app.module.ts"></code-example>
 
-<<<<<<< HEAD
-要添加样式表，就打开 `styles.css`，并把下列代码添加到顶部：
-
-<code-example path="forms/src/styles.1.css" header="src/styles.css"></code-example>
-=======
 5. The form is displayed in the application layout defined by the root component's template.
->>>>>>> eee2fd22
 
    <code-example path="forms/src/app/app.component.html" header="src/app/app.component.html"></code-example>
 
-<<<<<<< HEAD
-## 用 ***ngFor*** 添加超能力
-
-The hero must choose one superpower from a fixed list of agency-approved powers.
-You maintain that list internally (in `HeroFormComponent`).
-
-英雄必须从认证过的固定列表中选择一项超能力。
-  这个列表位于 `HeroFormComponent` 中。
-
-You'll add a `select` to the
-form and bind the options to the `powers` list using `ngFor`,
-a technique seen previously in the [Displaying Data](guide/displaying-data) page.
-
-在表单中添加 `select`，用 `ngFor` 把 `powers` 列表绑定到列表选项。
-之前的[显示数据](guide/displaying-data)一章中见过 `ngFor`。
-
-Add the following HTML *immediately below* the *Alter Ego* group:
-
-在 *Alter Ego* 的紧下方添加如下 HTML：
-
-<code-example path="forms/src/app/hero-form/hero-form.component.html" header="src/app/hero-form/hero-form.component.html (powers)" region="powers"></code-example>
-=======
    The initial template defines the layout for a form with two form groups and a submit button.
    The form groups correspond to two properties of the Hero data model, name and alterEgo. Each group has a label and a box for user input.
 
@@ -587,62 +139,21 @@
 
 6. The sample form uses some style classes from [Twitter Bootstrap](http://getbootstrap.com/css/): `container`, `form-group`, `form-control`, and `btn`.
    To use these styles, the app's style sheet imports the library.
->>>>>>> eee2fd22
 
    <code-example path="forms/src/styles.1.css" header="src/styles.css"></code-example>
 
-<<<<<<< HEAD
-列表中的每一项超能力都会渲染成 `<option>` 标签。
-模板输入变量 `pow` 在每个迭代指向不同的超能力，使用双花括号插值语法来显示它的名称。
-
-{@a ngModel}
-=======
 7. The form makes the hero applicant choose one superpower from a fixed list of agency-approved powers.
    The predefined list of `powers` is part of the data model, maintained internally in `HeroFormComponent`.
    The Angular [NgForOf directive](api/common/NgForOf "API reference") iterates over the data values to populate the `<select>` element.
->>>>>>> eee2fd22
 
    <code-example path="forms/src/app/hero-form/hero-form.component.html" header="src/app/hero-form/hero-form.component.html (powers)" region="powers"></code-example>
 
-<<<<<<< HEAD
-## 使用 *ngModel* 进行双向数据绑定
-
-Running the app right now would be disappointing.
-=======
 If you run the app right now, you see the list of powers in the selection control. The input elements are not yet bound to data values or events, so they are still blank and have no behavior.
->>>>>>> eee2fd22
-
-如果立即运行此应用，你将会失望。
 
 <div class="lightbox">
   <img src="generated/images/guide/forms/hero-form-3.png" alt="Early form with no binding">
 </div>
 
-<<<<<<< HEAD
-You don't see hero data because you're not binding to the `Hero` yet.
-You know how to do that from earlier pages.
-[Displaying Data](guide/displaying-data) teaches property binding.
-[User Input](guide/user-input) shows how to listen for DOM events with an
-event binding and how to update a component property with the displayed value.
-
-因为还没有绑定到某个英雄，所以看不到任何数据。
-解决方案见前面的章节。
-[显示数据](guide/displaying-data)介绍了属性绑定。
-[用户输入](guide/user-input)介绍了如何通过事件绑定来监听 DOM 事件，以及如何用显示值更新组件的属性。
-
-Now you need to display, listen, and extract at the same time.
-
-现在，需要同时进行显示、监听和提取。
-
-You could use the techniques you already know, but
-instead you'll use the new `[(ngModel)]` syntax, which
-makes binding the form to the model easy.
-
-虽然可以在表单中再次使用这些技术。
-但是，这里将介绍个新东西，`[(ngModel)]` 语法，使表单绑定到模型的工作变得超级简单。
-
-Find the `<input>` tag for *Name* and update it like this:
-=======
 {@a ngModel}
 
 ## Bind input controls to data properties
@@ -657,9 +168,6 @@
 2. Find the `<input>` tag next to the **Name** label.
 
 3. Add the `ngModel` directive, using two-way data binding syntax `[(ngModel)]="..."`.
->>>>>>> eee2fd22
-
-找到 *Name* 对应的 `<input>` 标签，并且像这样修改它：
 
 <code-example path="forms/src/app/hero-form/hero-form.component.html" header="src/app/hero-form/hero-form.component.html (excerpt)" region="ngModelName-1"></code-example>
 
@@ -668,68 +176,22 @@
 This example has a temporary diagnostic interpolation after each input tag, `{{model.name}}`, to show the current data value of the corresponding property.
 The note reminds you to remove the diagnostic lines when you have finished observing the two-way data binding at work.
 
-  在 input 标签后添加用于诊断的插值，以看清正在发生什么事。
-给自己留个备注，提醒你完成后移除它。
-
 </div>
 
 {@a ngForm}
 
-<<<<<<< HEAD
-聚焦到绑定语法 `[(ngModel)]="..."` 上。
-
-You need one more addition to display the data. Declare
-a template variable for the form. Update the `<form>` tag with
-`#heroForm="ngForm"` as follows:
-
-你需要更多的工作来显示数据。在表单中声明一个模板变量。往 `<form>` 标签中加入 `#heroForm="ngForm"`，代码如下：
-
-<code-example path="forms/src/app/hero-form/hero-form.component.html" header="src/app/hero-form/hero-form.component.html (excerpt)" region="template-variable"></code-example>
-=======
 ### Access the overall form status
 
 When you imported the `FormsModule` in your component, Angular automatically created and attached an [NgForm](api/forms/NgForm "API reference for NgForm") directive to the `<form>` tag in the template (because `NgForm` has the selector `form` that matches `<form>` elements).
->>>>>>> eee2fd22
 
 To get access to the `NgForm` and the overall form status, declare a [template reference variable](guide/template-syntax#template-reference-variables-var).
 
-<<<<<<< HEAD
-`heroForm` 变量是一个到 `NgForm` 指令的引用，它代表该表单的整体。
-
-<div class="alert is-helpful">
-=======
 1. Edit the template file `hero-form.component.html`.
->>>>>>> eee2fd22
 
 2. Update the `<form>` tag with a template reference variable, `#heroForm`, and set its value as follows.
 
    <code-example path="forms/src/app/hero-form/hero-form.component.html" header="src/app/hero-form/hero-form.component.html (excerpt)" region="template-variable"></code-example>
 
-<<<<<<< HEAD
-  ### *NgForm* 指令
-
-  What `NgForm` directive?
-  You didn't add an [NgForm](api/forms/NgForm) directive.
-
-  什么是 `NgForm` 指令？
-但你明明没有添加过[NgForm](api/forms/NgForm)指令啊！
-
-  Angular did. Angular automatically creates and attaches an `NgForm` directive to the `<form>` tag.
-
-  Angular 替你做了。Angular 会在 `<form>` 标签上自动创建并附加一个 `NgForm` 指令。
-
-  The `NgForm` directive supplements the `form` element with additional features.
-  It holds the controls you created for the elements with an `ngModel` directive
-  and `name` attribute, and monitors their properties, including their validity.
-  It also has its own `valid` property which is true only *if every contained
-  control* is valid.
-
-  `NgForm` 指令为 `form` 增补了一些额外特性。
-它会控制那些带有 `ngModel` 指令和 `name` 属性的元素，监听他们的属性（包括其有效性）。
-它还有自己的 `valid` 属性，这个属性只有在*它包含的每个控件*都有效时才是真。
-
-</div>
-=======
    The `heroForm` template variable  is now a reference to the `NgForm` directive instance that governs the form as a whole.
 
 3. Run the app.
@@ -738,134 +200,42 @@
 
   As you add and delete characters, you can see them appear and disappear from the data model.
   For example:
->>>>>>> eee2fd22
 
    <div class="lightbox">
      <img src="generated/images/guide/forms/ng-model-in-action.png" alt="ngModel in action">
    </div>
 
-<<<<<<< HEAD
-如果现在运行这个应用，开始在*姓名*输入框中键入，添加和删除字符，将看到它们从插值结果中显示和消失。
-某一瞬间，它可能是这样的：
-
-<div class="lightbox">
-  <img src="generated/images/guide/forms/ng-model-in-action.png" alt="ngModel in action">
-</div>
-=======
   The diagnostic line that shows interpolated values demonstrates that values are really flowing from the input box to the model and back again.
->>>>>>> eee2fd22
 
 ### Naming control elements
 
-<<<<<<< HEAD
-诊断信息可以证明，数据确实从输入框流动到模型，再反向流动回来。
-
-<div class="alert is-helpful">
-
-  That's *two-way data binding*.
-  For more information, see
-  [Two-way binding with NgModel](guide/template-syntax#ngModel) on the
-  the [Template Syntax](guide/template-syntax) page.
-
-  **这就是双向数据绑定！**要了解更多信息，参见[模板语法](guide/template-syntax)页的[使用 NgModel 进行双向绑定](guide/template-syntax#ngModel)。
-
-</div>
-=======
 When you use `[(ngModel)]` on an element, you must define a `name` attribute for that element.
 Angular uses the assigned name to register the element with the `NgForm` directive attached to the parent `<form>` element.
 
 The example added a `name` attribute to the `<input>` element and set it to "name",
 which makes sense for the hero's name.
 Any unique value will do, but using a descriptive name is helpful.
->>>>>>> eee2fd22
 
 1. Add similar `[(ngModel)]` bindings and `name` attributes to **Alter Ego** and **Hero Power**.
 
-<<<<<<< HEAD
-注意，`<input>` 标签还添加了 `name` 属性 (attribute)，并设置为 "name"，表示英雄的名字。
-使用任何唯一的值都可以，但使用具有描述性的名字会更有帮助。
-当在表单中使用 `[(ngModel)]` 时，必须要定义 `name` 属性。
-
-<div class="alert is-helpful">
-
-  Internally, Angular creates `FormControl` instances and
-  registers them with an `NgForm` directive that Angular attached to the `<form>` tag.
-  Each `FormControl` is registered under the name you assigned to the `name` attribute.
-  Read more in the previous section, [The NgForm directive](guide/forms#ngForm).
-
-  在内部，Angular 创建了一些 `FormControl`，并把它们注册到 Angular 附加到 `<form>` 标签上的 `NgForm` 指令。
-注册每个 `FormControl` 时，使用 `name` 属性值作为键值。欲知详情，参见前面的 [NgForm 指令](guide/forms#ngForm)。
-
-</div>
-=======
 2. You can now remove the diagnostic messages that show interpolated values.
->>>>>>> eee2fd22
 
 3. To confirm that two-way data binding works for the entire hero model, add a new binding at the top to the component's `diagnostic` property.
 
-<<<<<<< HEAD
-为*第二人格*和*超能力*属性添加类似的 `[(ngModel)]` 绑定和 `name` 属性。
-抛弃输入框的绑定消息，在组件顶部添加到 `diagnostic` 属性的新绑定。
-这样就能确认双向数据绑定*在整个 Hero 模型上*都能正常工作了。
-
-After revision, the core of the form should look like this:
-=======
 After these revisions, the form template should look like the following:
->>>>>>> eee2fd22
-
-修改之后，这个表单的核心是这样的：
 
 <code-example path="forms/src/app/hero-form/hero-form.component.html" header="src/app/hero-form/hero-form.component.html (excerpt)" region="ngModel-2"></code-example>
 
-<<<<<<< HEAD
-<div class="alert is-helpful">
-
-  * Each input element has an `id` property that is used by the `label` element's `for` attribute
-  to match the label to its input control.
-
-     每个 input 元素都有 `id` 属性，`label` 元素的 `for` 属性用它来匹配到对应的输入控件。
-
-  * Each input element has a `name` property that is required by Angular forms to register the control with the form.
-
-     每个 input 元素都有 `name` 属性，Angular 表单用它注册控件。
-
-</div>
-=======
 * Notice that each `<input>` element has an `id` property. This is used by the `<label>` element's `for` attribute to match the label to its input control. This is a [standard HTML feature](https://developer.mozilla.org/en-US/docs/Web/HTML/Element/label).
 
 * Each `<input>` element also has the required `name` property that Angular uses to register the control with the form.
->>>>>>> eee2fd22
 
 If you run the app now and change every hero model property, the form might display like this:
-
-如果现在运行本应用，修改 Hero 模型的每个属性，表单是这样的：
 
 <div class="lightbox">
   <img src="generated/images/guide/forms/ng-model-in-action-2.png" alt="ngModel in action">
 </div>
 
-<<<<<<< HEAD
-The diagnostic near the top of the form
-confirms that all of your changes are reflected in the model.
-
-表单顶部的诊断信息反映出所做的一切更改。
-
-*Delete* the `{{diagnostic}}` binding at the top as it has served its purpose.
-
-表单顶部的 `{{diagnostic}}` 绑定已经完成了它的使命，**删除**它。
-
-## Track control state and validity with _ngModel_
-
-## 通过 **ngModel** 跟踪修改状态与有效性验证
-
-Using `ngModel` in a form gives you more than just two-way data binding. It also tells
-you if the user touched the control, if the value changed, or if the value became invalid.
-
-在表单中使用 `ngModel` 可以获得比仅使用双向数据绑定更多的控制权。它还会告诉你很多信息：用户碰过此控件吗？它的值变化了吗？数据变得无效了吗？
-
-The *NgModel* directive doesn't just track state; it updates the control with special Angular CSS classes that reflect the state.
-You can leverage those class names to change the appearance of the control.
-=======
 The diagnostic near the top of the form confirms that all of your changes are reflected in the model.
 
 4. When you have observed the effects, you can delete the `{{diagnostic}}` binding.
@@ -875,37 +245,21 @@
 The `NgModel` directive on a control tracks the state of that control.
 It tells you if the user touched the control, if the value changed, or if the value became invalid.
 Angular sets special CSS classes on the control element to reflect the state, as shown in the following table.
->>>>>>> eee2fd22
-
-*NgModel* 指令不仅仅跟踪状态。它还使用特定的 Angular CSS 类来更新控件，以反映当前状态。
-可以利用这些 CSS 类来修改控件的外观，显示或隐藏消息。
 
 <table>
 
   <tr>
 
     <th>
-
       State
-
-      状态
-
     </th>
 
     <th>
-
       Class if true
-
-      为真时的 CSS 类
-
     </th>
 
     <th>
-
       Class if false
-
-      为假时的 CSS 类
-
     </th>
 
   </tr>
@@ -913,23 +267,15 @@
   <tr>
 
     <td>
-
       The control has been visited.
-
-      控件被访问过。
-
-    </td>
-
-    <td>
-
+    </td>
+
+    <td>
       <code>ng-touched</code>
-
-    </td>
-
-    <td>
-
+    </td>
+
+    <td>
       <code>ng-untouched</code>
-
     </td>
 
   </tr>
@@ -937,23 +283,15 @@
   <tr>
 
     <td>
-
       The control's value has changed.
-
-      控件的值变化了。
-
-    </td>
-
-    <td>
-
+    </td>
+
+    <td>
       <code>ng-dirty</code>
-
-    </td>
-
-    <td>
-
+    </td>
+
+    <td>
       <code>ng-pristine</code>
-
     </td>
 
   </tr>
@@ -961,23 +299,15 @@
   <tr>
 
     <td>
-
       The control's value is valid.
-
-      控件的值有效。
-
-    </td>
-
-    <td>
-
+    </td>
+
+    <td>
       <code>ng-valid</code>
-
-    </td>
-
-    <td>
-
+    </td>
+
+    <td>
       <code>ng-invalid</code>
-
     </td>
 
   </tr>
@@ -986,45 +316,10 @@
 
 You use these CSS classes to define the styles for your control based on its status.
 
-<<<<<<< HEAD
-往姓名 `<input>` 标签上添加名叫 `spy` 的临时[模板引用变量](guide/template-syntax#ref-vars)，
-然后用这个 spy 来显示它上面的所有 CSS 类。
-
-<code-example path="forms/src/app/hero-form/hero-form.component.html" header="src/app/hero-form/hero-form.component.html (excerpt)" region="ngModelName-2"></code-example>
-=======
 ### Observe control states
->>>>>>> eee2fd22
 
 To see how the classes are added and removed by the framework, open the browser's developer tools and inspect the `<input>` element that represents the hero name.
 
-<<<<<<< HEAD
-现在，运行本应用，并让*姓名*输入框获得焦点。
-然后严格按照下面四个步骤来做：
-
-1. Look but don't touch.
-
-   查看输入框，但别碰它。
-
-1. Click inside the name box, then click outside it.
-
-   点击输入框，然后点击输入框外面。
-
-1. Add slashes to the end of the name.
-
-   在名字的末尾添加些斜杠。
-
-1. Erase the name.
-
-   删除名字。
-
-The actions and effects are as follows:
-
-动作和它对应的效果如下：
-
-<div class="lightbox">
-  <img src="generated/images/guide/forms/control-state-transitions-anim.gif" alt="Control State Transition">
-</div>
-=======
 1. Using your browser's developer tools, find the  `<input>` element that corresponds to the **Name** input box.
    You can see that the element has multiple CSS classes in addition to "form-control".
 
@@ -1033,7 +328,6 @@
    ```
    <input ... class="form-control ng-untouched ng-pristine ng-valid" ...>
    ```
->>>>>>> eee2fd22
 
 3. Take the following actions on the **Name** `<input>` box, and observe which classes appear.
    * Look but don't touch. The classes indicate that it is untouched, pristine, and valid.
@@ -1041,40 +335,15 @@
    * Add slashes to the end of the name. It is now touched and dirty.
    * Erase the name. This makes the value invalid, so the `ng-invalid` class replaces the `ng-valid` class.
 
-<<<<<<< HEAD
-你会看到下列转换及其类名：
-
-<div class="lightbox">
-  <img src="generated/images/guide/forms/ng-control-class-changes.png" alt="Control state transitions">
-</div>
-
-The `ng-valid`/`ng-invalid` pair is the most interesting, because you want to send a
-strong visual signal when the values are invalid. You also want to mark required fields.
-To create such visual feedback, add definitions for the `ng-*` CSS classes.
-
-(`ng-valid` | `ng-invalid`)这一对是最有趣的部分，因为当数据变得无效时，你希望发出强力的视觉信号，
-还想要标记出必填字段。可以通过加入自定义 CSS 来提供视觉反馈。
-
-*Delete* the `#spy` template reference variable and the `TODO` as they have served their purpose.
-
-**删除**模板引用变量 `#spy` 和 `TODO`，因为它们已经完成了使命。
-
-## Add custom CSS for visual feedback
-=======
 ### Create visual feedback for states
 
 The `ng-valid`/`ng-invalid` pair is particularly interesting, because you want to send a
 strong visual signal when the values are invalid.
 You also want to mark required fields.
->>>>>>> eee2fd22
-
-## 添加用于视觉反馈的自定义 CSS
 
 You can mark required fields and invalid data at the same time with a colored bar
 on the left of the input box:
 
-可以在输入框的左侧添加带颜色的竖条，用于标记必填字段和无效输入：
-
 <div class="lightbox">
   <img src="generated/images/guide/forms/validity-required-indicator.png" alt="Invalid Form">
 </div>
@@ -1085,46 +354,21 @@
 
 2. Add these class definitions to a new `forms.css` file.
 
-<<<<<<< HEAD
-在新建的 `forms.css` 文件中，添加两个样式来实现这一效果。把这个文件添加到项目中，与 `index.html` 相邻。
-
-<code-example path="forms/src/assets/forms.css" header="src/assets/forms.css"></code-example>
-=======
 3. Add the new file to the project as a sibling to `index.html`:
->>>>>>> eee2fd22
 
    <code-example path="forms/src/assets/forms.css" header="src/assets/forms.css"></code-example>
 
-<<<<<<< HEAD
-修改 `index.html` 中的 `<head>`，以包含这个样式表：
-
-<code-example path="forms/src/index.html" header="src/index.html (styles)" region="styles"></code-example>
-=======
 4. In the `index.html` file, update the `<head>` tag to include the new style sheet.
->>>>>>> eee2fd22
 
    <code-example path="forms/src/index.html" header="src/index.html (styles)" region="styles"></code-example>
 
-<<<<<<< HEAD
-## 显示和隐藏验证错误信息
-
-You can improve the form. The _Name_ input box is required and clearing it turns the bar red.
-That says something is wrong but the user doesn't know *what* is wrong or what to do about it.
-Leverage the control's state to reveal a helpful message.
-=======
 ### Show and hide validation error messages
 
 The **Name** input box is required and clearing it turns the bar red.
 That indicates that something is wrong, but the user doesn't know what is wrong or what to do about it.
 You can provide a helpful message by checking for and responding to the control's state.
->>>>>>> eee2fd22
-
-你还能做的更好。“Name” 输入框是必填的，清空它会让左侧的条变红。这表示*某些东西*是错的，但用户不知道错在哪里，或者如何纠正。
-  可以借助 `ng-invalid` 类来给出有用的提示。
 
 When the user deletes the name, the form should look like this:
-
-当用户删除姓名时，应该是这样的：
 
 <div class="lightbox">
   <img src="generated/images/guide/forms/name-required-error.png" alt="Name required">
@@ -1132,116 +376,36 @@
 
 The **Hero Power** select box is also required, but it doesn't need this kind of error handling because the selection box already constrains the selection to valid values.
 
-<<<<<<< HEAD
-要达到这个效果，在 `<input>` 标签中添加：
-
-* A [template reference variable](guide/template-syntax#ref-vars).
-
-   [模板引用变量](guide/template-syntax#ref-vars)
-
-* The "*is required*" message in a nearby `<div>`, which you'll display only if the control is invalid.
-
-   “is required”消息，放在邻近的 `<div>` 元素中，只有当控件无效时，才显示它。
-
-Here's an example of an error message added to the _name_ input box:
-
-下面这个例子中把一条错误信息添加到了 `name` 输入框中：
-
-<code-example path="forms/src/app/hero-form/hero-form.component.html" header="src/app/hero-form/hero-form.component.html (excerpt)" region="name-with-error-msg"></code-example>
-=======
 To define and show an error message when appropriate, take the following steps.
 
 1. Extend the `<input>` tag with a template reference variable that you can use to access the input box's Angular control from within the template. In the example, the variable is `#name="ngModel"`.
 
    <div class="alert is-helpful">
->>>>>>> eee2fd22
 
      The template reference variable (`#name`) is set to `"ngModel"` because that is the value of the [`NgModel.exportAs`](api/core/Directive#exportAs) property. This property tells Angular how to link a reference variable to a directive.
 
-<<<<<<< HEAD
-模板引用变量可以访问模板中输入框的 Angular 控件。
-这里，创建了名叫 `name` 的变量，并且赋值为 "ngModel"。
-
-<div class="alert is-helpful">
-=======
    </div>
 
 2. Add a `<div>` that contains a suitable error message.
 3. Show or hide the error message by binding properties of the `name`
 control to the message `<div>` element's `hidden` property.
->>>>>>> eee2fd22
 
    <code-example path="forms/src/app/hero-form/hero-form.component.html" header="src/app/hero-form/hero-form.component.html (hidden-error-msg)" region="hidden-error-msg"></code-example>
 
-<<<<<<< HEAD
-  为什么是 “ngModel”？
-指令的 [exportAs](api/core/Directive) 属性告诉 Angular 如何链接模板引用变量到指令。
-这里把 `name` 设置为 `ngModel` 是因为 `ngModel` 指令的 `exportAs` 属性设置成了 “ngModel”。
-
-</div>
-=======
 4. Add a conditional error message to the _name_ input box, as in the following example.
->>>>>>> eee2fd22
 
    <code-example path="forms/src/app/hero-form/hero-form.component.html" header="src/app/hero-form/hero-form.component.html (excerpt)" region="name-with-error-msg"></code-example>
 
-<<<<<<< HEAD
-你把 `div` 元素的 `hidden` 属性绑定到 `name` 控件的属性，这样就可以控制“姓名”字段错误信息的可见性了。
-
-<code-example path="forms/src/app/hero-form/hero-form.component.html" header="src/app/hero-form/hero-form.component.html (hidden-error-msg)" region="hidden-error-msg"></code-example>
-=======
 <div class="callout is-helpful">
->>>>>>> eee2fd22
 
 <header>Illustrating the "pristine" state</header>
 
-<<<<<<< HEAD
-上例中，当控件是有效的 (valid) 或全新的 (pristine) 时，隐藏消息。
-“全新的”意味着从它显示在表单中开始，用户还从未修改过它的值。
-
-This user experience is the developer's choice. Some developers want the message to display at all times.
-=======
 In this example, you hide the message when the control is either valid or *pristine*.
 Pristine means the user hasn't changed the value since it was displayed in this form.
->>>>>>> eee2fd22
 If you ignore the `pristine` state, you would hide the message only when the value is valid.
 If you arrive in this component with a new (blank) hero or an invalid hero,
 you'll see the error message immediately, before you've done anything.
 
-<<<<<<< HEAD
-这种用户体验取决于开发人员的选择。有些人会希望任何时候都显示这条消息。
-如果忽略了 `pristine` 状态，就会只在值有效时隐藏此消息。
-如果往这个组件中传入全新（空）的英雄，或者无效的英雄，将立刻看到错误信息 —— 虽然你还啥都没做。
-
-Some developers want the message to display only when the user makes an invalid change.
-Hiding the message while the control is "pristine" achieves that goal.
-You'll see the significance of this choice when you add a new hero to the form.
-
-有些人会为这种行为感到不安。它们希望只有在用户做出无效的更改时才显示这个消息。
-如果当控件是“全新”状态时也隐藏消息，就能达到这个目的。
-在往表单中添加新英雄时，将看到这种选择的重要性。
-
-The hero *Alter Ego* is optional so you can leave that be.
-
-英雄的*第二人格*是可选项，所以不用改它。
-
-Hero *Power* selection is required.
-You can add the same kind of error handling to the `<select>` if you want,
-but it's not imperative because the selection box already constrains the
-power to valid values.
-
-英雄的*超能力*选项是必填的。
-  只要愿意，可以往 `<select>` 上添加相同的错误处理。
-  但没有必要，这个选择框已经限制了“超能力”只能选有效值。
-
-Now you'll add a new hero in this form.
-Place a *New Hero* button at the bottom of the form and bind its click event to a `newHero` component method.
-
-现在，你要在这个表单中添加新的英雄。
-  在表单的底部放置“New Hero（新增英雄）”按钮，并把它的点击事件绑定到组件上的 `newHero` 方法。
-
-<code-example path="forms/src/app/hero-form/hero-form.component.html" region="new-hero-button-no-reset" header="src/app/hero-form/hero-form.component.html (New Hero button)"></code-example>
-=======
 You might want the message to display only when the user makes an invalid change.
 Hiding the message while the control is in the `pristine` state achieves that goal.
 You'll see the significance of this choice when you add a new hero to the form in the next step.
@@ -1252,42 +416,12 @@
 
 This exercise shows how you can respond to a native HTML button-click event by adding to the model data.
 To let form users add a new hero, you will add a **New Hero** button that responds to a click event.
->>>>>>> eee2fd22
 
 1. In the template, place a "New Hero" `<button>` element at the bottom of the form.
 2. In the component file, add the hero-creation method to the hero data model.
 
    <code-example path="forms/src/app/hero-form/hero-form.component.ts" region="new-hero" header="src/app/hero-form/hero-form.component.ts (New Hero method)"></code-example>
 
-<<<<<<< HEAD
-再次运行应用，点击 *New Hero* 按钮，表单被清空了。
-输入框左侧的*必填项*竖条是红色的，表示 `name` 和 `power` 属性是无效的。
-这可以理解，因为有一些必填字段。
-错误信息是隐藏的，因为表单还是全新的，还没有修改任何东西。
-
-Enter a name and click *New Hero* again.
-The app displays a _Name is required_ error message.
-You don't want error messages when you create a new (empty) hero.
-Why are you getting one now?
-
-输入名字，再次点击 *New Hero* 按钮。
-这次，出现了错误信息！为什么？你不希望显示新（空）的英雄时，出现错误信息。
-
-Inspecting the element in the browser tools reveals that the *name* input box is _no longer pristine_.
-The form remembers that you entered a name before clicking *New Hero*.
-Replacing the hero object *did not restore the pristine state* of the form controls.
-
-使用浏览器工具审查这个元素就会发现，这个 *name* 输入框并不是全新的。
-表单记得你在点击 *New Hero* 前输入的名字。
-更换了英雄对象*并不会重置控件的“全新”状态*。
-
-You have to clear all of the flags imperatively, which you can do
-by calling the form's `reset()` method after calling the `newHero()` method.
-
-你必须清除所有标记，在调用 `newHero()` 方法后调用表单的 `reset()` 方法即可。
-
-<code-example path="forms/src/app/hero-form/hero-form.component.html" region="new-hero-button-form-reset" header="src/app/hero-form/hero-form.component.html (Reset the form)"></code-example>
-=======
 3. Bind the button's click event to a hero-creation method, `newHero()`.
 
    <code-example path="forms/src/app/hero-form/hero-form.component.html" region="new-hero-button-no-reset" header="src/app/hero-form/hero-form.component.html (New Hero button)"></code-example>
@@ -1296,34 +430,9 @@
 
    The form clears, and the *required* bars to the left of the input box are red, indicating invalid `name` and `power` properties.
    Notice that the error messages are hidden. This is because the form is pristine; you haven't changed anything yet.
->>>>>>> eee2fd22
 
 5. Enter a name and click **New Hero** again.
 
-<<<<<<< HEAD
-现在点击“New Hero”重设表单和它的控制标记。
-
-## Submit the form with _ngSubmit_
-
-## 使用 *ngSubmit* 提交该表单
-
-The user should be able to submit this form after filling it in.
-The *Submit* button at the bottom of the form
-does nothing on its own, but it will
-trigger a form submit because of its type (`type="submit"`).
-
-在填表完成之后，用户还应该能提交这个表单。
-“Submit（提交）”按钮位于表单的底部，它自己不做任何事，但因为有特殊的 type 值 (`type="submit"`)，所以会触发表单提交。
-
-A "form submit" is useless at the moment.
-To make it useful, bind the form's `ngSubmit` event property
-to the hero form component's `onSubmit()` method:
-
-现在这样仅仅触发“表单提交”是没用的。
-要让它有用，就要把该表单的 `ngSubmit` 事件属性绑定到英雄表单组件的 `onSubmit()` 方法上：
-
-<code-example path="forms/src/app/hero-form/hero-form.component.html" header="src/app/hero-form/hero-form.component.html (ngSubmit)" region="ngSubmit"></code-example>
-=======
    Now the app displays a _Name is required_ error message, because the input box is no longer pristine.
    The form remembers that you entered a name before clicking **New Hero**.
 
@@ -1332,68 +441,20 @@
    <code-example path="forms/src/app/hero-form/hero-form.component.html" region="new-hero-button-form-reset" header="src/app/hero-form/hero-form.component.html (Reset the form)"></code-example>
 
    Now clicking **New Hero** resets both the form and its control flags.
->>>>>>> eee2fd22
 
 <div class="alert is-helpful">
 
-<<<<<<< HEAD
-你已经定义了一个模板引用变量 `#heroForm`，并且把赋值为“ngForm”。
-现在，就可以在“Submit”按钮中访问这个表单了。
-=======
 See the [User Input](guide/user-input) guide for more information about listening for DOM events with an event binding and updating a corresponding component property.
->>>>>>> eee2fd22
-
-</div>
-
-<<<<<<< HEAD
-你要把表单的总体有效性通过 `heroForm` 变量绑定到此按钮的 `disabled` 属性上，代码如下：
-
-<code-example path="forms/src/app/hero-form/hero-form.component.html" header="src/app/hero-form/hero-form.component.html (submit-button)" region="submit-button"></code-example>
-=======
+
+</div>
+
 ## Submit the form with _ngSubmit_
->>>>>>> eee2fd22
 
 The user should be able to submit this form after filling it in.
 The **Submit** button at the bottom of the form does nothing on its own, but it does
 trigger a form-submit event because of its type (`type="submit"`).
 To respond to this event, take the following steps.
 
-<<<<<<< HEAD
-重新运行应用。表单打开时，状态是有效的，按钮是可用的。
-
-Now if you delete the Name, you violate the "required" rule, which
-is duly noted in the error message.
-The *Submit* button is also disabled.
-
-现在，如果你删除*姓名*，就会违反“必填姓名”规则，就会像以前那样显示出错误信息。同时，Submit 按钮也被禁用了。
-
-Not impressed?  Think about it for a moment. What would you have to do to
-wire the button's enable/disabled state to the form's validity without Angular's help?
-
-没感觉吗？再想一会儿。如果没有 Angular `NgForm` 的帮助，又该怎么让按钮的禁用/启用状态和表单的有效性关联起来呢？
-
-For you, it was as simple as this:
-
-对你来说，它就是这么简单：
-
-1. Define a template reference variable on the (enhanced) form element.
-
-   定义模板引用变量，放在（强化过的）form 元素上
-
-2. Refer to that variable in a button many lines away.
-
-   从很多行之外的按钮上引用这个变量。
-
-## Toggle two form regions (extra credit)
-
-## 切换两个表单区域（额外的奖励）
-
-Submitting the form isn't terribly dramatic at the moment.
-
-提交表单还是不够激动人心。
-
-<div class="alert is-helpful">
-=======
 1. Bind the form's [`ngSubmit`](api/forms/NgForm#properties) event property to the hero-form component's `onSubmit()` method.
 
    <code-example path="forms/src/app/hero-form/hero-form.component.html" header="src/app/hero-form/hero-form.component.html (ngSubmit)" region="ngSubmit"></code-example>
@@ -1408,144 +469,53 @@
 
 4. Delete the **Name** value. This violates the "required" rule, so it displays the error message&emdash;and notice that it also disables the **Submit** button.
 
->>>>>>> eee2fd22
 
    You didn't have to explicitly wire the button's enabled state to the form's validity.
    The `FormsModule` did this automatically when you defined a template reference variable on the enhanced form element, then referred to that variable in the button control.
 
-<<<<<<< HEAD
-  对演示来说，这个收场很平淡的。老实说，即使让它更出彩，也无法教给你任何关于表单的新知识。
-但这是练习新学到的绑定技能的好机会。
-如果你不感兴趣，可以跳到本章的总结部分。
-
-</div>
-=======
 ### Respond to form submission
->>>>>>> eee2fd22
 
 To show a response to form submission, you can hide the data entry area and display something else in its place.
 
-<<<<<<< HEAD
-来实现一些更炫的视觉效果吧。
-隐藏掉数据输入框，显示一些别的东西。
-
-Wrap the form in a `<div>` and bind
-its `hidden` property to the `HeroFormComponent.submitted` property.
-
-先把表单包裹进 `<div>` 中，再把它的 `hidden` 属性绑定到 `HeroFormComponent.submitted` 属性。
-
-<code-example path="forms/src/app/hero-form/hero-form.component.html" header="src/app/hero-form/hero-form.component.html (excerpt)" region="edit-div"></code-example>
-=======
 1. Wrap the entire form in a `<div>` and bind
 its `hidden` property to the `HeroFormComponent.submitted` property.
 
    <code-example path="forms/src/app/hero-form/hero-form.component.html" header="src/app/hero-form/hero-form.component.html (excerpt)" region="edit-div"></code-example>
->>>>>>> eee2fd22
 
    * The main form is visible from the start because the `submitted` property is false until you submit the form, as this fragment from the `HeroFormComponent` shows:
 
-<<<<<<< HEAD
-主表单从一开始就是可见的，因为 `submitted` 属性是 false，直到提交了这个表单。
-来自 `HeroFormComponent` 的代码片段证实了这一点：
-
-<code-example path="forms/src/app/hero-form/hero-form.component.ts" header="src/app/hero-form/hero-form.component.ts (submitted)" region="submitted"></code-example>
-=======
       <code-example path="forms/src/app/hero-form/hero-form.component.ts" header="src/app/hero-form/hero-form.component.ts (submitted)" region="submitted"></code-example>
->>>>>>> eee2fd22
 
    * When you click the **Submit** button, the `submitted` flag becomes true and the form disappears.
 
-<<<<<<< HEAD
-当点击 Submit 按钮时，`submitted` 标志会变成 true，并且表单像预想中一样消失了。
-
-Now the app needs to show something else while the form is in the submitted state.
-Add the following HTML below the `<div>` wrapper you just wrote:
-
-现在，当表单处于已提交状态时，需要显示一些别的东西。
-在刚刚写的 `<div>` 包装下方，添加下列 HTML 语句：
-
-<code-example path="forms/src/app/hero-form/hero-form.component.html" header="src/app/hero-form/hero-form.component.html (excerpt)" region="submitted"></code-example>
-=======
 2. To show something else while the form is in the submitted state, add the following HTML below the new `<div>` wrapper.
 
    <code-example path="forms/src/app/hero-form/hero-form.component.html" header="src/app/hero-form/hero-form.component.html (excerpt)" region="submitted"></code-example>
->>>>>>> eee2fd22
 
    This `<div>`, which shows a read-only hero with interpolation bindings, appears only while the component is in the submitted state.
 
-<<<<<<< HEAD
-英雄又出现了，它通过插值绑定显示为只读内容。
-这一小段 HTML 只在组件处于已提交状态时才会显示。
-
-The HTML includes an *Edit* button whose click event is bound to an expression
-that clears the `submitted` flag.
-
-这段 HTML 包含一个 “Edit（编辑）”按钮，它的 click 事件绑定到了一个用于清除 `submitted` 标志的表达式。
-
-When you click the *Edit* button, this block disappears and the editable form reappears.
-=======
    The alternative display includes an *Edit* button whose click event is bound to an expression
 that clears the `submitted` flag.
 
 3. Click the *Edit* button to switch the display back to the editable form.
->>>>>>> eee2fd22
-
-当点 *Edit* 按钮时，这个只读块消失了，可编辑的表单重新出现了。
 
 ## Summary
-
-## 小结
 
 The Angular form discussed in this page takes advantage of the following
 framework features to provide support for data modification, validation, and more.
 
-本章讨论的 Angular 表单技术利用了下列框架特性来支持数据修改、验证和更多操作：
-
 * An Angular HTML form template.
-
-   Angular HTML 表单模板。
-
 * A form component class with a `@Component` decorator.
-
-   带有 `@Component` 装饰器的表单组件类。
-
 * Handling form submission by binding to the `NgForm.ngSubmit` event property.
-
-   通过绑定到 `NgForm.ngSubmit` 事件属性来处理表单提交。
-
 * Template-reference variables such as `#heroForm` and `#name`.
-
-   模板引用变量，例如 `#heroForm` 和 `#name`。
-
 * `[(ngModel)]` syntax for two-way data binding.
-
-   `[(ngModel)]` 语法用来实现双向数据绑定。
-
 * The use of `name` attributes for validation and form-element change tracking.
-<<<<<<< HEAD
-
-   `name` 属性的用途是有效性验证和对表单元素的变更进行追踪。
-
-* The reference variable’s `valid` property on input controls to check if a control is valid and show/hide error messages.
-
-   指向 input 控件的引用变量上的 `valid` 属性，可用于检查控件是否有效、是否显示/隐藏错误信息。
-
-* Controlling the *Submit* button's enabled state by binding to `NgForm` validity.
-
-   通过绑定到 `NgForm` 的有效性状态，控制 *Submit* 按钮的禁用状态。
-
-=======
 * The reference variable’s `valid` property on input controls to check if a control is valid and show or hide error messages.
 * Controlling the **Submit** button's enabled state by binding to `NgForm` validity.
->>>>>>> eee2fd22
 * Custom CSS classes that provide visual feedback to users about invalid controls.
 
-   定制 CSS 类来给用户提供无效控件的视觉反馈。
-
 Here’s the code for the final version of the application:
 
-下面是该应用最终版本的代码：
-
 <code-tabs>
 
   <code-pane header="hero-form/hero-form.component.ts" path="forms/src/app/hero-form/hero-form.component.ts" region="final">
