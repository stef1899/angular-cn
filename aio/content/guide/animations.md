--- conflicted
+++ resolved
@@ -118,13 +118,9 @@
 
 ## Animating a simple transition
 
-<<<<<<< HEAD
 ## 简单转场动画
 
-Let's animate a simple transition that changes a single HTML element from one state to another. For example, you can specify that a button displays either **Open** or **Closed** based on the user's last action. When the button is in the `open` state, it's visible and yellow. When it's the `closed` state, it's transparent and green.
-=======
 Let's animate a simple transition that changes a single HTML element from one state to another. For example, you can specify that a button displays either **Open** or **Closed** based on the user's last action. When the button is in the `open` state, it's visible and yellow. When it's in the `closed` state, it's transparent and green.
->>>>>>> d7454a16
 
 我们来做一个简单的转场动作，它把单个 HTML 元素从一个状态变成另一个状态。
 比如，你可以指定按钮根据用户的最后一个动作显示成**Open**或**Closed**状态。当按钮处于 `open` 状态时，它是可见的，并且是黄色的。当它处于 `closed` 状态时，它是透明的，并且是绿色的。
@@ -509,17 +505,13 @@
 
 <tr>
 <td><code>query()</code></td>
-<<<<<<< HEAD
-<td>
-
-Use to find one or more inner HTML elements within the current element. 
-
-用于找出当前元素中的一个或多个内部 HTML 元素。
-
-</td>
-=======
-<td>Finds one or more inner HTML elements within the current element. </td>
->>>>>>> d7454a16
+<td>
+
+Finds one or more inner HTML elements within the current element. 
+
+找出当前元素中的一个或多个内部 HTML 元素。
+
+</td>
 </tr>
 
 <tr>
