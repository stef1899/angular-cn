# Building with Bazel

# 用 Bazel 进行构建


This guide explains how to build and test Angular apps with Bazel.

本章讲解了如何使用 Bazel 来构建和测试 Angular 应用。


<div class="alert is-helpful">

This guide assumes you are already familiar with developing and building Angular applications using the [CLI](cli).

本指南假设你已经熟悉如何使用 [CLI](cli) 来开发和构建 Angular 应用了。


It describes features which are part of Angular Labs, and are not considered a stable, supported API.

这里描述的这些特性是 Angular Labs 的一部分，因此不是稳定的、受支持的 API。


</div>

## Using Bazel with the Angular CLI

## 在 Angular CLI 中使用 Bazel


The `@angular/bazel` package provides a builder that allows Angular CLI to use Bazel as the build tool.

`@angular/bazel` 包提供了一个构建器，允许 Angular CLI 使用 Bazel 作为构建工具。


To opt-in an existing application, run

要有选择的为现有应用添加它，请运行


```sh
ng add @angular/bazel
```

To use Bazel in a new application, first install `@angular/bazel` globally

要在新的应用中使用 Bazel，首先要全局安装`@angular/bazel`


```sh
npm install -g @angular/bazel
```

then create the new application with

然后使用下列命令创建新的应用


```sh
ng new --collection=@angular/bazel
```

Now when you use Angular CLI build commands such as `ng build` and `ng serve`,
Bazel is used behind the scenes.
Outputs from Bazel appear in the `dist/bin` folder.

当你使用 Angular CLI 的构建类命令时（比如 `ng build` 和 `ng serve`），Bazel 会在幕后工作。 Bazel 的输出会显示在 `dist/bin` 文件夹中。


> The command-line output includes extra logging from Bazel.
> We plan to reduce this in the future.
>
> 命令行输出中还包括来自 Bazel 的额外日志记录。我们计划在未来减少这种情况。
>

### Removing Bazel

### 去掉 Bazel


If you need to opt-out from using Bazel, you can restore the backup files:

如果你不想使用 Bazel，你可以恢复备份文件：


- `/angular.json.bak` replaces `/angular.json`

  用 `/angular.json.bak` 替换 `/angular.json`

## Advanced configuration

## 高级配置


<div class="alert is-helpful">

Editing the Bazel configuration may prevent you opting out of Bazel.
Custom behaviors driven by Bazel won't be available in other Builders.

编辑这份 Bazel 配置可以防止你有选择的退出 Bazel。 Bazel 驱动的自定义行为在其它构建器中是无用的。


This section assumes you are familiar with [Bazel](https://docs.bazel.build).

本节假设你熟悉 [Bazel](https://docs.bazel.build) 。


</div>

You can manually adjust the Bazel configuration to:

你可以手动把 Bazel 配置调整为：


* customize the build steps

  自定义构建步骤

* parallellize the build for scale and incrementality

  构建过程并行化，以支持可延展性和增量构建


Create the initial Bazel configuration files by running the following command:

运行以下命令，创建初始的 Bazel 配置文件：


```sh
ng build --leaveBazelFilesOnDisk
```

Now you'll find new files in the Angular workspace:

在 Angular 工作区中，你会找到一些新文件：


* `/WORKSPACE` tells Bazel how to download external dependencies.

  `/WORKSPACE` 会告诉 Bazel 要如何下载外部依赖。

* `/BUILD.bazel` and `/src/BUILD.bazel` tell Bazel about your source code.

  `/BUILD.bazel` 和 `/src/BUILD.bazel` 会告诉 Bazel 你的源代码在哪里。


You can find a full-featured example with custom Bazel configurations at https://github.com/bazelbuild/rules_nodejs/tree/master/examples/angular.

你可以在 <https://github.com/bazelbuild/rules_nodejs/tree/master/examples/angular> 找到一个全功能的 Bazel 配置示例。


Documentation for using Bazel for frontend projects is linked from https://docs.bazel.build/versions/master/bazel-and-javascript.html.

<https://docs.bazel.build/versions/master/bazel-and-javascript.html> 则是一个关于如何使用 Bazel 进行前端项目的文档链接。


## Running Bazel directly

## 直接运行 Bazel


In some cases you'll want to bypass the Angular CLI builder, and run the Bazel CLI directly.
The Bazel tool is managed by the `@bazel/bazelisk` package (similar to how Node.js can be managed by `nvm`).
You can install it globally to get the `bazelisk` command in your path, or use `$(npm bin)/bazelisk` in place of bazelisk below.

在某些情况下，你会想要绕过 Angular CLI 的构建器，并直接运行Bazel CLI。 Bazel CLI 位于 `@bazel/bazel` npm 包中。你可以全局安装它，以便你能通过路径获取 `bazel` 命令，或者用 `$(npm bin)/bazel` 代替下面的 bazel。


The common commands in Bazel are:

<<<<<<< HEAD
Bazel 的常用命令有：


* `bazel build [targets]`: Compile the default output artifacts of the given targets.

  `bazel build [targets]`：编译指定目标的默认输出成果。

* `bazel test [targets]`: For whichever `*_test` targets are found in the patterns, run the tests.

  `bazel test [targets]`：对于那些符合 `*_test` 模式的目标，运行测试。

* `bazel run [target]`: Compile the program represented by target, and then run it.

  `bazel run [target]`：编译目标所代表的程序，然后运行它。


To repeat the command any time the inputs change (watch mode), replace `bazel` with `ibazel` in these commands.
=======
* `bazelisk build [targets]`: Compile the default output artifacts of the given targets.
* `bazelisk test [targets]`: For whichever `*_test` targets are found in the patterns, run the tests.
* `bazelisk run [target]`: Compile the program represented by target, and then run it.

To repeat the command any time the inputs change (watch mode), replace `bazelisk` with `ibazel` in these commands.
>>>>>>> 4f3ac1d9

要想在输入发生变化时重复执行此命令（即 watch 模式），请把这些命令中的 `bazel` 替换为 `ibazel`。


The output locations are printed in the output.

在输出中打印了输出到的位置。


Full documentation for the Bazel CLI is at https://docs.bazel.build/versions/master/command-line-reference.html.

Bazel CLI 的完整文档位于 <https://docs.bazel.build/versions/master/command-line-reference.html> 。


## Querying the build graph

## 查询构建图谱


Because Bazel constructs a graph out of your targets, you can find lots of useful information.

Bazel 会根据你的目标构造一个图谱，你可以从中找到很多有用的信息。


Using the graphviz optional dependency, you'll have a program `dot`, which you can use with `bazel query`:

使用一个名叫 graphviz 的可选依赖，可以得到一个名叫 `dot` 的程序，这样你就可以用它来进行 `bazel query` 了：


```bash
$ bazel query --output=graph ... | dot -Tpng > graph.png
```

See https://docs.bazel.build/versions/master/query-how-to.html for more details on `bazel query`.

关于 `bazel query` 的详细信息，参见 <https://docs.bazel.build/versions/master/query-how-to.html> 。


## Customizing `BUILD.bazel` files

## 自定义 `BUILD.bazel` 文件


"Rules" are like plugins for Bazel. Many rule sets are available. This guide documents the ones maintained by the Angular team at Google.

“规则（Rules）”就好比 Bazel 的插件。有很多可用的规则集。本指南记录了 Angular 开发组在 Google 所做的一部分工作。


Rules are used in `BUILD.bazel` files, which are markers for the packages in your workspace. Each `BUILD.bazel` file declares a separate package to Bazel, though you can have more coarse-grained distributions so that the packages you publish (for example, to `npm`) can be made up of many Bazel packages.

`BUILD.bazel` 文件中用到了一些规则，这些规则都是工作空间中各个包的标记。每个 `BUILD.bazel` 文件都会向 Bazel 声明一个单独的包。你也可以使用更粗粒度的发布方式，但这样一来你发布的包（例如，到`npm` ）就会由很多个 Bazel 包组合而成。


In the `BUILD.bazel` file, each rule must first be imported, using the `load` statement. Then the rule is called with some attributes, and the result of calling the rule is that you've declared to Bazel how it can derive some outputs given some inputs and dependencies. Then later, when you run a `bazel` command line, Bazel loads all the rules you've declared to determine an absolute ordering of what needs to be run. Note that only the rules needed to produce the requested output will actually be executed.

在 `BUILD.bazel` 文件中，必须首先使用 `load` 语句导入每个规则。然后用一些属性调用此规则，调用此规则的结果就是向 Bazel 中声明了：当给定一些输入和依赖的时候该如何得到一些输出。然后，当你运行一个 `bazel` 命令时，Bazel 就会加载你声明过的所有规则，以确定它们在运行期间的绝对顺序。注意，只有那些在产生输出时真正起作用的规则才会被执行。


A list of common rules for frontend development is documented in the README at https://github.com/bazelbuild/rules_nodejs/.

在 [https://github.com/bazelbuild/rules_nodejs/](https://github.com/bazelbuild/rules_nodejs/) 上的 README 文件中记录了前端开发中要用到的通用规则列表。<|MERGE_RESOLUTION|>--- conflicted
+++ resolved
@@ -2,49 +2,41 @@
 
 # 用 Bazel 进行构建
 
-
 This guide explains how to build and test Angular apps with Bazel.
 
 本章讲解了如何使用 Bazel 来构建和测试 Angular 应用。
 
-
 <div class="alert is-helpful">
 
 This guide assumes you are already familiar with developing and building Angular applications using the [CLI](cli).
 
 本指南假设你已经熟悉如何使用 [CLI](cli) 来开发和构建 Angular 应用了。
 
-
 It describes features which are part of Angular Labs, and are not considered a stable, supported API.
 
 这里描述的这些特性是 Angular Labs 的一部分，因此不是稳定的、受支持的 API。
 
-
 </div>
 
 ## Using Bazel with the Angular CLI
 
 ## 在 Angular CLI 中使用 Bazel
 
-
 The `@angular/bazel` package provides a builder that allows Angular CLI to use Bazel as the build tool.
 
 `@angular/bazel` 包提供了一个构建器，允许 Angular CLI 使用 Bazel 作为构建工具。
 
-
 To opt-in an existing application, run
 
 要有选择的为现有应用添加它，请运行
 
-
 ```sh
 ng add @angular/bazel
 ```
 
 To use Bazel in a new application, first install `@angular/bazel` globally
 
-要在新的应用中使用 Bazel，首先要全局安装`@angular/bazel`
-
+要在新的应用中使用 Bazel，首先要全局安装 `@angular/bazel`
 
 ```sh
 npm install -g @angular/bazel
@@ -53,7 +45,6 @@
 then create the new application with
 
 然后使用下列命令创建新的应用
-
 
 ```sh
 ng new --collection=@angular/bazel
@@ -63,8 +54,7 @@
 Bazel is used behind the scenes.
 Outputs from Bazel appear in the `dist/bin` folder.
 
-当你使用 Angular CLI 的构建类命令时（比如 `ng build` 和 `ng serve`），Bazel 会在幕后工作。 Bazel 的输出会显示在 `dist/bin` 文件夹中。
-
+当你使用 Angular CLI 的构建类命令时（比如 `ng build` 和 `ng serve`），Bazel 会在幕后工作。Bazel 的输出会显示在 `dist/bin` 文件夹中。
 
 > The command-line output includes extra logging from Bazel.
 > We plan to reduce this in the future.
@@ -76,12 +66,10 @@
 
 ### 去掉 Bazel
 
-
 If you need to opt-out from using Bazel, you can restore the backup files:
 
 如果你不想使用 Bazel，你可以恢复备份文件：
 
-
 - `/angular.json.bak` replaces `/angular.json`
 
   用 `/angular.json.bak` 替换 `/angular.json`
@@ -89,20 +77,17 @@
 ## Advanced configuration
 
 ## 高级配置
-
 
 <div class="alert is-helpful">
 
 Editing the Bazel configuration may prevent you opting out of Bazel.
 Custom behaviors driven by Bazel won't be available in other Builders.
 
-编辑这份 Bazel 配置可以防止你有选择的退出 Bazel。 Bazel 驱动的自定义行为在其它构建器中是无用的。
-
+编辑这份 Bazel 配置可以防止你有选择的退出 Bazel。Bazel 驱动的自定义行为在其它构建器中是无用的。
 
 This section assumes you are familiar with [Bazel](https://docs.bazel.build).
 
-本节假设你熟悉 [Bazel](https://docs.bazel.build) 。
-
+本节假设你熟悉 [Bazel](https://docs.bazel.build)。
 
 </div>
 
@@ -110,7 +95,6 @@
 
 你可以手动把 Bazel 配置调整为：
 
-
 * customize the build steps
 
   自定义构建步骤
@@ -119,12 +103,10 @@
 
   构建过程并行化，以支持可延展性和增量构建
 
-
 Create the initial Bazel configuration files by running the following command:
 
 运行以下命令，创建初始的 Bazel 配置文件：
 
-
 ```sh
 ng build --leaveBazelFilesOnDisk
 ```
@@ -133,7 +115,6 @@
 
 在 Angular 工作区中，你会找到一些新文件：
 
-
 * `/WORKSPACE` tells Bazel how to download external dependencies.
 
   `/WORKSPACE` 会告诉 Bazel 要如何下载外部依赖。
@@ -142,84 +123,63 @@
 
   `/BUILD.bazel` 和 `/src/BUILD.bazel` 会告诉 Bazel 你的源代码在哪里。
 
-
 You can find a full-featured example with custom Bazel configurations at https://github.com/bazelbuild/rules_nodejs/tree/master/examples/angular.
 
 你可以在 <https://github.com/bazelbuild/rules_nodejs/tree/master/examples/angular> 找到一个全功能的 Bazel 配置示例。
 
-
 Documentation for using Bazel for frontend projects is linked from https://docs.bazel.build/versions/master/bazel-and-javascript.html.
 
 <https://docs.bazel.build/versions/master/bazel-and-javascript.html> 则是一个关于如何使用 Bazel 进行前端项目的文档链接。
 
-
 ## Running Bazel directly
 
 ## 直接运行 Bazel
-
 
 In some cases you'll want to bypass the Angular CLI builder, and run the Bazel CLI directly.
 The Bazel tool is managed by the `@bazel/bazelisk` package (similar to how Node.js can be managed by `nvm`).
 You can install it globally to get the `bazelisk` command in your path, or use `$(npm bin)/bazelisk` in place of bazelisk below.
 
-在某些情况下，你会想要绕过 Angular CLI 的构建器，并直接运行Bazel CLI。 Bazel CLI 位于 `@bazel/bazel` npm 包中。你可以全局安装它，以便你能通过路径获取 `bazel` 命令，或者用 `$(npm bin)/bazel` 代替下面的 bazel。
-
+在某些情况下，你会想要绕过 Angular CLI 的构建器，并直接运行 Bazel CLI。Bazel CLI 位于 `@bazel/bazel` npm 包中。你可以全局安装它，以便你能通过路径获取 `bazel` 命令，或者用 `$(npm bin)/bazel` 代替下面的 bazel。
 
 The common commands in Bazel are:
 
-<<<<<<< HEAD
 Bazel 的常用命令有：
 
-
-* `bazel build [targets]`: Compile the default output artifacts of the given targets.
+* `bazelisk build [targets]`: Compile the default output artifacts of the given targets.
 
   `bazel build [targets]`：编译指定目标的默认输出成果。
 
-* `bazel test [targets]`: For whichever `*_test` targets are found in the patterns, run the tests.
+* `bazelisk test [targets]`: For whichever `*_test` targets are found in the patterns, run the tests.
 
   `bazel test [targets]`：对于那些符合 `*_test` 模式的目标，运行测试。
 
-* `bazel run [target]`: Compile the program represented by target, and then run it.
+* `bazelisk run [target]`: Compile the program represented by target, and then run it.
 
   `bazel run [target]`：编译目标所代表的程序，然后运行它。
 
-
-To repeat the command any time the inputs change (watch mode), replace `bazel` with `ibazel` in these commands.
-=======
-* `bazelisk build [targets]`: Compile the default output artifacts of the given targets.
-* `bazelisk test [targets]`: For whichever `*_test` targets are found in the patterns, run the tests.
-* `bazelisk run [target]`: Compile the program represented by target, and then run it.
-
 To repeat the command any time the inputs change (watch mode), replace `bazelisk` with `ibazel` in these commands.
->>>>>>> 4f3ac1d9
 
 要想在输入发生变化时重复执行此命令（即 watch 模式），请把这些命令中的 `bazel` 替换为 `ibazel`。
 
-
 The output locations are printed in the output.
 
 在输出中打印了输出到的位置。
 
-
 Full documentation for the Bazel CLI is at https://docs.bazel.build/versions/master/command-line-reference.html.
 
-Bazel CLI 的完整文档位于 <https://docs.bazel.build/versions/master/command-line-reference.html> 。
-
+Bazel CLI 的完整文档位于 <https://docs.bazel.build/versions/master/command-line-reference.html>。
 
 ## Querying the build graph
 
 ## 查询构建图谱
 
-
 Because Bazel constructs a graph out of your targets, you can find lots of useful information.
 
 Bazel 会根据你的目标构造一个图谱，你可以从中找到很多有用的信息。
 
-
 Using the graphviz optional dependency, you'll have a program `dot`, which you can use with `bazel query`:
 
 使用一个名叫 graphviz 的可选依赖，可以得到一个名叫 `dot` 的程序，这样你就可以用它来进行 `bazel query` 了：
-
 
 ```bash
 $ bazel query --output=graph ... | dot -Tpng > graph.png
@@ -227,29 +187,24 @@
 
 See https://docs.bazel.build/versions/master/query-how-to.html for more details on `bazel query`.
 
-关于 `bazel query` 的详细信息，参见 <https://docs.bazel.build/versions/master/query-how-to.html> 。
-
+关于 `bazel query` 的详细信息，参见 <https://docs.bazel.build/versions/master/query-how-to.html>。
 
 ## Customizing `BUILD.bazel` files
 
 ## 自定义 `BUILD.bazel` 文件
 
-
 "Rules" are like plugins for Bazel. Many rule sets are available. This guide documents the ones maintained by the Angular team at Google.
 
 “规则（Rules）”就好比 Bazel 的插件。有很多可用的规则集。本指南记录了 Angular 开发组在 Google 所做的一部分工作。
 
-
 Rules are used in `BUILD.bazel` files, which are markers for the packages in your workspace. Each `BUILD.bazel` file declares a separate package to Bazel, though you can have more coarse-grained distributions so that the packages you publish (for example, to `npm`) can be made up of many Bazel packages.
 
-`BUILD.bazel` 文件中用到了一些规则，这些规则都是工作空间中各个包的标记。每个 `BUILD.bazel` 文件都会向 Bazel 声明一个单独的包。你也可以使用更粗粒度的发布方式，但这样一来你发布的包（例如，到`npm` ）就会由很多个 Bazel 包组合而成。
-
+`BUILD.bazel` 文件中用到了一些规则，这些规则都是工作空间中各个包的标记。每个 `BUILD.bazel` 文件都会向 Bazel 声明一个单独的包。你也可以使用更粗粒度的发布方式，但这样一来你发布的包（例如，到 `npm` ）就会由很多个 Bazel 包组合而成。
 
 In the `BUILD.bazel` file, each rule must first be imported, using the `load` statement. Then the rule is called with some attributes, and the result of calling the rule is that you've declared to Bazel how it can derive some outputs given some inputs and dependencies. Then later, when you run a `bazel` command line, Bazel loads all the rules you've declared to determine an absolute ordering of what needs to be run. Note that only the rules needed to produce the requested output will actually be executed.
 
 在 `BUILD.bazel` 文件中，必须首先使用 `load` 语句导入每个规则。然后用一些属性调用此规则，调用此规则的结果就是向 Bazel 中声明了：当给定一些输入和依赖的时候该如何得到一些输出。然后，当你运行一个 `bazel` 命令时，Bazel 就会加载你声明过的所有规则，以确定它们在运行期间的绝对顺序。注意，只有那些在产生输出时真正起作用的规则才会被执行。
 
-
 A list of common rules for frontend development is documented in the README at https://github.com/bazelbuild/rules_nodejs/.
 
 在 [https://github.com/bazelbuild/rules_nodejs/](https://github.com/bazelbuild/rules_nodejs/) 上的 README 文件中记录了前端开发中要用到的通用规则列表。