# Schematics for libraries

# 库的原理图

When you create an Angular library, you can provide and package it with schematics that integrate it with the Angular CLI.
With your schematics, your users can use `ng add` to install an initial version of your library,
`ng generate` to create artifacts defined in your library, and `ng update` to adjust their project for a new version of your library that introduces breaking changes.

当创建 Angular 库时，你可以为同时为它打包进一组原理图，并把它与 Angular CLI 集成在一起。借助原理图，用户可以用 `ng add` 来安装你这个库的初始版本，可以用 `ng generate` 来创建你在库中定义的一些工件，可以用 `ng update` 来调整他们的项目，以支持你在库的新版本中引入的重大变更。

All three types of schematics can be part of a collection that you package with your library.

这三种原理图都可以作为你打包进库中的集合的一部分。

Download the <live-example downloadOnly>library schematics project</live-example> for a completed example of the steps below.

下载<live-example downloadOnly>库的原理图项目</live-example>以获取一个已完成下列步骤的例子。

## Creating a schematics collection

## 创建一个原理图集合

To start a collection, you need to create the schematic files.
The following steps show you how to add initial support without modifying any project files.

要开始一个集合，你需要创建一些原理图文件。下列步骤说明了如何在不修改任何项目文件的情况下添加初始支持。

1. In your library's root folder, create a `schematics/`  folder.

   在库的根文件夹中，创建一个 `schematics/` 文件夹。

1. In the `schematics/` folder, create an `ng-add/` folder for your first schematic.

   在 `schematics/` 文件夹中，为你的第一个原理图创建一个 `ng-add/` 文件夹。

1. At the root level of the `schematics/` folder, create a `collection.json` file.

   在 `schematics/` 文件夹的根级，创建一个 `collection.json` 文件。

1. Edit the `collection.json` file to define the initial schema for your collection.

   编辑 `collection.json` 文件来定义你的集合的初始模式定义。

<code-example header="projects/my-lib/schematics/collection.json (Schematics Collection)" path="schematics-for-libraries/projects/my-lib/schematics/collection.1.json">
</code-example>

* The `$schema` path is relative to the Angular Devkit collection schema.

  `$schema` 路径是相对于 Angular Devkit 集合模式定义的。

* The `schematics` object describes the named schematics that are part of this collection.

  `schematics` 对象描述了该集合中的命名原理图。

* The first entry is for a schematic named `ng-add`. It contains the description, and points to the factory function that is called when your schematic is executed.

  第一个条目是名为 `ng-add` 的原理图。它包含了描述，并指向执行此原理图时要调用的工厂函数。

1. In your library project's `package.json` file, add a "schematics" entry with the path to your schema file.
   The Angular CLI uses this entry to find named schematics in your collection when it runs commands.

   在这个库项目的 `package.json` 文件中，添加一个 “schematics” 的条目，里面带有你的模式定义文件的路径。当 Angular CLI 运行命令时，会根据这个条目在你的集合中查找指定名字的原理图。

<code-example header="projects/my-lib/package.json (Schematics Collection Reference)" path="schematics-for-libraries/projects/my-lib/package.json" region="collection">
</code-example>

The initial schema that you have created tells the CLI where to find the schematic that supports the `ng add` command.
Now you are ready to create that schematic.

你所创建的初始模式告诉 CLI 在哪里可以找到支持 `ng add` 命令的原理图。现在，你已准备好创建该原理图了。

## Providing installation support

## 提供安装支持

A schematic for the `ng add` command can enhance the initial installation process for your users.
The following steps will define this type of schematic.

`ng add` 命令的原理图可以增强用户的初始安装过程。可以按如下步骤定义这种原理图。

1. Go to the <lib-root>/schematics/ng-add/ folder.

   进入 <lib-root>/schematics/ng-add/ 目录。

1. Create the main file, `index.ts`.

   创建主文件 `index.ts`。

1. Open `index.ts` and add the source code for your schematic factory function.

   打开 `index.ts` 并添加原理图工厂函数的源代码。

<code-example header="projects/my-lib/schematics/ng-add/index.ts (ng-add Rule Factory)" path="schematics-for-libraries/projects/my-lib/schematics/ng-add/index.ts">
</code-example>

The only step needed to provide initial `ng add` support is to trigger an installation task using the `SchematicContext`.
The task uses the user's preferred package manager to add the library to the project's `package.json` configuration file, and install it in the project’s `node_modules` directory.

提供初始 `ng add` 支持所需的唯一步骤是使用 `SchematicContext` 来触发安装任务。该任务会借助用户首选的包管理器将该库添加到宿主项目的 `package.json` 配置文件中，并将其安装到该项目的 `node_modules` 目录下。

In this example, the function receives the current `Tree` and returns it without any modifications.
If you need to, you can do additional setup when your package is installed, such as generating files, updating configuration, or any other initial setup your library requires.

在这个例子中，该函数会接收当前的 `Tree` 并返回它而不作任何修改。如果需要，你也可以在安装软件包时进行额外的设置，例如生成文件、更新配置、或者库所需的任何其它初始设置。

### Define dependency type

### 定义依赖类型

Use the `save` option of `ng-add` to configure if the library should be added to the `dependencies`, the `devDepedencies`, or not saved at all in the project's `package.json` configuration file.

如果该库应该添加到 `dependencies` 中、`devDepedencies` 中，或者不用保存到项目的 `package.json` 配置文件中，请使用 `ng-add` 的 `save` 选项进行配置

<code-example header="projects/my-lib/package.json (ng-add Reference)" path="schematics-for-libraries/projects/my-lib/package.json" region="ng-add">
</code-example>

Possible values are:

可能的值有：

  * `false` - Don't add the package to package.json

     `false` - 不把此包添加到 package.json

  * `true` - Add the package to the dependencies

     `true` - 把此包添加到 dependencies

  * `"dependencies"` - Add the package to the dependencies

     `"dependencies"` - 把此包添加到 dependencies

  * `"devDependencies"` - Add the package to the devDependencies

     `"devDependencies"` - 把此包添加到 devDependencies

## Building your schematics

## 构建你的原理图

To bundle your schematics together with your library, you must configure the library to build the schematics separately, then add them to the bundle.
You must build your schematics *after* you build your library, so they are placed in the correct directory.

要把你的原理图和库打包到一起，就必须把这个库配置成单独构建原理图，然后再把它们添加到发布包中。你必须*先构建库*再构建原理图，这样才能把它们放到正确的目录下。

* Your library needs a custom Typescript configuration file with instructions on how to compile your schematics into your distributed library.

  你的库需要一个自定义的 Typescript 配置文件，里面带有如何把原理图编译进库的发布版的一些指令。

* To add the schematics to the library bundle, add scripts to the library's `package.json` file.

  要把这些原理图添加到库的发布包中，就要把这些脚本添加到该库的 `package.json` 文件中。

Assume you have a library project `my-lib` in your Angular workspace.
To tell the library how to build the schematics, add a `tsconfig.schematics.json` file next to the generated `tsconfig.lib.json` file that configures the library build.

假设你在 Angular 工作区中有一个库项目 `my-lib`。要想告诉库如何构建原理图，就要在生成的 `tsconfig.lib.json` 库配置文件旁添加一个 `tsconfig.schematics.json` 文件。

1. Edit the `tsconfig.schematics.json` file to add the following content.

   编辑 `tsconfig.schematics.json` 文件，添加如下内容。

<code-example header="projects/my-lib/tsconfig.schematics.json (TypeScript Config)" path="schematics-for-libraries/projects/my-lib/tsconfig.schematics.json">
</code-example>

* The `rootDir` specifies that your `schematics/` folder contains the input files to be compiled.

  `rootDir` 指出在你的 `schematics/` 文件夹中包含要编译的输入文件。

* The `outDir` maps to the library's output folder. By default, this is the `dist/my-lib` folder at the root of your workspace.

  `outDir` 映射到了库的输出目录下。默认情况下，这是工作空间根目录下的 `dist/my-lib` 文件夹。

1. To make sure your schematics source files get compiled into the library bundle, add the following scripts to the `package.json` file in your library project's root folder (`projects/my-lib`).

   要确保你的原理图源文件会被编译进库包中，请把下列脚本添加到库项目的根文件夹（`projects/my-lib`）下的 `package.json` 文件中。

<code-example header="projects/my-lib/package.json (Build Scripts)" path="schematics-for-libraries/projects/my-lib/package.json">
</code-example>

* The `build` script compiles your schematic using the custom `tsconfig.schematics.json` file.

  `build` 脚本使用自定义的 `tsconfig.schematics.json` 文件来编译你的原理图。

* The `copy:*` statements copy compiled schematic files into the proper locations in the library output folder in order to preserve the file structure.

  `copy:*` 语句将已编译的原理图文件复制到库的输出目录下的正确位置，以保持目录的结构。

* The `postbuild` script copies the schematic files after the `build` script completes.

  `postbuild` 脚本会在 `build` 脚本完成后复制原理图文件。

## Providing generation support

## 提供生成器支持

You can add a named schematic to your collection that lets your users use the `ng generate` command to create an artifact that is defined in your library.

你可以把一个命名原理图添加到集合中，让你的用户可以使用 `ng generate` 命令来创建你在库中定义的工件。

We'll assume that your library defines a service, `my-service`, that requires some setup. You want your users to be able to generate it using the following CLI command.

我们假设你的库定义了一项需要进行某些设置的服务 `my-service`。你希望用户能够用下面的 CLI 命令来生成它。

<code-example language="bash">
ng generate my-lib:my-service
</code-example>

To begin, create a new subfolder, `my-service`, in the `schematics` folder.

首先，在 `schematics` 文件夹中新建一个子文件夹 `my-service`。

### Configure the new schematic

### 配置新的原理图

When you add a schematic to the collection, you have to point to it in the collection's schema, and provide configuration files to define options that a user can pass to the command.

当你要把一个原理图添加到集合中时，就必须在该集合的模式中指向它，并提供一些配置文件来定义用户可以传给该命令的选项。

1. Edit the `schematics/collection.json` file to point to the new schematic subfolder, and include a pointer to a schema file that will specify inputs for the new schematic.

   编辑一下 `schematics/collection.json` 文件，指向新的原理图子文件夹，并附上一个指向模式文件的指针，该文件将会指定新原理图的输入。

<code-example header="projects/my-lib/schematics/collection.json (Schematics Collection)" path="schematics-for-libraries/projects/my-lib/schematics/collection.json">
</code-example>

1. Go to the `<lib-root>/schematics/my-service/` folder.

   进入 `<lib-root>/schematics/my-service/` 目录。

1. Create a `schema.json` file and define the available options for the schematic.

   创建一个 `schema.json` 文件并定义该原理图的可用选项。

<code-example header="projects/my-lib/schematics/my-service/schema.json (Schematic JSON Schema)" path="schematics-for-libraries/projects/my-lib/schematics/my-service/schema.json">
</code-example>

* *id*: A unique id for the schema in the collection.

  *id*：这个模式定义在集合中的唯一 id。

* *title*: A human-readable description of the schema.

  *title*：一个人类可读的模式描述。

* *type*: A descriptor for the type provided by the properties.

  *type*：由这些属性提供的类型描述符。

* *properties*: An object that defines the available options for the schematic.

  *properties*：一个定义该原理图可用选项的对象。

Each option associates key with a type, description, and optional alias.
  The type defines the shape of the value you expect, and the description is displayed when the user requests usage help for your schematic.

  每个选项都会把 key 与类型、描述和一个可选的别名关联起来。该类型定义了你所期望的值的形态，并在用户请求你的原理图给出用法帮助时显示这份描述。

See the workspace schema for additional customizations for schematic options.

  关于原理图的更多自定义选项，请参阅工作区的模式定义。

1. Create a `schema.ts` file and define an interface that stores the values of the options defined in the `schema.json` file.

   创建一个 `schema.ts` 文件，并定义一个接口，用于存放 `schema.json` 文件中定义的各个选项的值。

<code-example header="projects/my-lib/schematics/my-service/schema.ts (Schematic Interface)" path="schematics-for-libraries/projects/my-lib/schematics/my-service/schema.ts">
</code-example>

* *name*: The name you want to provide for the created service.

  *name*：你要为创建的这个服务指定的名称。

* *path*: Overrides the path provided to the schematic. The default path value is based on the current working directory.

  *path*：覆盖为原理图提供的路径。默认情况下，路径是基于当前工作目录的。

* *project*: Provides a specific project to run the schematic on. In the schematic, you can provide a default if the option is not provided by the user.

  *project*：提供一个具体项目来运行原理图。在原理图中，如果用户没有给出该选项，你可以提供一个默认值。

### Add template files

### 添加模板文件

To add artifacts to a project, your schematic needs its own template files.
Schematic templates support special syntax to execute code and variable substitution.

要把工件添加到项目中，你的原理图就需要自己的模板文件。原理图模板支持特殊的语法来执行代码和变量替换。

1. Create a `files/` folder inside the `schematics/my-service/` folder.

   在 `schematics/my-service/` 目录下创建一个 `files/` 文件夹。

1. Create a file named `__name@dasherize__.service.ts.template` that defines a template you can use for generating files. This template will generate a service that already has Angular's `HttpClient` injected into its constructor.

   创建一个名叫 `__name@dasherize__.service.ts.template` 的文件，它定义了一个可以用来生成文件的模板。这里的模板会生成一个已把 Angular 的 `HttpClient` 注入到其构造函数中的服务。

<code-example lang="ts" header="projects/my-lib/schematics/my-service/files/__name@dasherize__.service.ts.template (Schematic Template)">

import { Injectable } from '@angular/core';
import { HttpClient } from '@angular/common/http';

@Injectable({
  providedIn: 'root'
})
export class <%= classify(name) %>Service {
  constructor(private http: HttpClient) { }
}

</code-example>

* The `classify` and `dasherize` methods are utility functions that your schematic will use to transform your source template and filename.

  `classify` 和 `dasherize` 方法是实用函数，你的原理图会用它们来转换你的模板源码和文件名。

* The `name` is provided as a property from your factory function. It is the same `name` you defined in the schema.

  `name` 是工厂函数提供的一个属性。它与你在模式中定义的 `name` 是一样的。

### Add the factory function

### 添加工厂函数

Now that you have the infrastructure in place, you can define the main function that performs the modifications you need in the user's project.

现在，你已经有了基础设施，可以开始定义一个 main 函数来执行要对用户项目做的各种修改了。

The Schematics framework provides a file templating system, which supports both path and content templates.
The system operates on placeholders defined inside files or paths that loaded in the input `Tree`.
It fills these in using values passed into the `Rule`.

Schematics 框架提供了一个文件模板系统，它支持路径和内容模板。系统会操作在这个输入文件树（`Tree`）中加载的文件内或路径中定义的占位符，用传给 `Rule` 的值来填充它们。

For details of these data structures and syntax, see the [Schematics README](https://github.com/angular/angular-cli/blob/master/packages/angular_devkit/schematics/README.md).

关于这些数据结构和语法的详细信息，请参阅 [Schematics 的 README](https://github.com/angular/angular-cli/blob/master/packages/angular_devkit/schematics/README.md)。

1. Create the main file `index.ts` and add the source code for your schematic factory function.

   创建主文件 `index.ts` 并为你的原理图工厂函数添加源代码。

1. First, import the schematics definitions you will need. The Schematics framework offers many utility functions to create and use rules when running a schematic.

   首先，导入你需要的原理图定义。Schematics 框架提供了许多实用函数来创建规则或在执行原理图时和使用规则。

<code-example header="projects/my-lib/schematics/my-service/index.ts (Imports)" path="schematics-for-libraries/projects/my-lib/schematics/my-service/index.ts" region="schematics-imports">
</code-example>

1. Import the defined schema interface that provides the type information for your schematic's options.

   导入已定义的模式接口，它会为你的原理图选项提供类型信息。

<code-example header="projects/my-lib/schematics/my-service/index.ts (Schema Import)" path="schematics-for-libraries/projects/my-lib/schematics/my-service/index.ts" region="schema-imports">
</code-example>

1. To build up the generation schematic, start with an empty rule factory.

   要想构建 "生成器原理图"，我们从一个空白的规则工厂开始。

<code-example header="projects/my-lib/schematics/my-service/index.ts (Initial Rule)" path="schematics-for-libraries/projects/my-lib/schematics/my-service/index.1.ts" region="factory">
</code-example>

This simple rule factory returns the tree without modification.
The options are the option values passed through from the `ng generate` command.

这个简单的规则工厂返回树而不做任何修改。这些选项都是从 `ng generate` 命令传过来的选项值。

## Define a generation rule

## 定义一个生成器规则

We now have the framework in place for creating the code that actually modifies the user's application to set it up for the service defined in your library.

我们现在有了一个框架，可用来创建一些真正修改用户程序的代码，以便对库中定义的服务进行设置。

The Angular workspace where the user has installed your library contains multiple projects (applications and libraries).
The user can specify the project on the command line, or allow it to default.
In either case, your code needs to identify the specific project to which this schematic is being applied, so that you can retrieve information from the project configuration.

用户安装过此库的 Angular 工作区中会包含多个项目（应用和库）。用户可以在命令行中指定一个项目，也可以使用它的默认值。在任何一种情况下，你的代码都需要知道应该在哪个项目上应用此原理图，这样才能从该项目的配置中检索信息。

You can do this using the `Tree` object that is passed in to the factory function.
The `Tree` methods give you access to the complete file tree in your workspace, allowing you to read and write files during the execution of the schematic.

你可以使用传给工厂函数的 `Tree` 对象来做到这一点。通过 `Tree` 的一些方法，你可以访问此工作空间的完整文件树，以便在运行原理图时读写文件。

### Get the project configuration

<<<<<<< HEAD
### 获取项目配置

1. To determine the destination project, use the `Tree.read()` method to read the contents of the workspace configuration file, `angular.json`, at the root of the workspace.
=======
1. To determine the destination project, use the `workspaces.readWorkspace` method to read the contents of the workspace configuration file, `angular.json`.
   To use `workspaces.readWorkspace` you need to create a `workspaces.WorkspaceHost` from the `Tree`.
>>>>>>> a371646a
   Add the following code to your factory function.

   要确定目标项目，可以使用 `Tree.read()` 方法在工作空间的根目录下读取工作空间配置文件 `angular.json` 的内容。将以下代码添加到工厂函数中。

<code-example header="projects/my-lib/schematics/my-service/index.ts (Schema Import)" path="schematics-for-libraries/projects/my-lib/schematics/my-service/index.ts" region="workspace">
</code-example>

* Be sure to check that the context exists and throw the appropriate error.

  一定要检查此上下文是否存在，并抛出相应的错误。

<<<<<<< HEAD
* After reading the contents into a string, parse the configuration into a JSON object, typed to the `WorkspaceSchema`.

  把这些内容读入成字符串后，把配置解析成一个 JSON 对象，把它的类型设置为 `WorkspaceSchema`。

1. The `WorkspaceSchema` contains all the properties of the workspace configuration, including a `defaultProject` value for determining which project to use if not provided.
=======
1. The `WorkspaceDefinition`, `extensions` property includes a `defaultProject` value for determining which project to use if not provided.
>>>>>>> a371646a
   We will use that value as a fallback, if no project is explicitly specified in the `ng generate` command.

   `WorkspaceSchema` 包含工作空间配置的所有属性，包括一个 `defaultProject` 值，用来确定如果没有提供该参数，要使用哪个项目。如果 `ng generate` 命令中没有明确指定任何项目，我们就会把它作为后备值。

<code-example header="projects/my-lib/schematics/my-service/index.ts (Default Project)" path="schematics-for-libraries/projects/my-lib/schematics/my-service/index.ts" region="project-fallback">
</code-example>

1. Now that you have the project name, use it to retrieve the project-specific configuration information.

   现在你有了项目名称，用它来检索指定项目的配置信息。

<code-example header="projects/my-lib/schematics/my-service/index.ts (Project)" path="schematics-for-libraries/projects/my-lib/schematics/my-service/index.ts" region="project-info">
</code-example>

   The `workspace projects` object contains all the project-specific configuration information.

   `workspace projects` 对象包含指定项目的全部配置信息。

1. The `options.path` determines where the schematic template files are moved to once the schematic is applied.

   `options.path` 决定了应用原理图之后，要把原理图模板文件移动到的位置。

   The `path` option in the schematic's schema is substituted by default with the current working directory.
   If the `path` is not defined, use the `sourceRoot` from the project configuration along with the `projectType`.

   原理图模式中的 `path` 选项默认会替换为当前工作目录。如果未定义 `path`，就使用项目配置中的 `sourceRoot` 和 `projectType` 来确定。

<code-example header="projects/my-lib/schematics/my-service/index.ts (Project Info)" path="schematics-for-libraries/projects/my-lib/schematics/my-service/index.ts" region="path">
</code-example>

### Define the rule

### 定义规则

A `Rule` can use external template files, transform them, and return another `Rule` object with the transformed template. You can use the templating to generate any custom files required for your schematic.

`Rule` 可以使用外部模板文件，对它们进行转换，并使用转换后的模板返回另一个 `Rule` 对象。你可以使用模板来生成原理图所需的任意自定义文件。

1. Add the following code to your factory function.

   将以下代码添加到工厂函数中。

<code-example header="projects/my-lib/schematics/my-service/index.ts (Template transform)" path="schematics-for-libraries/projects/my-lib/schematics/my-service/index.ts" region="template">
</code-example>

* The `apply()` method applies multiple rules to a source and returns the transformed source. It takes 2 arguments, a source and an array of rules.

  `apply()` 方法会把多个规则应用到源码中，并返回转换后的源代码。它需要两个参数，一个源代码和一个规则数组。

* The `url()` method reads source files from your filesystem, relative to the schematic.

  `url()` 方法会从文件系统中相对于原理图的路径下读取源文件。

* The `applyTemplates()` method receives an argument of methods and properties you want make available to the schematic template and the schematic filenames. It returns a `Rule`. This is where you define the `classify()` and `dasherize()` methods, and the `name` property.

  `applyTemplates()` 方法会接收一个参数，它的方法和属性可用在原理图模板和原理图文件名上。它返回一条 `Rule`。你可以在这里定义 `classify()` 和 `dasherize()` 方法，以及 `name` 属性。

* The `classify()` method takes a value and returns the value in title case. For example, if the provided name is `my service`, it is returned as `MyService`

  `classify()` 方法接受一个值，并返回标题格式（title case）的值。比如，如果提供的名字是 `my service`，它就会返回 `MyService`。

* The `dasherize()` method takes a value and returns the value in dashed and lowercase. For example, if the provided name is MyService, it is returned as `my-service`.

  `dasherize()` 方法接受一个值，并以中线分隔并小写的形式返回值。比如，如果提供的名字是 MyService，它就会返回 “my-service” 的形式。

* The `move` method moves the provided source files to their destination when the schematic is applied.

  当应用了此原理图之后，`move` 方法会把所提供的源文件移动到目的地。

1. Finally, the rule factory must return a rule.

   最后，规则工厂必须返回一条规则。

<code-example header="projects/my-lib/schematics/my-service/index.ts (Chain Rule)" path="schematics-for-libraries/projects/my-lib/schematics/my-service/index.ts" region="chain">
</code-example>

  The `chain()` method allows you to combine multiple rules into a single rule, so that you can perform multiple operations in a single schematic.
  Here you are only merging the template rules with any code executed by the schematic.

  `chain()` 方法允许你把多个规则组合到一个规则中，这样就可以在一个原理图中执行多个操作。这里你只是把模板规则和原理图要执行的代码合并在一起。

See a complete exampled of the schematic rule function.

请看原理图规则函数的一个完整例子。

<code-example header="projects/my-lib/schematics/my-service/index.ts" path="schematics-for-libraries/projects/my-lib/schematics/my-service/index.ts">
</code-example>

For more information about rules and utility methods, see [Provided Rules](https://github.com/angular/angular-cli/tree/master/packages/angular_devkit/schematics#provided-rules).

关于规则和实用工具方法的详细信息，请参阅[预定义规则](https://github.com/angular/angular-cli/tree/master/packages/angular_devkit/schematics#provided-rules)。

## Running your library schematic

## 运行你的库原理图

After you build your library and schematics, you can install the schematics collection to run against your project. The steps below show you how to generate a service using the schematic you created above.

在构建库和原理图之后，你就可以安装一个原理图集合来运行你的项目了。下面的步骤介绍了如何使用上面创建的原理图来生成服务。

### Build your library and schematics

### 构建你的库和原理图

From the root of your workspace, run the `ng build` command for your library.

在工作区的根目录下，运行库的 `ng build` 命令。

<code-example language="bash">

  ng build my-lib

</code-example>

Then, you change into your library directory to build the schematic

然后，进入库目录，构建原理图

<code-example language="bash">

  cd projects/my-lib
  npm run build

</code-example>

### Link the library

### 链接这个库

Your library and schematics are packaged and placed in the `dist/my-lib` folder at the root of your workspace. For running the schematic, you need to link the library into your `node_modules` folder. From the root of your workspace, run the `npm link` command with the path to your distributable library.

这些库和原理图都已打包好了，就放在你工作区根目录下的 `dist/my-lib` 文件夹中。要运行这个原理图，你需要把这个库链接到 `node_modules` 文件夹中。在工作空间的根目录下，运行 `npm link` 命令，并把你的可分发库的路径作为参数。

<code-example language="bash">

npm link dist/my-lib

</code-example>

### Run the schematic

### 运行原理图

Now that your library is installed, you can run the schematic using the `ng generate` command.

现在你的库已经安装完毕，可以使用 `ng generate` 命令来运行原理图了。

<code-example language="bash">

ng generate my-lib:my-service --name my-data

</code-example>

In the console, you will see that the schematic was run and the `my-data.service.ts` file was created in your app folder.

在控制台中，你会看到原理图已经运行过了，`my-data.service.ts` 文件被创建在了你的 app 文件夹中。

<code-example language="bash" hideCopy="true">

CREATE src/app/my-data.service.ts (208 bytes)

</code-example><|MERGE_RESOLUTION|>--- conflicted
+++ resolved
@@ -388,17 +388,14 @@
 
 ### Get the project configuration
 
-<<<<<<< HEAD
 ### 获取项目配置
 
-1. To determine the destination project, use the `Tree.read()` method to read the contents of the workspace configuration file, `angular.json`, at the root of the workspace.
-=======
 1. To determine the destination project, use the `workspaces.readWorkspace` method to read the contents of the workspace configuration file, `angular.json`.
    To use `workspaces.readWorkspace` you need to create a `workspaces.WorkspaceHost` from the `Tree`.
->>>>>>> a371646a
    Add the following code to your factory function.
 
-   要确定目标项目，可以使用 `Tree.read()` 方法在工作空间的根目录下读取工作空间配置文件 `angular.json` 的内容。将以下代码添加到工厂函数中。
+   要确定目标项目，可以使用 `workspaces.readWorkspace` 方法在工作空间的根目录下读取工作空间配置文件 `angular.json` 的内容。要想使用 `workspaces.readWorkspace`，你要先从这个 `Tree` 创建出一个 `workspaces.WorkspaceHost`。
+   将以下代码添加到工厂函数中。
 
 <code-example header="projects/my-lib/schematics/my-service/index.ts (Schema Import)" path="schematics-for-libraries/projects/my-lib/schematics/my-service/index.ts" region="workspace">
 </code-example>
@@ -407,18 +404,10 @@
 
   一定要检查此上下文是否存在，并抛出相应的错误。
 
-<<<<<<< HEAD
-* After reading the contents into a string, parse the configuration into a JSON object, typed to the `WorkspaceSchema`.
-
-  把这些内容读入成字符串后，把配置解析成一个 JSON 对象，把它的类型设置为 `WorkspaceSchema`。
-
-1. The `WorkspaceSchema` contains all the properties of the workspace configuration, including a `defaultProject` value for determining which project to use if not provided.
-=======
 1. The `WorkspaceDefinition`, `extensions` property includes a `defaultProject` value for determining which project to use if not provided.
->>>>>>> a371646a
    We will use that value as a fallback, if no project is explicitly specified in the `ng generate` command.
 
-   `WorkspaceSchema` 包含工作空间配置的所有属性，包括一个 `defaultProject` 值，用来确定如果没有提供该参数，要使用哪个项目。如果 `ng generate` 命令中没有明确指定任何项目，我们就会把它作为后备值。
+   此 `WorkspaceDefinition` 的 `extensions` 属性中包含一个 `defaultProject` 值，用来确定如果没有提供该参数，要使用哪个项目。如果 `ng generate` 命令中没有明确指定任何项目，我们就会把它作为后备值。
 
 <code-example header="projects/my-lib/schematics/my-service/index.ts (Default Project)" path="schematics-for-libraries/projects/my-lib/schematics/my-service/index.ts" region="project-fallback">
 </code-example>
