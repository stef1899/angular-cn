--- conflicted
+++ resolved
@@ -4,13 +4,9 @@
 
 Feature modules are NgModules for the purpose of organizing code.
 
-<<<<<<< HEAD
 特性模块是用来对代码进行组织的模块。
 
-For the final sample app with a feature module that this page describes,
-=======
 For the final sample application with a feature module that this page describes,
->>>>>>> 08caeadd
 see the <live-example></live-example>.
 
 要想查看本页提到的这个带有特性模块的范例应用，参阅 <live-example></live-example>。
@@ -45,13 +41,9 @@
 
 ## How to make a feature module
 
-<<<<<<< HEAD
 ## 如何制作特性模块
 
-Assuming you already have an app that you created with the [Angular CLI](cli), create a feature
-=======
 Assuming you already have an application that you created with the [Angular CLI](cli), create a feature
->>>>>>> 08caeadd
 module using the CLI by entering the following command in the
 root project directory. Replace `CustomerDashboard` with the
 name of your module. You can omit the "Module" suffix from the name because the CLI appends it:
