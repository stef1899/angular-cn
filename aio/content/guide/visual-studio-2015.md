# Using Angular with Visual Studio 2015

# Visual Studio 2015 快速上手

{@a top}

Some developers prefer Visual Studio as their Integrated Development Environment (IDE).

有些开发者喜欢用 Visual Studio 作为他们的集成开发环境。

This cookbook describes the steps required to set up and use Angular app files in Visual Studio 2015 within an ASP.NET 4.x project.

本文介绍了在**Visual Studio 2015 的 ASP.NET 4.x 项目中**使用 Angular 应用的各个文件所需的步骤。

<div class="alert is-helpful">

There is no *live example* for this cookbook because it describes Visual Studio, not 
the Angular application itself. It uses the starter Angular application created by the CLI command [`ng new`](cli/new) as an example.

本文中没有*在线例子*，因为它介绍的是 Visual Studio，而不是《快速上手》应用程序本身。它使用 CLI 命令 [`ng new`](cli/new) 创建的 Angular 入门应用作为例子。

</div>

{@a asp-net-4}

## ASP.NET 4.x Project

## ASP.NET 4.x 项目

To set up the Getting Started files with an **ASP.NET 4.x project** in
Visual Studio 2015, follow these steps:

要用 Visual Studio 2015 在**ASP.NET 4.x 项目**中设置**《快速上手》**文件，请遵循如下步骤：

<div class="alert is-helpful">

If you prefer a `File | New Project` experience and are using **ASP.NET Core**, 
then consider the _experimental_
<a href="http://blog.stevensanderson.com/2016/10/04/angular2-template-for-visual-studio/">ASP.NET Core + Angular template for Visual Studio 2015</a>.
Note that the resulting code does not map to the docs. Adjust accordingly.

如果你希望使用**ASP.NET Core**并体验全新项目，
    参见*预览版*<a href="http://blog.stevensanderson.com/2016/10/04/angular2-template-for-visual-studio/" target="_blank">ASP.NET Core + Angular 的 Visual Studio 2015 模板</a>。 
    注意，最终代码与本文不对应，请适当调节。

</div>

<h2 id='prereq1'>Prerequisite: Node.js</h2>

<h2 id='prereq1'>前提条件: Node.js</h2>

Install **[Node.js® and npm](https://nodejs.org/en/download/)**
if they are not already on your machine.
See [Local Environment Setup](guide/setup-local "Setting up for Local Development") for supported versions and instructions.

如果你的电脑里没有 Node.js®和 npm，请安装**[它们](https://nodejs.org/en/download/)**。
参见[搭建本地开发环境](guide/setup-local "Setting up for Local Development")以了解所支持的版本和安装步骤。




<h2 id='prereq2'>Prerequisite: Visual Studio 2015 Update 3</h2>

<h2 id='prereq2'>前提条件: Visual Studio 2015 Update 3</h2>

The minimum requirement for developing Angular applications with Visual Studio is Update 3.
Earlier versions do not follow the best practices for developing applications with TypeScript.
To view your version of Visual Studio 2015, go to `Help | About Visual Studio`.

使用 Visual Studio 开发 Angular 应用程序的最低要求是 Update 3。
早期版本没有遵循使用 TypeScript 开发应用程序的最佳实践。
要查看你的 Visual Studio 2015 版本号，到 `Help | About Visual Studio`。

If you don't have it, install **[Visual Studio 2015 Update 3](https://www.visualstudio.com/en-us/news/releasenotes/vs2015-update3-vs)**.
Or use `Tools | Extensions and Updates` to update to Update 3 directly from Visual Studio 2015.

如果还没有，安装**[Visual Studio 2015 Update 3](https://www.visualstudio.com/en-us/news/releasenotes/vs2015-update3-vs)**。或者使用 `Tools | Extensions and Updates` 来直接在 Visual Studio 2015 中更新到 Update 3。

<h2 id='prereq3'>Prerequisite: Configure External Web tools</h2>

<h2 id='prereq3'>前提条件: 配置 External Web tools</h2>

Configure Visual Studio to use the global external web tools instead of the tools that ship with Visual Studio:

配置 Visual Studio 来使用全局 External Web Tools，而非 Visual Studio 默认的工具：

  * Open the **Options** dialog with `Tools` | `Options`.

     到 `Tools` | `Options` 打开 **Options** 对话框

  * In the tree on the left, select `Projects and Solutions` | `External Web Tools`.

     在左边的树中，选择 `Projects and Solutions` | `External Web Tools`。

  * On the right, move the `$(PATH)` entry above the `$(DevEnvDir`) entries. This tells Visual Studio to
    use the external tools (such as npm) found in the global path before using its own version of the external tools.

     在右侧，将 `$(PATH)` 移动到 `$(DevEnvDir`)上面。这样，Visual Stuio 就会在使用自带的外部工具时，优先使用全局路径中的外部工具（比如 npm）。

  * Click OK to close the dialog.

     点击 OK 关闭对话框。

  * Restart Visual Studio for this change to take effect.

     重启 Visual Studio，以让设置变化生效。

Visual Studio now looks first for external tools in the current workspace and 
if it doesn't find them, it looks in the global path. If Visual Studio doesn't 
find them in either location, it will use its own versions of the tools.

Visual Studio 将优先在当前的工作区查找外部工具，如果没有找到，便查找全局路径，如果还没有找到，Visual Studio 就使用自带的工具版本。

<h2 id='prereq4'>Prerequisite: Install TypeScript for Visual Studio 2015</h2>

<h2 id='prereq4'>前提条件: 安装 TypeScript 2.2 for Visual Studio 2015</h2>

While Visual Studio Update 3 ships with TypeScript support out of the box, it currently doesn’t ship with more recent versions of TypeScript, which you need to develop Angular applications.

Visual Studio Update 3 自带 TypeScript 支持，但它的 TypeScript 版本不是开发 Angular 应用所需的最新版 TypeScript。

To install the latest version of TypeScript:

要安装 TypeScript 最新版：

 * Download and install the latest [TypeScript for Visual Studio 2015](https://www.microsoft.com/en-us/download/details.aspx?id=48593),

    下载并安装最新版的 **[TypeScript for Visual Studio 2015](https://www.microsoft.com/en-us/download/details.aspx?id=48593)**

 * OR install it with npm: `npm install -g typescript@latest`.

    或通过 npm 安装：`npm install -g typescript@latest`。

You can find out more about TypeScript support in Visual Studio **[here](https://blogs.msdn.microsoft.com/typescript/announcing-typescript-3-1/)**.

你可以在**[这里](https://blogs.msdn.microsoft.com/typescript/2017/02/22/announcing-typescript-2-2/)**查看更多 Visual Studio 中 TypeScript 的支持。

At this point, Visual Studio is ready. It’s a good idea to close Visual Studio and 
restart it to make sure everything is clean.

至此，Visual Studio 已经准备好了。重新启动 Visual Studio，这样就可以有一个崭新的开始了。

<h2 id='download'>Step 1: Download the Angular Getting Started app</h2>

<h2 id='download'>
  Step 1: Create a starter Angular app
</h2>

<<<<<<< HEAD
<h2 id='download'>
  第一步：创建一个 Angular 的初学者应用
</h2>

 
 Follow the instructions in [Local Environment Setup](guide/setup-local "Setting up for Local Development") to create a starter Angular app using the CLI command [`ng new`](cli/new). 

 遵循[建立本地环境](guide/setup-local "Setting up for Local Development")中的步骤，使用 CLI 命令 [`ng new`](cli/new) 创建一个 Angular 的初学者应用。
=======

 Follow the instructions in [Local Environment Setup](guide/setup-local "Setting up for Local Development") to create a starter Angular app using the CLI command [`ng new`](cli/new).


>>>>>>> 6d28a209

<h2 id='create-project'>Step 2: Create the Visual Studio ASP.NET project</h2>

<h2 id='create-project'>第二步：创建 Visual Studio ASP.net 项目</h2>

Create the ASP.NET 4.x project in the usual way as follows:

按照下列步骤创建 ASP.NET 4.x 项目：

* In Visual Studio, select `File` | `New` | `Project` from the menu.

   在 Visual Studio 中，选择 `File` | `New` | `Project` 菜单。

* In the template tree, select `Templates` | `Visual C#` (or `Visual Basic`) | `Web`.

   在模板树中，选择 `Templates` | `Visual C#`(或 `Visual Basic`) | `Web` 菜单。

* Select the `ASP.NET Web Application` template, give the project a name, and click OK.

   选择 `ASP.NET Web Application` 模板，输入项目名，点击“OK”按钮。

* Select the desired ASP.NET 4.5.2 template and click OK.

   选择自己喜欢的 ASP.NET 4.5.2 模板，点击 OK。

<div class="alert is-helpful">

This cookbook uses the `Empty` template with no added folders, 
no authentication, and no hosting. Pick the template and options appropriate for your project.

本文选择了 `Empty` 模板，它没有添加过任何目录，没有身份验证，没有服务器托管。为你的项目选择合适的模板和选项。

</div>

<h2 id='copy'>
  Step 3: Copy the Angular project files into the ASP.NET project folder
</h2>

<h2 id='copy'>
  第三步: 把这个 Angular 项目中的文件复制到 ASP.NET 项目所在的目录
</h2>

Copy files from the starter Angular app into the folder containing the `.csproj` file.
Include the files in the Visual Studio project as follows:

把 Angular 初学者应用中的文件复制到包含 `.csproj` 文件的目录中。按照下面的步骤把它们加到 Visual Studio 中：

* Click the `Show All Files` button in Solution Explorer to reveal all of the hidden files in the project.

   在 Solution Explorer 中点击 `Show All Files` 按钮，显示项目中所有隐藏文件。

* Right-click on each folder/file to be included in the project and select `Include in Project`.
  Minimally, include the following folder/files:

   右键点击每个目录和文件，选择 `Include in Project`。
  最少要添加下列文件：

  * src/app folder (answer *No*  if asked to search for TypeScript Typings)

     src/app 目录（如果询问是否要搜索 TypeScript 类型，回答 *No*）

  * src/styles.css

  * src/index.html
<<<<<<< HEAD
=======
  * package.json
  * src/tsconfig.json

>>>>>>> 6d28a209

  * package.json

  * src/tsconfig.json

<h2 id='restore'>Step 4: Restore the required packages</h2>

<h2 id='restore'>第四步: 恢复需要的包 </h2>

Restore the packages required for an Angular application as follows:

按下面的步骤恢复 Angular 应用程序需要的包：

* Right-click on the `package.json` file in Solution Explorer and select `Restore Packages`.
  <br>This uses `npm` to install all of the packages defined in the `package.json` file.
  It may take some time.

   在 Solution Explorer 中右键点击 `package.json`，选择 `Restore Packages`。
  <br>这样，Visual Studio 会使用 `npm` 来安装在 `package.json` 中定义的所有包. 
  这可能需要花一点时间。

* If desired, open the Output window (`View` | `Output`) to watch the npm commands execute.

   如果愿意，打开 Output 窗口(`View` | `Output`)来监控 npm 命令的执行情况。

* Ignore the warnings.

   忽略所有警告。

* When the restore is finished, a message in the bottom message bar of Visual Studio 
  should say: `Installing packages complete`. Be patient. This could take a while.

   当恢复完成后，将会出现一条消息：`Installing packages complete`。耐心点，这相当耗时间。

* Click the `Refresh` icon in Solution Explorer.

   在 Solution Explorer 里，点击 `Refresh` 图标。

* **Do not** include the `node_modules` folder in the project. Let it be a hidden project folder.

   **不要**将 `node_modules` 目录添加到项目中，让它隐藏。

<h2 id='build-and-run'>Step 5: Build and run the app</h2>

<h2 id='build-and-run'>第五步：构建和运行应用</h2>

First, ensure that `src/index.html` is set as the start page.
Right-click `index.html` in Solution Explorer and select option `Set As Start Page`.

首先，确认 `src/index.html` 已被设置为开始页面。
  在 Solution Explorer 中，右键点击 `index.html`，选择选项 `Set As Start Page`。

### To run in VS with F5

<<<<<<< HEAD
### 按 F5 以在 VS 中运行

Most Visual Studio developers like to press the F5 key and see the IIS server come up. 
To use the IIS server with the Getting Started app, you must make the following three changes. 
=======
Most Visual Studio developers like to press the F5 key and see the IIS server come up.
To use the IIS server with the Getting Started app, you must make the following three changes.
>>>>>>> 6d28a209

大多数 Visual Studio 开发者喜欢按 F5 键来启动 IIS 服务器。
要在这个《快速上手》应用中使用 IIS 服务器，你要做下列修改：

1. In `index.html`, change base href from `<base href="/">` to `<base href="/src/">`.
<<<<<<< HEAD

   在 `index.html` 中，把基地址从 `<base href="/">` 改为 `<base href="/src/">` 。

2. Also in `index.html`, change  the scripts to use `/node_modules` with a slash 
instead of `node_modules` without the slash. 

   同样在 `index.html` 中，修改脚本来用带有斜杠的 `/node_modules` 代替不带斜杠的 `node_modules`。

=======
2. Also in `index.html`, change the scripts to use `/node_modules` with a slash 
instead of `node_modules` without the slash.
>>>>>>> 6d28a209
3. In `src/systemjs.config.js`, near the top of the file, 
change the npm `path` to `/node_modules/` with a slash.

   在 `src/systemjs.config.js` 的顶部，把 npm 的 `path` 设置为带斜杠的 `/node_modules/`。

<div class="alert is-important">

After these changes, `npm start` no longer works.
You must choose to configure _either_ for F5 with IIS _or_ for  `npm start` with the lite-server.

做完这些修改之后，`npm start` 不再工作了。你必须选择配置为 IIS + F5，还是 `npm start` + lite-server。

</div>

### For apps that use routing

### 为了使用路由的应用

If your app uses routing, you need to teach the server to always return 
`index.html` when the user asks for an HTML page
for reasons explained in the [Deployment](guide/deployment#fallback) guide.

<<<<<<< HEAD
如果应用要使用路由，就要让服务器在用户要求 HTML 页面时始终返回 `index.html`。
此中原因，在[发布](guide/deployment#fallback)一章中有解释。

Everything seems fine while you move about _within_ the app. 
=======
Everything seems fine while you move about _within_ the app.
>>>>>>> 6d28a209
But you'll see the problem right away if you refresh the browser
or paste a link to an app page (called a "deep link") into the browser address bar.

当你在应用*内部*移动时，看起来一切正常。但是如果刷新浏览器，或者在地址栏中输入一个到具体页面的地址（也就是"深链接"）时，问题就来了。

You'll most likely get a *404 - Page Not Found* response from the server
for any address other than `/` or `/index.html`.

你很可能从服务器得到得到*404 - 页面不存在* —— 只有 `/` 或 `/index.html` 例外。

You have to configure the server to return `index.html` for requests to these "unknown" pages.
The `lite-server` development server does out-of-the-box.
If you've switched over to F5 and IIS, you have to configure IIS to do it.
This section walks through the steps to adapt the Getting Started application.

你就要配置服务器，为那些"未知"的页面返回 `index.html`。
`lite-server` 开发服务器内置了这项功能。如果要切换到 F5 + IIS，你就要自己来配置 IIS 实现它了。
接下来看看对快速起步应用做配置的步骤。

#### Configure IIS rewrite rules

<<<<<<< HEAD
#### 配置 IIS 重写规则

Visual Studio ships with IIS Express, which has the rewrite module baked in. 
=======
Visual Studio ships with IIS Express, which has the rewrite module baked in.
>>>>>>> 6d28a209
However, if you're using regular IIS you'll have to install the rewrite 
module.

<<<<<<< HEAD
Visual Studio 自带了一个 IIS Express，其中有一个重写（rewrite）模块。
不过，如果使用标准版的 IIS ，就要自己去安装这个重写模块了。

Tell Visual Studio how to handle requests for route app pages by adding these 
=======
Tell Visual Studio how to handle requests for route app pages by adding these
>>>>>>> 6d28a209
rewrite rules near the bottom of the `web.config`:

通过把下列重写规则添加到 `web.config` 的底部，就可以告诉 Visual Studio 如何处理到应用页面的请求。

<code-example format='.'>
  &lt;system.webServer&gt;
    &lt;rewrite&gt;
      &lt;rules&gt;
        &lt;rule name="Angular Routes" stopProcessing="true"&gt;
          &lt;match url=".*" /&gt;
          &lt;conditions logicalGrouping="MatchAll"&gt;
            &lt;add input="{REQUEST_FILENAME}" matchType="IsFile" negate="true" /&gt;
            &lt;add input="{REQUEST_FILENAME}" matchType="IsDirectory" negate="true" /&gt;
          &lt;/conditions&gt;
          &lt;action type="Rewrite" url="/src/" /&gt;
        &lt;/rule&gt;
      &lt;/rules&gt;
    &lt;/rewrite&gt;
  &lt;/system.webServer&gt;

</code-example>

<div class="alert is-helpful">

The match url, `<match url=".*" />`, will rewrite every request. You'll have to adjust this if 
you want some requests to get through, such as web API requests.

匹配 url `<match url=".*" />` 语句将会重写每一个请求。如果需要直接放行某些请求，比如一些 Web API 请求，你就必须调整它才行。

The URL in `<action type="Rewrite" url="/src/"/>` should 
match the base href in `index.html`.

`<action type="Rewrite" url="/src/"/>` 中的 url 将会匹配 `index.html` 中的基地址（base href）。

</div>

Build and launch the app with debugger by clicking the **Run** button or by pressing `F5`.

点击 **Run** 按钮或者按 `F5` 键，用调试器构建和启动应用。

<div class="alert is-helpful">

It's faster to run without the debugger by pressing `Ctrl-F5`.

按 `Ctrl-F5` 不带调试器的运行应用，速度会更快。

</div>

The default browser opens and displays the Getting Started sample application.

默认浏览器打开并显示《快速上手》例子应用。

Try editing any of the project files. Save and refresh the browser to
<<<<<<< HEAD
see the changes.

尝试编辑任何项目文件，*保存*并刷新浏览器来查看效果。
=======
see the changes.
>>>>>>> 6d28a209
<|MERGE_RESOLUTION|>--- conflicted
+++ resolved
@@ -146,7 +146,6 @@
   Step 1: Create a starter Angular app
 </h2>
 
-<<<<<<< HEAD
 <h2 id='download'>
   第一步：创建一个 Angular 的初学者应用
 </h2>
@@ -155,12 +154,6 @@
  Follow the instructions in [Local Environment Setup](guide/setup-local "Setting up for Local Development") to create a starter Angular app using the CLI command [`ng new`](cli/new). 
 
  遵循[建立本地环境](guide/setup-local "Setting up for Local Development")中的步骤，使用 CLI 命令 [`ng new`](cli/new) 创建一个 Angular 的初学者应用。
-=======
-
- Follow the instructions in [Local Environment Setup](guide/setup-local "Setting up for Local Development") to create a starter Angular app using the CLI command [`ng new`](cli/new).
-
-
->>>>>>> 6d28a209
 
 <h2 id='create-project'>Step 2: Create the Visual Studio ASP.NET project</h2>
 
@@ -225,16 +218,11 @@
   * src/styles.css
 
   * src/index.html
-<<<<<<< HEAD
-=======
+
   * package.json
+
   * src/tsconfig.json
 
->>>>>>> 6d28a209
-
-  * package.json
-
-  * src/tsconfig.json
 
 <h2 id='restore'>Step 4: Restore the required packages</h2>
 
@@ -285,21 +273,15 @@
 
 ### To run in VS with F5
 
-<<<<<<< HEAD
 ### 按 F5 以在 VS 中运行
 
-Most Visual Studio developers like to press the F5 key and see the IIS server come up. 
-To use the IIS server with the Getting Started app, you must make the following three changes. 
-=======
 Most Visual Studio developers like to press the F5 key and see the IIS server come up.
 To use the IIS server with the Getting Started app, you must make the following three changes.
->>>>>>> 6d28a209
 
 大多数 Visual Studio 开发者喜欢按 F5 键来启动 IIS 服务器。
 要在这个《快速上手》应用中使用 IIS 服务器，你要做下列修改：
 
 1. In `index.html`, change base href from `<base href="/">` to `<base href="/src/">`.
-<<<<<<< HEAD
 
    在 `index.html` 中，把基地址从 `<base href="/">` 改为 `<base href="/src/">` 。
 
@@ -307,11 +289,6 @@
 instead of `node_modules` without the slash. 
 
    同样在 `index.html` 中，修改脚本来用带有斜杠的 `/node_modules` 代替不带斜杠的 `node_modules`。
-
-=======
-2. Also in `index.html`, change the scripts to use `/node_modules` with a slash 
-instead of `node_modules` without the slash.
->>>>>>> 6d28a209
 3. In `src/systemjs.config.js`, near the top of the file, 
 change the npm `path` to `/node_modules/` with a slash.
 
@@ -334,14 +311,10 @@
 `index.html` when the user asks for an HTML page
 for reasons explained in the [Deployment](guide/deployment#fallback) guide.
 
-<<<<<<< HEAD
 如果应用要使用路由，就要让服务器在用户要求 HTML 页面时始终返回 `index.html`。
 此中原因，在[发布](guide/deployment#fallback)一章中有解释。
 
-Everything seems fine while you move about _within_ the app. 
-=======
 Everything seems fine while you move about _within_ the app.
->>>>>>> 6d28a209
 But you'll see the problem right away if you refresh the browser
 or paste a link to an app page (called a "deep link") into the browser address bar.
 
@@ -363,24 +336,16 @@
 
 #### Configure IIS rewrite rules
 
-<<<<<<< HEAD
 #### 配置 IIS 重写规则
 
-Visual Studio ships with IIS Express, which has the rewrite module baked in. 
-=======
 Visual Studio ships with IIS Express, which has the rewrite module baked in.
->>>>>>> 6d28a209
 However, if you're using regular IIS you'll have to install the rewrite 
 module.
 
-<<<<<<< HEAD
 Visual Studio 自带了一个 IIS Express，其中有一个重写（rewrite）模块。
 不过，如果使用标准版的 IIS ，就要自己去安装这个重写模块了。
 
-Tell Visual Studio how to handle requests for route app pages by adding these 
-=======
 Tell Visual Studio how to handle requests for route app pages by adding these
->>>>>>> 6d28a209
 rewrite rules near the bottom of the `web.config`:
 
 通过把下列重写规则添加到 `web.config` 的底部，就可以告诉 Visual Studio 如何处理到应用页面的请求。
@@ -434,10 +399,6 @@
 默认浏览器打开并显示《快速上手》例子应用。
 
 Try editing any of the project files. Save and refresh the browser to
-<<<<<<< HEAD
 see the changes.
 
-尝试编辑任何项目文件，*保存*并刷新浏览器来查看效果。
-=======
-see the changes.
->>>>>>> 6d28a209
+尝试编辑任何项目文件，*保存*并刷新浏览器来查看效果。