--- conflicted
+++ resolved
@@ -41,31 +41,20 @@
 
 * Observables are not executed until a consumer subscribes. The `subscribe()` executes the defined behavior once, and it can be called again. Each subscription has its own computation. Resubscription causes recomputation of values.
 
-<<<<<<< HEAD
    在有消费者订阅之前，可观察对象不会执行。`subscribe()` 会执行一次定义好的行为，并且可以再次调用它。每次订阅都是单独计算的。重新订阅会导致重新计算这些值。
 
-<code-example 
-    path="comparing-observables/src/observables.ts" 
-    header="src/observables.ts (observable)" 
-=======
-  <code-example
+<code-example
     path="comparing-observables/src/observables.ts"
     header="src/observables.ts (observable)"
->>>>>>> 68d4a744
     region="observable">
   </code-example>
 
 * Promises execute immediately, and just once. The computation of the result is initiated when the promise is created. There is no way to restart work. All `then` clauses (subscriptions) share the same computation.
 
-<<<<<<< HEAD
    承诺会立即执行，并且只执行一次。当承诺创建时，会立即计算出结果。没有办法重新做一次。所有的 `then` 语句（订阅）都会共享同一次计算。
 
-<code-example 
-    path="comparing-observables/src/promises.ts" 
-=======
-  <code-example
+<code-example
     path="comparing-observables/src/promises.ts"
->>>>>>> 68d4a744
     header="src/promises.ts (promise)"
     region="promise">
   </code-example>
@@ -76,30 +65,14 @@
 
 * Observables differentiate between transformation function such as a map and subscription. Only subscription activates the subscriber function to start computing the values.
 
-<<<<<<< HEAD
    可观察对象会区分各种转换函数，比如映射和订阅。只有订阅才会激活订阅者函数，以开始计算那些值。
-=======
-  <code-example
-    path="comparing-observables/src/observables.ts"
-    header="src/observables.ts (chain)"
-    region="chain">
-  </code-example>
->>>>>>> 68d4a744
 
 <code-example path="comparing-observables/src/observables.ts" 
     header="src/observables.ts (chain)" 
     region="chain"></code-example>
 * Promises do not differentiate between the last `.then` clauses (equivalent to subscription) and intermediate `.then` clauses (equivalent to map).
 
-<<<<<<< HEAD
    承诺并不区分最后的 `.then()` 语句（等价于订阅）和中间的 `.then()` 语句（等价于映射）。
-=======
-  <code-example
-    path="comparing-observables/src/promises.ts"
-    header="src/promises.ts (chain)"
-    region="chain">
-  </code-example>
->>>>>>> 68d4a744
 
 <code-example path="comparing-observables/src/promises.ts"
     header="src/promises.ts (chain)" 
@@ -110,17 +83,11 @@
 
 * Observable subscriptions are cancellable. Unsubscribing removes the listener from receiving further values, and notifies the subscriber function to cancel work.
 
-<<<<<<< HEAD
    可观察对象的订阅是可取消的。取消订阅会移除监听器，使其不再接受将来的值，并通知订阅者函数取消正在进行的工作。
 
-<code-example 
-    path="comparing-observables/src/observables.ts" 
-    header="src/observables.ts (unsubcribe)" 
-=======
-  <code-example
+<code-example
     path="comparing-observables/src/observables.ts"
     header="src/observables.ts (unsubcribe)"
->>>>>>> 68d4a744
     region="unsubscribe">
   </code-example>
 
@@ -134,30 +101,20 @@
 
 * Observable execution errors are delivered to the subscriber's error handler, and the subscriber automatically unsubscribes from the observable.
 
-<<<<<<< HEAD
    可观察对象的错误处理工作交给了订阅者的错误处理器，并且该订阅者会自动取消对这个可观察对象的订阅。
 
-<code-example 
-    path="comparing-observables/src/observables.ts" 
-=======
-  <code-example
+<code-example
     path="comparing-observables/src/observables.ts"
->>>>>>> 68d4a744
     header="src/observables.ts (error)"
     region="error">
   </code-example>
 
 * Promises push errors to the child promises.
 
-<<<<<<< HEAD
    承诺会把错误推给其子承诺。
 
-<code-example 
-    path="comparing-observables/src/promises.ts" 
-=======
-  <code-example
+<code-example
     path="comparing-observables/src/promises.ts"
->>>>>>> 68d4a744
     header="src/promises.ts (error)"
     region="error">
   </code-example>
