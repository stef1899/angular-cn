# Using forms for user input

# 使用表单进行用户输入

This guide builds on the [Managing Data](start/start-data "Try it: Managing Data") step of the Getting Started tutorial, [Get started with a basic Angular app](start "Get started with a basic Angular app").

本指南基于“入门教程”[基本 Angular 应用](start "开始使用基本的 Angular 应用")中的第三步[“管理数据”](start/start-data "尝试一下：管理数据")。

This section walks you through adding a form-based checkout feature to collect user information as part of checkout.

本节将引导你添加基于表单的结账功能，以收集用户信息作为结账信息的一部分。

## Define the checkout form model

## 定义结帐表单模型

This step shows you how to set up the checkout form model in the component class.
The form model determines the status of the form.

此步骤说明如何在组件类中建立结帐表单模型。表单模型决定表单的状态。

1. Open `cart.component.ts`.

   打开 `cart.component.ts` 。

1. Import the `FormBuilder` service from the `@angular/forms` package.
   This service provides convenient methods for generating controls.

   从 `@angular/forms` 包导入 `FormBuilder`。此服务提供了用来生成控件的便捷方法。

   <code-example header="src/app/cart/cart.component.ts" path="getting-started/src/app/cart/cart.component.ts" region="imports">
   </code-example>

1. Inject the `FormBuilder` service in the `CartComponent` `constructor()`.
   This service is part of the `ReactiveFormsModule` module, which you've already imported.

   在 `CartComponent` 的 `constructor()` 中注入 `FormBuilder` 服务。该服务是你已经导入过的 `ReactiveFormsModule` 模块的一部分。

   <code-example header="src/app/cart/cart.component.ts" path="getting-started/src/app/cart/cart.component.ts" region="inject-form-builder">
   </code-example>

1. To gather the user's name and address, use the `FormBuilder` `group()` method to set the `checkoutForm` property to a form model containing `name` and `address` fields.

   要收集用户的姓名和地址，请使用 `FormBuilder` 的 `group()` 方法来把 `checkoutForm` 属性设置为一个包含 `name` 和 `address` 字段的表单模型。

   <code-example header="src/app/cart/cart.component.ts" path="getting-started/src/app/cart/cart.component.ts" region="checkout-form-group"></code-example>

1. Define an `onSubmit()` method to process the form.
   This method allows users to submit their name and address.
   In addition, this method uses the `clearCart()` method of the `CartService` to reset the form and clear the cart.

   定义一个 `onSubmit()` 方法来处理表单。该方法允许用户提交其姓名和地址。此外，此方法会使用 `CartService` 的 `clearCart()` 方法重置表单并清除购物车。

   The entire cart component class is as follows:

   整个购物车组件类如下：

   <code-example header="src/app/cart/cart.component.ts" path="getting-started/src/app/cart/cart.component.ts">
   </code-example>

## Create the checkout form

## 创建结帐表单

Use the following steps to add a checkout form at the bottom of the Cart view.

使用以下步骤在“购物车”视图的底部添加一个结帐表单。

1. At the bottom of `cart.component.html`, add an HTML `<form>` element and a **Purchase** button.

   在 `cart.component.html` 的底部，添加一个 HTML `<form>` 元素和一个 **Purchase** 按钮。

1. Use a `formGroup` property binding to bind `checkoutForm` to the HTML `<form>`.

   使用 `formGroup` 属性绑定将 `checkoutForm` 绑定到 HTML 中的 `<form>` 标签。

   <code-example header="src/app/cart/cart.component.html" path="getting-started/src/app/cart/cart.component.3.html" region="checkout-form">
   </code-example>

1. On the `form` tag, use an `ngSubmit` event binding to listen for the form submission and call the `onSubmit()` method with the `checkoutForm` value.

   在 `form` 标签上，使用 `ngSubmit` 事件绑定来侦听表单提交，并以 `checkoutForm` 的值为参数调用 `onSubmit()` 方法。

   <code-example path="getting-started/src/app/cart/cart.component.html" header="src/app/cart/cart.component.html (cart component template detail)" region="checkout-form-1">
   </code-example>

1. Add `<input>` fields for `name` and `address`, each with a `formControlName` attribute that binds to the `checkoutForm` form controls for `name` and `address` to their `<input>` fields.
   The complete component is as follows:

   添加 `name` 和 `address` 的 `<input>` 字段，每个字段都有一个 `formControlName` 属性，该属性绑定到 `checkoutForm` 表单控件，以将 `name` 和 `address` 绑定到其 `<input>` 字段。完整的组件如下：

   <code-example path="getting-started/src/app/cart/cart.component.html" header="src/app/cart/cart.component.html" region="checkout-form-2">
   </code-example>

After putting a few items in the cart, users can review their items, enter their name and address, and submit their purchase.

将少量物品放入购物车后，用户可以查看他们的物品，输入他们的姓名和地址，然后提交购买的商品。

<div class="lightbox">
  <img src='generated/images/guide/start/cart-with-items-and-form.png' alt="Cart view with checkout form">
</div>

To confirm submission, open the console to see an object containing the name and address you submitted.

要确认提交，请打开控制台以查看包含你所提交的名称和地址的对象。

## What's next

## 下一步是什么

You have a complete online store application with a product catalog, a shopping cart, and a checkout function.

<<<<<<< HEAD
你现在有了一个具备产品目录、购物车和结帐功能的完整在线商店应用。

[Continue to the "Deployment" section](start/start-deployment "Try it: Deployment") to move to local development, or deploy your app to Firebase or your own server.

[继续前往“部署”部分](start/start-deployment "试试看：部署")，以进行本地开发，或将此应用部署到 Firebase 或你自己的服务器。
=======
[Continue to the "Deployment" section](start/start-deployment "Try it: Deployment") to move to local development, or deploy your app to Firebase or your own server.

@reviewed 2021-09-15
>>>>>>> 08caeadd
<|MERGE_RESOLUTION|>--- conflicted
+++ resolved
@@ -110,14 +110,11 @@
 
 You have a complete online store application with a product catalog, a shopping cart, and a checkout function.
 
-<<<<<<< HEAD
 你现在有了一个具备产品目录、购物车和结帐功能的完整在线商店应用。
 
 [Continue to the "Deployment" section](start/start-deployment "Try it: Deployment") to move to local development, or deploy your app to Firebase or your own server.
 
 [继续前往“部署”部分](start/start-deployment "试试看：部署")，以进行本地开发，或将此应用部署到 Firebase 或你自己的服务器。
-=======
-[Continue to the "Deployment" section](start/start-deployment "Try it: Deployment") to move to local development, or deploy your app to Firebase or your own server.
 
-@reviewed 2021-09-15
->>>>>>> 08caeadd
+
+@reviewed 2021-09-15