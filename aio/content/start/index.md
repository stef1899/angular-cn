--- conflicted
+++ resolved
@@ -16,11 +16,8 @@
 
 <header>New to web development?</header>
 
-<<<<<<< HEAD
 <header>你是 Web 开发的新手吗？</header>
 
-=======
->>>>>>> 4f3ac1d9
  There are many resources to complement the Angular docs. Mozilla's MDN docs include both [HTML](https://developer.mozilla.org/en-US/docs/Learn/HTML "Learning HTML: Guides and tutorials") and [JavaScript](https://developer.mozilla.org/en-US/docs/Web/JavaScript "JavaScript") introductions. [TypeScript's docs](https://www.typescriptlang.org/docs/home.html "TypeScript documentation") include a 5-minute tutorial. Various online course platforms, such as [Udemy](http://www.udemy.com "Udemy online courses") and [Codecademy](https://www.codecademy.com/ "Codecademy online courses"), also cover web development basics.
 
 你可以找到很多资源作为 Angular 文档的补充。Mozilla 的 MDN 文档同时包含了 [HTML](https://developer.mozilla.org/en-US/docs/Learn/HTML "学习 HTML：指南和教程") 和 [JavaScript 的](https://developer.mozilla.org/en-US/docs/Web/JavaScript "JavaScript") 介绍。[TypeScript 的文档](https://www.typescriptlang.org/docs/home.html "TypeScript 文档")中包含一个 5 分钟教程。各种在线课程平台，比如 [Udemy](http://www.udemy.com "Udemy 在线课程") 和 [Codecademy](https://www.codecademy.com/ "Codeacademy 在线课程")，也涵盖了 Web 开发的一些基础知识。
@@ -28,12 +25,8 @@
 </div>
 
 {@a new-project}
-<<<<<<< HEAD
-
-## Create a new project
-=======
+
 ## Create the sample project
->>>>>>> 4f3ac1d9
 
 ## 创建一个新项目
 
@@ -105,13 +98,9 @@
 
 If you go directly to the [StackBlitz online development environment](https://stackblitz.com/) and choose to [start a new Angular workspace](https://stackblitz.com/fork/angular), you get a generic stub application, rather than this [illustrative sample](#new-project). Once you have been introduced to the basic concepts here, this can be helpful for working interactively while you are learning Angular.
 
-<<<<<<< HEAD
-如果直接进入 [StackBlitz 在线开发环境](https://stackblitz.com/) 并选择 [start a new Angular workspace](https://stackblitz.com/fork/angular) ，你将获得一个通用的应用骨架，而不是此[解说性范例](#new-project)。等介绍完这里的基本概念后，它对于你在学习 Angular 时交互式的进行工作很有帮助。
-
-In actual development you will typically use the [Angular CLI](guide/glossary#command-line-interface-cli), a powerful command-line tool that lets you generate and modify applications. For more information, see the [CLI Overview](cli).
-=======
+如果直接进入 [StackBlitz 在线开发环境](https://stackblitz.com/) 并选择 [start a new Angular workspace](https://stackblitz.com/fork/angular)，你将获得一个通用的应用骨架，而不是此[解说性范例](#new-project)。等介绍完这里的基本概念后，它对于你在学习 Angular 时交互式的进行工作很有帮助。
+
 In actual development you will typically use the [Angular CLI](guide/glossary#command-line-interface-cli "Definition of CLI"), a powerful command-line tool that lets you generate and modify applications. For a full step-by-step guide that shows how to use the CLI to create a new project and all of its parts, see [Tutorial: Tour of Heroes](tutorial).
->>>>>>> 4f3ac1d9
 
 在实际开发中，通常会使用 [Angular CLI](guide/glossary#command-line-interface-cli)，这是一个功能强大的命令行工具，可以让你生成和修改应用程序。有关更多信息，请参见 [CLI 概述](cli)。
 
@@ -523,7 +512,7 @@
   When the Angular CLI generates a new component, it includes an empty constructor, the `OnInit` interface, and the `ngOnInit()` method.
   Since the following example isn't using them, they are omitted here for brevity.
 
-  当 Angular CLI 生成一个新组件时，它包含一个空的构造函数，`OnInit` 接口和 `ngOnInit()`方法。
+  当 Angular CLI 生成一个新组件时，它包含一个空的构造函数，`OnInit` 接口和 `ngOnInit()` 方法。
   以下示例未使用它们，为了简洁起见，此处将其省略。
   
 </div>
@@ -587,18 +576,13 @@
 你有了一个基本的在线商店目录，它带有商品列表，“Share”按钮和“Notify Me”按钮。你已经了解了 Angular 的基础知识：组件和模板语法。你还学习了组件类和模板如何交互，以及组件如何相互通信。
 
 To continue exploring Angular, choose either of the following options:
-<<<<<<< HEAD
 
 要继续探索 Angular，请选择以下选项之一：
 
-* [Continue to the "Routing" section](start/routing "Getting Started: Routing") to create a product details page that can be accessed by clicking a product name and that has its own URL pattern.
-
-   [继续浏览“路由”部分](start/routing "入门：路由")，创建一个商品详情页面，通过单击商品名称，可以访问该页面，该页面有自己的 URL 模式。
-
-* [Skip ahead to the "Deployment" section](start/deployment "Getting Started: Deployment") to move to local development, or deploy your app to Firebase or your own server.
-
-   [跳到“部署”部分，](start/deployment "入门：部署")把你的应用转移到本地开发、部署到 Firebase 或你自己的服务器。
-=======
 * [Continue to the "In-app navigation" section](start/start-routing "Try it: In-app navigation") to create a product details page that can be accessed by clicking a product name and that has its own URL pattern.
+
+   [继续浏览“路由”部分](start/start-routing "入门：路由")，创建一个商品详情页面，通过单击商品名称，可以访问该页面，该页面有自己的 URL 模式。
+
 * [Skip ahead to the "Deployment" section](start/start-deployment "Try it: Deployment") to move to local development, or deploy your app to Firebase or your own server.
->>>>>>> 4f3ac1d9
+
+   [跳到“部署”部分，](start/start-deployment "入门：部署")把你的应用转移到本地开发、部署到 Firebase 或你自己的服务器。