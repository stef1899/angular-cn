<header class="marketing-banner">
  <h1 class="banner-headline no-toc no-anchor">特性与优点</h1>
</header>

<<<<<<< HEAD
<article>
  <div class="flex-center">
    <div>
      <div class="feature-section">
        <div class="feature-header">
          <div class="text-headline">跨平台</div>
          <img src="generated/images/marketing/features/feature-icon.svg" height="70px" alt="">
        </div>
        <div class="feature-row">

          <div class="feature">
            <div class="feature-title">渐进式应用</div>
            <p class="text-body">充分利用现代 Web 平台的各种能力，提供 App 式体验。高性能、离线使用、免安装。</p>
          </div>

          <div class="feature">
            <div class="feature-title">原生</div>
            <p class="text-body">借助来自 Ionic、NativeScript 和 React Native 中的技术与思想，构建原生移动应用。</p>
          </div>

          <div class="feature">
            <div class="feature-title">桌面</div>
            <p class="text-body">
              借助你已经在 Web 开发中学过的能力，结合访问原生操作系统 API 的能力，创造能在桌面环境下安装的应用，横跨 Mac、Windows 和 Linux 平台。</p>
          </div>
        </div>
        <hr>
      </div>

      <div class="feature-section">
        <div class="feature-header">
          <div class="text-headline">速度与性能</div>
          <img src="generated/images/marketing/features/feature-icon.svg" height="70px" alt="">
        </div>
        <div class="feature-row">

          <div class="feature">
            <div class="feature-title">代码生成</div>
            <p class="text-body">
              Angular 会把你的模板转换成代码，针对现代 JavaScript 虚拟机进行高度优化，轻松获得框架提供的高生产率，同时又能保留所有手写代码的优点。
            </p>
          </div>

          <div class="feature">
            <div class="feature-title">统一平台</div>
            <p class="text-body">
              在服务端渲染应用的首屏，像只有 HTML 和 CSS 的页面那样几乎瞬间展现，支持 Node.js®、.NET、PHP，以及其它服务器，为通过 SEO 来优化站点铺平了道路。
            </p>
          </div>

          <div class="feature">
            <div class="feature-title">代码拆分</div>
            <p class="text-body">
              借助新的组件路由器，Angular 可以实现快速加载。自动代码拆分机制可以让用户仅仅加载那些用于渲染所请求页面的代码。
            </p>
          </div>
        </div>
        <hr>
      </div>

      <div class="feature-section">
        <div class="feature-header">
          <div class="text-headline">生产率</div>
          <img src="generated/images/marketing/features/feature-icon.svg" height="70px" alt="">
        </div>
        <div class="feature-row">

          <div class="feature">
            <div class="feature-title">模板</div>
            <p class="text-body">通过简单而强大的模板语法，快速创建 UI 视图。</p>
          </div>

          <div class="feature">
            <div class="feature-title">Angular CLI</div>
            <p class="text-body">命令行工具：快速进入构建环节、添加组件和测试，然后立即部署。</p>
          </div>

          <div class="feature">
            <div class="feature-title">各种 IDE</div>
            <p class="text-body">在常用 IDE 和编辑器中获得智能代码补全、实时错误反馈及其它反馈等特性。</p>
          </div>
        </div>
        <hr>
      </div>

      <div class="feature-section">
        <div class="feature-header">
          <div class="text-headline">完整开发故事</div>
          <img src="generated/images/marketing/features/feature-icon.svg" height="70px" alt="">
        </div>
        <div class="feature-row">

          <div class="feature">
            <div class="feature-title">测试</div>
            <p class="text-body">使用 Karma 进行单元测试，让你在每次存盘时都能立即知道是否弄坏了什么。Protractor 则让你的场景测试运行得又快又稳定。</p>
          </div>

          <div class="feature">
            <div class="feature-title">动画</div>
            <p class="text-body">通过 Angular 中直观简便的 API 创建高性能复杂编排和动画时间线 —— 只要非常少的代码。</p>
          </div>

          <div class="feature">
            <div class="feature-title">无障碍性</div>
            <p class="text-body">通过支持 ARIA 的组件、开发者指南和内置的一体化测试基础设施，创建具有完备无障碍性的应用。</p>
          </div>
        </div>
=======
<article class="center-layout">
  <div class="feature-section">
    <div class="feature-header">
      <div class="text-headline">Cross Platform</div>
      <img src="generated/images/marketing/features/feature-icon.svg" height="70px" alt="">
    </div>
    <div class="feature-row">

      <div class="feature">
        <div class="feature-title">Progressive Web Apps</div>
        <p class="text-body">Use modern web platform capabilities to deliver app-like experiences.
          High performance, offline, and zero-step installation.</p>
      </div>

      <div class="feature">
        <div class="feature-title">Native</div>
        <p class="text-body">Build native mobile apps with strategies from Cordova, Ionic, or NativeScript.</p>
      </div>

      <div class="feature">
        <div class="feature-title">Desktop</div>
        <p class="text-body">Create desktop-installed apps across Mac, Windows, and Linux using the same Angular methods you've learned for the web plus the ability to access native OS APIs.</p>
      </div>
    </div>
    <hr>
  </div>

  <div class="feature-section">
    <div class="feature-header">
      <div class="text-headline">Speed and Performance</div>
      <img src="generated/images/marketing/features/feature-icon.svg" height="70px" alt="">
    </div>
    <div class="feature-row">

      <div class="feature">
        <div class="feature-title">Code Generation</div>
        <p class="text-body">Angular turns your templates into code that's highly optimized for today's JavaScript virtual machines, giving you all the benefits of hand-written code with the productivity of a framework.</p>
      </div>

      <div class="feature">
        <div class="feature-title">Universal</div>
        <p class="text-body">Serve the first view of your application on Node.js®, .NET, PHP, and other servers for near-instant rendering in just HTML and CSS. Also paves the way for sites that optimize for SEO.</p>
      </div>

      <div class="feature">
        <div class="feature-title">Code Splitting</div>
        <p class="text-body">Angular apps load quickly with the new Component Router, which delivers automatic code-splitting so users only load code required to render the view they request.</p>
      </div>
    </div>
    <hr>
  </div>

  <div class="feature-section">
    <div class="feature-header">
      <div class="text-headline">Productivity</div>
      <img src="generated/images/marketing/features/feature-icon.svg" height="70px" alt="">
    </div>
    <div class="feature-row">

      <div class="feature">
        <div class="feature-title">Templates</div>
        <p class="text-body">Quickly create UI views with simple and powerful template syntax.</p>
      </div>

      <div class="feature">
        <div class="feature-title">Angular CLI</div>
        <p class="text-body">Command line tools: start building fast, add components and tests, then instantly deploy.</p>
      </div>

      <div class="feature">
        <div class="feature-title">IDEs</div>
        <p class="text-body">Get intelligent code completion, instant errors, and other feedback in popular editors and IDEs.</p>
      </div>
    </div>
    <hr>
  </div>

  <div class="feature-section">
    <div class="feature-header">
      <div class="text-headline">Full Development Story</div>
      <img src="generated/images/marketing/features/feature-icon.svg" height="70px" alt="">
    </div>
    <div class="feature-row">

      <div class="feature">
        <div class="feature-title">Testing</div>
        <p class="text-body">With Karma for unit tests, you can know if you've broken things every time you save. And Protractor makes your scenario tests run faster and in a stable manner.</p>
      </div>

      <div class="feature">
        <div class="feature-title">Animation</div>
        <p class="text-body">Create high-performance, complex choreographies and animation timelines with very little code through Angular's intuitive API.</p>
      </div>

      <div class="feature">
        <div class="feature-title">Accessibility</div>
        <p class="text-body">Create accessible applications with ARIA-enabled components, developer guides, and built-in a11y test infrastructure.</p>
>>>>>>> a371646a
      </div>
    </div>
  </div>

  <div class="cta-bar announcement-bar">
    <a class="button" href="start">立即开始</a>
  </div>

</article><|MERGE_RESOLUTION|>--- conflicted
+++ resolved
@@ -2,137 +2,28 @@
   <h1 class="banner-headline no-toc no-anchor">特性与优点</h1>
 </header>
 
-<<<<<<< HEAD
-<article>
-  <div class="flex-center">
-    <div>
-      <div class="feature-section">
-        <div class="feature-header">
-          <div class="text-headline">跨平台</div>
-          <img src="generated/images/marketing/features/feature-icon.svg" height="70px" alt="">
-        </div>
-        <div class="feature-row">
-
-          <div class="feature">
-            <div class="feature-title">渐进式应用</div>
-            <p class="text-body">充分利用现代 Web 平台的各种能力，提供 App 式体验。高性能、离线使用、免安装。</p>
-          </div>
-
-          <div class="feature">
-            <div class="feature-title">原生</div>
-            <p class="text-body">借助来自 Ionic、NativeScript 和 React Native 中的技术与思想，构建原生移动应用。</p>
-          </div>
-
-          <div class="feature">
-            <div class="feature-title">桌面</div>
-            <p class="text-body">
-              借助你已经在 Web 开发中学过的能力，结合访问原生操作系统 API 的能力，创造能在桌面环境下安装的应用，横跨 Mac、Windows 和 Linux 平台。</p>
-          </div>
-        </div>
-        <hr>
-      </div>
-
-      <div class="feature-section">
-        <div class="feature-header">
-          <div class="text-headline">速度与性能</div>
-          <img src="generated/images/marketing/features/feature-icon.svg" height="70px" alt="">
-        </div>
-        <div class="feature-row">
-
-          <div class="feature">
-            <div class="feature-title">代码生成</div>
-            <p class="text-body">
-              Angular 会把你的模板转换成代码，针对现代 JavaScript 虚拟机进行高度优化，轻松获得框架提供的高生产率，同时又能保留所有手写代码的优点。
-            </p>
-          </div>
-
-          <div class="feature">
-            <div class="feature-title">统一平台</div>
-            <p class="text-body">
-              在服务端渲染应用的首屏，像只有 HTML 和 CSS 的页面那样几乎瞬间展现，支持 Node.js®、.NET、PHP，以及其它服务器，为通过 SEO 来优化站点铺平了道路。
-            </p>
-          </div>
-
-          <div class="feature">
-            <div class="feature-title">代码拆分</div>
-            <p class="text-body">
-              借助新的组件路由器，Angular 可以实现快速加载。自动代码拆分机制可以让用户仅仅加载那些用于渲染所请求页面的代码。
-            </p>
-          </div>
-        </div>
-        <hr>
-      </div>
-
-      <div class="feature-section">
-        <div class="feature-header">
-          <div class="text-headline">生产率</div>
-          <img src="generated/images/marketing/features/feature-icon.svg" height="70px" alt="">
-        </div>
-        <div class="feature-row">
-
-          <div class="feature">
-            <div class="feature-title">模板</div>
-            <p class="text-body">通过简单而强大的模板语法，快速创建 UI 视图。</p>
-          </div>
-
-          <div class="feature">
-            <div class="feature-title">Angular CLI</div>
-            <p class="text-body">命令行工具：快速进入构建环节、添加组件和测试，然后立即部署。</p>
-          </div>
-
-          <div class="feature">
-            <div class="feature-title">各种 IDE</div>
-            <p class="text-body">在常用 IDE 和编辑器中获得智能代码补全、实时错误反馈及其它反馈等特性。</p>
-          </div>
-        </div>
-        <hr>
-      </div>
-
-      <div class="feature-section">
-        <div class="feature-header">
-          <div class="text-headline">完整开发故事</div>
-          <img src="generated/images/marketing/features/feature-icon.svg" height="70px" alt="">
-        </div>
-        <div class="feature-row">
-
-          <div class="feature">
-            <div class="feature-title">测试</div>
-            <p class="text-body">使用 Karma 进行单元测试，让你在每次存盘时都能立即知道是否弄坏了什么。Protractor 则让你的场景测试运行得又快又稳定。</p>
-          </div>
-
-          <div class="feature">
-            <div class="feature-title">动画</div>
-            <p class="text-body">通过 Angular 中直观简便的 API 创建高性能复杂编排和动画时间线 —— 只要非常少的代码。</p>
-          </div>
-
-          <div class="feature">
-            <div class="feature-title">无障碍性</div>
-            <p class="text-body">通过支持 ARIA 的组件、开发者指南和内置的一体化测试基础设施，创建具有完备无障碍性的应用。</p>
-          </div>
-        </div>
-=======
 <article class="center-layout">
   <div class="feature-section">
     <div class="feature-header">
-      <div class="text-headline">Cross Platform</div>
+      <div class="text-headline">跨平台</div>
       <img src="generated/images/marketing/features/feature-icon.svg" height="70px" alt="">
     </div>
     <div class="feature-row">
 
       <div class="feature">
-        <div class="feature-title">Progressive Web Apps</div>
-        <p class="text-body">Use modern web platform capabilities to deliver app-like experiences.
-          High performance, offline, and zero-step installation.</p>
+        <div class="feature-title">渐进式应用</div>
+        <p class="text-body">充分利用现代 Web 平台的各种能力，提供 App 式体验。高性能、离线使用、免安装。</p>
       </div>
 
       <div class="feature">
-        <div class="feature-title">Native</div>
-        <p class="text-body">Build native mobile apps with strategies from Cordova, Ionic, or NativeScript.</p>
+        <div class="feature-title">原生</div>
+        <p class="text-body">借助来自 Ionic、NativeScript 和 React Native 中的技术与思想，构建原生移动应用。</p>
       </div>
 
       <div class="feature">
-        <div class="feature-title">Desktop</div>
-        <p class="text-body">Create desktop-installed apps across Mac, Windows, and Linux using the same Angular methods you've learned for the web plus the ability to access native OS APIs.</p>
+        <div class="feature-title">桌面</div>
+        <p class="text-body">
+              借助你已经在 Web 开发中学过的能力，结合访问原生操作系统 API 的能力，创造能在桌面环境下安装的应用，横跨 Mac、Windows 和 Linux 平台。</p>
       </div>
     </div>
     <hr>
@@ -140,24 +31,30 @@
 
   <div class="feature-section">
     <div class="feature-header">
-      <div class="text-headline">Speed and Performance</div>
+      <div class="text-headline">速度与性能</div>
       <img src="generated/images/marketing/features/feature-icon.svg" height="70px" alt="">
     </div>
     <div class="feature-row">
 
       <div class="feature">
-        <div class="feature-title">Code Generation</div>
-        <p class="text-body">Angular turns your templates into code that's highly optimized for today's JavaScript virtual machines, giving you all the benefits of hand-written code with the productivity of a framework.</p>
+        <div class="feature-title">代码生成</div>
+        <p class="text-body">
+              Angular 会把你的模板转换成代码，针对现代 JavaScript 虚拟机进行高度优化，轻松获得框架提供的高生产率，同时又能保留所有手写代码的优点。
+            </p>
       </div>
 
       <div class="feature">
-        <div class="feature-title">Universal</div>
-        <p class="text-body">Serve the first view of your application on Node.js®, .NET, PHP, and other servers for near-instant rendering in just HTML and CSS. Also paves the way for sites that optimize for SEO.</p>
+        <div class="feature-title">统一平台</div>
+        <p class="text-body">
+              在服务端渲染应用的首屏，像只有 HTML 和 CSS 的页面那样几乎瞬间展现，支持 Node.js®、.NET、PHP，以及其它服务器，为通过 SEO 来优化站点铺平了道路。
+            </p>
       </div>
 
       <div class="feature">
-        <div class="feature-title">Code Splitting</div>
-        <p class="text-body">Angular apps load quickly with the new Component Router, which delivers automatic code-splitting so users only load code required to render the view they request.</p>
+        <div class="feature-title">代码拆分</div>
+        <p class="text-body">
+              借助新的组件路由器，Angular 可以实现快速加载。自动代码拆分机制可以让用户仅仅加载那些用于渲染所请求页面的代码。
+            </p>
       </div>
     </div>
     <hr>
@@ -165,24 +62,24 @@
 
   <div class="feature-section">
     <div class="feature-header">
-      <div class="text-headline">Productivity</div>
+      <div class="text-headline">生产率</div>
       <img src="generated/images/marketing/features/feature-icon.svg" height="70px" alt="">
     </div>
     <div class="feature-row">
 
       <div class="feature">
-        <div class="feature-title">Templates</div>
-        <p class="text-body">Quickly create UI views with simple and powerful template syntax.</p>
+        <div class="feature-title">模板</div>
+        <p class="text-body">通过简单而强大的模板语法，快速创建 UI 视图。</p>
       </div>
 
       <div class="feature">
         <div class="feature-title">Angular CLI</div>
-        <p class="text-body">Command line tools: start building fast, add components and tests, then instantly deploy.</p>
+        <p class="text-body">命令行工具：快速进入构建环节、添加组件和测试，然后立即部署。</p>
       </div>
 
       <div class="feature">
-        <div class="feature-title">IDEs</div>
-        <p class="text-body">Get intelligent code completion, instant errors, and other feedback in popular editors and IDEs.</p>
+        <div class="feature-title">各种 IDE</div>
+        <p class="text-body">在常用 IDE 和编辑器中获得智能代码补全、实时错误反馈及其它反馈等特性。</p>
       </div>
     </div>
     <hr>
@@ -190,25 +87,24 @@
 
   <div class="feature-section">
     <div class="feature-header">
-      <div class="text-headline">Full Development Story</div>
+      <div class="text-headline">完整开发故事</div>
       <img src="generated/images/marketing/features/feature-icon.svg" height="70px" alt="">
     </div>
     <div class="feature-row">
 
       <div class="feature">
-        <div class="feature-title">Testing</div>
-        <p class="text-body">With Karma for unit tests, you can know if you've broken things every time you save. And Protractor makes your scenario tests run faster and in a stable manner.</p>
+        <div class="feature-title">测试</div>
+        <p class="text-body">使用 Karma 进行单元测试，让你在每次存盘时都能立即知道是否弄坏了什么。Protractor 则让你的场景测试运行得又快又稳定。</p>
       </div>
 
       <div class="feature">
-        <div class="feature-title">Animation</div>
-        <p class="text-body">Create high-performance, complex choreographies and animation timelines with very little code through Angular's intuitive API.</p>
+        <div class="feature-title">动画</div>
+        <p class="text-body">通过 Angular 中直观简便的 API 创建高性能复杂编排和动画时间线 —— 只要非常少的代码。</p>
       </div>
 
       <div class="feature">
-        <div class="feature-title">Accessibility</div>
-        <p class="text-body">Create accessible applications with ARIA-enabled components, developer guides, and built-in a11y test infrastructure.</p>
->>>>>>> a371646a
+        <div class="feature-title">无障碍性</div>
+        <p class="text-body">通过支持 ARIA 的组件、开发者指南和内置的一体化测试基础设施，创建具有完备无障碍性的应用。</p>
       </div>
     </div>
   </div>
