--- conflicted
+++ resolved
@@ -1,9 +1,4 @@
-<<<<<<< HEAD
-<h1 class="no-toc">API 列表</h1>
-<aio-api-list></aio-api-list>
-=======
 <div class="center-layout">
-  <h1 class="no-toc">API List</h1>
+  <h1 class="no-toc">API 列表</h1>
   <aio-api-list></aio-api-list>
-</div>
->>>>>>> a371646a
+</div>