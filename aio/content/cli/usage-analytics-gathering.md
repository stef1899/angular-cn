# Gathering and Viewing Usage Analytics

# 收集和查看使用情况分析

Users can opt in to share their Angular CLI usage data with [Google Analytics](https://support.google.com/analytics/answer/1008015?hl=en), using the [`ng analytics` CLI command](analytics).
The data is also shared with the Angular team, and used to improve the CLI.

用户可以尝试使用 [CLI 命令 `ng analytics`](analytics) 在 [Google Analytics](https://support.google.com/analytics/answer/1008015?hl=en) 上分享他们的 Angular CLI 使用情况数据。这些数据也会与 Angular 团队共享，以改进 CLI。

The gathering of CLI analytics data is disabled by default, and must be enabled at the project level by individual users.
It cannot be enabled at the project level for all users.

默认情况下，CLI 会禁用分析数据的采集工作，必须由每个用户在项目级别启用它。它无法在项目级别对所有用户启用。

Data gathered in this way can be viewed on the Google Analytics site, but is not automatically visible on your own organization's Analytics site.
As an administrator for an Angular development group, you can configure your instance of Angular CLI to be able to see analytics data for your own team's usage of the Angular CLI.
This configuration option is separate from and in addition to other usage analytics that your users may be sharing with Google.

以这种方式收集的数据可以在 Google Analytics 网站上查看，但不会自动显示在你所属单位的 Google Analytics 网站上。如果你是开发组织的管理员，可以配置你们的 Angular CLI 实例来查看你的团队在使用 Angular CLI 时的分析数据。此配置项与该用户可能与 Google 共享的对其它使用情况的分析是彼此隔离的。

## Enable access to CLI usage data

## 允许访问 CLI 使用情况数据

To configure access to your own users' CLI usage data, use the `ng config` command to add a key to your global [`angular.json` workspace configuration file](guide/workspace-config).
The key goes under `cli.analyticsSharing` at the top level of the file, outside the `projects` sections.
The value of the key is your organization's tracking ID, as assigned by Google Analytics.
This ID is a string that looks like `UA-123456-12`.

要配置对所属用户的 CLI 使用率数据的访问权限，请使用 `ng config` 命令在全局 [`angular.json` 工作区配置文件中](guide/workspace-config)添加一个键。这个键位于文件顶层的 `cli.analyticsSharing` 下，位于 `projects` 部分之外。此键值是你们组织的跟踪 ID，通过 Google Analytics 指定。此 ID 形如 `UA-123456-12`。

You can choose to use a descriptive string as the key value, or be assigned a random key when you run the CLI command.
For example, the following command adds a configuration key named "tracking".

<<<<<<< HEAD
你也可以选择使用描述性字符串作为键，或者在运行 CLI 命令时给它赋值一个随机的键。例如，下面的命令会添加一个名为 “tracking” 的配置键。

<code-example language="sh" class="code-shell">
=======
<code-example language="sh">
>>>>>>> 53aa7945
ng config --global cli.analyticsSharing.tracking UA-123456-12
</code-example>

To turn off this feature, run the following command:

<<<<<<< HEAD
要关闭此功能，请执行如下命令：

<code-example language="sh" class="code-shell">
=======
<code-example language="sh">
>>>>>>> 53aa7945
ng config --global --remove cli.analyticsSharing
</code-example>

## Per user tracking

## 按用户跟踪

You can add a custom user ID to the global configuration, in order to identify unique usage of commands and flags.
If that user enables CLI analytics for their own project, your analytics display tracks and labels their individual usage.

<<<<<<< HEAD
你可以在全局配置中添加一个自定义的用户 ID，以单独区分命令和标志的使用情况。如果该用户也为自己的项目启用了 CLI 分析，那么分析器会分别显示这些跟踪并标记出各自的使用情况。

<code-example language="sh" class="code-shell">
=======
<code-example language="sh">
>>>>>>> 53aa7945
ng config --global cli.analyticsSharing.user SOME_USER_NAME
</code-example>

To generate a new random user ID, run the following command:

<<<<<<< HEAD
要生成新的随机用户 ID，请执行如下命令：

<code-example language="sh" class="code-shell">
=======
<code-example language="sh">
>>>>>>> 53aa7945
ng config --global cli.analyticsSharing.user ""
</code-example><|MERGE_RESOLUTION|>--- conflicted
+++ resolved
@@ -32,25 +32,17 @@
 You can choose to use a descriptive string as the key value, or be assigned a random key when you run the CLI command.
 For example, the following command adds a configuration key named "tracking".
 
-<<<<<<< HEAD
 你也可以选择使用描述性字符串作为键，或者在运行 CLI 命令时给它赋值一个随机的键。例如，下面的命令会添加一个名为 “tracking” 的配置键。
 
-<code-example language="sh" class="code-shell">
-=======
 <code-example language="sh">
->>>>>>> 53aa7945
 ng config --global cli.analyticsSharing.tracking UA-123456-12
 </code-example>
 
 To turn off this feature, run the following command:
 
-<<<<<<< HEAD
 要关闭此功能，请执行如下命令：
 
-<code-example language="sh" class="code-shell">
-=======
 <code-example language="sh">
->>>>>>> 53aa7945
 ng config --global --remove cli.analyticsSharing
 </code-example>
 
@@ -61,24 +53,16 @@
 You can add a custom user ID to the global configuration, in order to identify unique usage of commands and flags.
 If that user enables CLI analytics for their own project, your analytics display tracks and labels their individual usage.
 
-<<<<<<< HEAD
 你可以在全局配置中添加一个自定义的用户 ID，以单独区分命令和标志的使用情况。如果该用户也为自己的项目启用了 CLI 分析，那么分析器会分别显示这些跟踪并标记出各自的使用情况。
 
-<code-example language="sh" class="code-shell">
-=======
-<code-example language="sh">
->>>>>>> 53aa7945
+<code-example language="sh" >
 ng config --global cli.analyticsSharing.user SOME_USER_NAME
 </code-example>
 
 To generate a new random user ID, run the following command:
 
-<<<<<<< HEAD
 要生成新的随机用户 ID，请执行如下命令：
 
-<code-example language="sh" class="code-shell">
-=======
 <code-example language="sh">
->>>>>>> 53aa7945
 ng config --global cli.analyticsSharing.user ""
 </code-example>