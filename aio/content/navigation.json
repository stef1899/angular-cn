{
  "TopBar": [
    {
      "url": "features",
      "title": "特性"
    },
    {
      "url": "docs",
      "title": "文档"
    },
    {
      "url": "resources",
      "title": "资源"
    },
    {
      "url": "events",
      "title": "会议"
    },
    {
      "url": "https://blog.angular.io/",
      "title": "博客"
    },
    {
      "url": "translations/cn/home",
      "title": "关于中文版"
    }
  ],
  "TopBarNarrow": [
    {
      "title": "关于 Angular",
      "children": [
        {
          "url": "features",
          "title": "特性"
        },
        {
          "url": "resources",
          "title": "资源"
        },
        {
          "url": "events",
          "title": "会议"
        },
        {
          "url": "https://blog.angular.io/",
          "title": "博客"
        }
      ]
    }
  ],
  "SideNav": [
    {
      "url": "docs",
      "title": "文档",
      "tooltip": "Angular 开发文档",
      "hidden": true
    },
    {
      "url": "guide/docs-style-guide",
      "title": "文档风格指南",
      "tooltip": "给文档作者的风格指南",
      "hidden": true
    },
    {
<<<<<<< HEAD
      "url": "guide/webpack",
      "title": "Webpack: 简介",
      "hidden": true
    },
    {
=======
>>>>>>> 601064e4
      "url": "guide/quickstart",
      "title": "快速上手",
      "tooltip": "Angular 破冰"
    },
    {
      "title": "教程",
      "tooltip": "此《英雄指南》教程会带你用 TypeScript 一步步创建一个 Angular 应用。",
      "children": [
        {
          "url": "tutorial",
          "title": "1. 简介",
          "tooltip": "第一部分：《英雄指南》教程简介"
        },
        {
          "url": "tutorial/toh-pt0",
          "title": "2. 应用的“外壳”",
          "tooltip": "第二部分：创建应用的外壳"
        },
        {
          "url": "tutorial/toh-pt1",
          "title": "3. 英雄编辑器",
          "tooltip": "第三部分：构建一个简单的英雄编辑器"
        },
        {
          "url": "tutorial/toh-pt2",
          "title": "4. 显示英雄列表",
          "tooltip": "第四部分：构建一个主从结构的页面，用于展现英雄列表"
        },
        {
          "url": "tutorial/toh-pt3",
          "title": "5. 主从组件",
          "tooltip": "第五部分：把主从结构的页面重构成多个组件"
        },
        {
          "url": "tutorial/toh-pt4",
          "title": "6. 服务",
          "tooltip": "第六部分：创建一个可复用的服务来管理英雄数据"
        },
        {
          "url": "tutorial/toh-pt5",
          "title": "7. 路由",
          "tooltip": "第七部分：添加 Angular 路由器，并且学习在视图之间导航"
        },
        {
          "url": "tutorial/toh-pt6",
          "title": "8. HTTP",
          "tooltip": "第八部分：通过 HTTP 来获取并保存英雄数据"
        }
      ]
    },
    {
      "title": "核心知识",
      "tooltip": "学习 Angular 的核心知识",
      "children": [
        {
          "title": "架构",
          "tooltip": "Angular 应用的基本构造块。",
          "children": [
            {
              "url": "guide/architecture",
              "title": "架构概览",
              "tooltip": "Angular 应用的基本构造块"
            },
            {
              "url": "guide/architecture-modules",
              "title": "模块（NgModule）简介",
              "tooltip": "关于模块。"
            },
            {
              "url": "guide/architecture-components",
              "title": "组件简介",
              "tooltip": "关于组件、模板和视图。"
            },
            {
              "url": "guide/architecture-services",
              "title": "服务与 DI 简介",
              "tooltip": "关于服务与依赖注入。"
            },
            {
              "url": "guide/architecture-next-steps",
              "title": "后续步骤",
              "tooltip": "学完基础知识之后……"
            }
          ]
        },
        {
          "title": "组件与模板",
          "tooltip": "使用数据绑定构建动态视图",
          "children": [
            {
              "url": "guide/displaying-data",
              "title": "显示数据",
              "tooltip": "属性绑定可以帮助应用把数据显示在界面上"
            },
            {
              "url": "guide/template-syntax",
              "title": "模板语法",
              "tooltip": "学习如何写模板，以便借助数据绑定机制显示数据并响应事件。"
            },
            {
              "url": "guide/lifecycle-hooks",
              "title": "生命周期钩子",
              "tooltip": "Angular 调用指令和组件的生命周期钩子函数，包括它的创建、变更和销毁时。"
            },
            {
              "url": "guide/component-interaction",
              "title": "组件交互",
              "tooltip": "在不同的指令和组件之间共享信息"
            },
            {
              "url": "guide/component-styles",
              "title": "组件样式",
              "tooltip": "添加专属于某个组件的样式"
            },
            {
              "url": "guide/elements",
              "title": "Angular 自定义元素",
              "tooltip": "把组件转换成自定义元素。"
            },
            {
              "url": "guide/dynamic-component-loader",
              "title": "动态组件",
              "tooltip": "动态加载组件"
            },
            {
              "url": "guide/attribute-directives",
              "title": "属性型指令",
              "tooltip": "属性型指令把行为添加到现有元素上。"
            },
            {
              "url": "guide/structural-directives",
              "title": "结构型指令",
              "tooltip": "结构型指令可以操纵页面的布局"
            },
            {
              "url": "guide/pipes",
              "title": "管道",
              "tooltip": "管道可以在模板中转换显示的内容。"
            },
            {
              "url": "guide/animations",
              "title": "动画",
              "tooltip": "Angular 动画体系指南"
            }
          ]
        },
        {
          "title": "表单",
          "tooltip": "Angular 的表单",
          "children": [
            {
              "url": "guide/user-input",
              "title": "用户输入",
              "tooltip": "用户输入触发 DOM 事件。我们通过事件绑定来监听它们，把更新过的数据导入回我们的组件和 model。"
            },
            {
              "url": "guide/forms",
              "title": "模板驱动表单",
              "tooltip": "表单可以创建集中、高效、引人注目的输入体验。Angular 表单可以协调一组数据绑定控件，跟踪变更，验证输入，并表达错误信息。"
            },
            {
              "url": "guide/form-validation",
              "title": "表单验证",
              "tooltip": "验证用户的表单输入"
            },
            {
              "url": "guide/reactive-forms",
              "title": "响应式表单",
              "tooltip": "使用 FormBuilder 、分组和数组创建响应式表单。"
            },
            {
              "url": "guide/dynamic-form",
              "title": "动态表单",
              "tooltip": "使用FormGroup渲染动态表单"
            }
          ]
        },
        {
          "title": "Observable 与 RxJS",
          "tooltip": "Observable 与 RxJS",
          "children": [
            {
              "url": "guide/observables",
              "title": "可观察对象(Observable)",
              "tooltip": ""
            },
            {
              "url": "guide/rx-library",
              "title": "RxJS 库",
              "tooltip": ""
            },
            {
              "url": "guide/observables-in-angular",
              "title": "Angular 中的可观察对象",
              "tooltip": ""
            },
            {
              "url": "guide/practical-observable-usage",
              "title": "用法实战",
              "tooltip": ""
            },
            {
              "url": "guide/comparing-observables",
              "title": "与其它技术的比较",
              "tooltip": ""
            }
          ]
        },
        {
          "url": "guide/bootstrapping",
          "title": "引导启动",
          "tooltip": "在应用的根模块（AppModule）中告诉 Angular 如何构造并引导引用。"
        },
        {
          "title": "Angular 模块",
          "tooltip": "Angular 中的模块",
          "children": [
            {
              "url": "guide/ngmodules",
              "title": "NgModule 简介",
              "tooltip": "使用 NgModule 让你的应用更高效"
            },
            {
              "url": "guide/ngmodule-vs-jsmodule",
              "title": "JS 模块 vs NgModule",
              "tooltip": "JavaScript 模块和 NgModule 之间的差异"
            },
            {
              "url": "guide/frequent-ngmodules",
              "title": "常用模块",
              "tooltip": "介绍最常用的 Angular 模块"
            },
            {
              "url": "guide/module-types",
              "title": "特性模块的分类",
              "tooltip": "介绍特性模块的几种类型"
            },
            {
              "url": "guide/entry-components",
              "title": "入口组件",
              "tooltip": "关于 Angular 中入口组件的一切"
            },
            {
              "url": "guide/feature-modules",
              "title": "特性模块",
              "tooltip": "创建特性模块，以组织你的代码"
            },
            {
              "url": "guide/providers",
              "title": "服务提供商",
              "tooltip": "服务提供商与 Angular 模块"
            },
            {
              "url": "guide/singleton-services",
              "title": "单例应用",
              "tooltip": "创建单例应用"
            },
            {
              "url": "guide/lazy-loading-ngmodules",
              "title": "惰性加载的特性模块",
              "tooltip": "惰性加载模块，以提高应用的性能"
            },
            {
              "url": "guide/sharing-ngmodules",
              "title": "共享 Angular 模块",
              "tooltip": "共享 Angular 模块让你的应用现代化。"
            },
            {
              "url": "guide/ngmodule-api",
              "title": "NgModule API",
              "tooltip": "理解 NgModule 的那些细节。"
            },
            {
              "url": "guide/ngmodule-faq",
              "title": "NgModule 常见问题",
              "tooltip": "回答关于 NgModules 的常见问题。"
            }
          ]
        },
        {
          "title": "依赖注入",
          "tooltip": "依赖注入：创建并注入各种服务。",
          "children": [
            {
              "url": "guide/dependency-injection-pattern",
              "title": "依赖注入模式",
              "tooltip": "学习 Angular 依赖注入系统背后的依赖注入模式"
            },
            {
              "url": "guide/dependency-injection",
              "title": "Angular 依赖注入",
              "tooltip": "Angular 的依赖注入系统能够为 Angular 创建的类创建并交付它们所依赖的服务。"
            },
            {
              "url": "guide/hierarchical-dependency-injection",
              "title": "多级注入器",
              "tooltip": "Angular 的多级注入体系会建立与组件平行的注入器树。"
            },
            {
              "url": "guide/dependency-injection-in-action",
              "title": "DI 实用技巧",
              "tooltip": "依赖注入的使用技巧"
            }
          ]
        },
        {
          "url": "guide/http",
          "title": "HttpClient",
          "tooltip": "通过 HTTP 协议与远程服务器对话。"
        },
        {
          "url": "guide/router",
          "title": "路由与导航",
          "tooltip": "揭示如何通过 Angular 路由进行基本的屏幕导航。"
        },
        {
          "url": "guide/testing",
          "title": "测试",
          "tooltip": "测试 Angular 应用的技巧与实践。"
        },
        {
          "url": "guide/cheatsheet",
          "title": "速查表",
          "tooltip": "关于 Angular 常用编码技术的快速指南。"
        }
      ]
    },
    {
      "title": "其它技术",
      "tooltip": "把 Angular 用到你的实际工作中的一些技巧",
      "children": [
        {
          "url": "guide/i18n",
          "title": "国际化 (i18n)",
          "tooltip": "把应用模板中的文本翻译成多种语言。"
        },
        {
          "url": "guide/language-service",
          "title": "语言服务",
          "tooltip": "使用 Angular 语言服务来为开发提速。"
        },
        {
          "url": "guide/security",
          "title": "安全",
          "tooltip": "Angular 应用开发中的安全技术。"
        },
        {
          "title": "环境准备与部署",
          "tooltip": "环境准备与部署",
          "children": [
            {
              "url": "guide/setup",
              "title": "搭建本地开发环境",
              "tooltip": "在你自己的机器上安装 Angular QuickStart 种子，以便更快、更高效的开发。"
            },
            {
              "url": "guide/setup-systemjs-anatomy",
              "title": "搭建方式剖析",
              "tooltip": "基于 SystemJS 的本地开发环境内幕。"
            },
            {
              "url": "guide/browser-support",
              "title": "浏览器支持",
              "tooltip": "浏览器支持与 Polyfills 指南"
            },
            {
              "url": "guide/npm-packages",
              "title": "npm 包",
              "tooltip": "建议的 npm 包，以及如何指定包的依赖。"
            },
            {
              "url": "guide/typescript-configuration",
              "title": "TypeScript 配置",
              "tooltip": "给 Angular 开发者的 TypeScript 配置。"
            },
            {
              "url": "guide/aot-compiler",
              "title": "预先（AOT）编译",
              "tooltip": "学习如何使用 AOT 预编译器。"
            },
            {
              "url": "guide/deployment",
              "title": "部署",
              "tooltip": "学习如何部署你的 Angular 应用。"
            }
          ]
        },
        {
          "title": "Service Worker",
          "tooltip": "Angular 的 Service Worker：控制应用的资源缓存。",
          "children": [
            {
              "url": "guide/service-worker-intro",
              "title": "简介",
              "tooltip": "Angular 对 Service Worker 的实现提升了慢速或不稳定的网络连接下的用户体验。"
            },
            {
              "url": "guide/service-worker-getting-started",
              "title": "快速起步",
              "tooltip": "在 CLI 项目中启用 Service Worker，并在浏览器中查看效果。"
            },
            {
              "url": "guide/service-worker-communications",
              "title": "与 Service Worker 通讯",
              "tooltip": "那些能让你和 Angular 的 Service Worker 通讯的服务类。"
            },
            {
              "url": "guide/service-worker-devops",
              "title": "生产环境下的 Service Worker",
              "tooltip": "使用 Service Worker 运行应用、管理应用更新、调试以及杀掉正在运行的应用。"
            },
            {
              "url": "guide/service-worker-config",
              "title": "Service Worker 配置",
              "tooltip": "配置 Service Worker 的缓存行为。"
            }
          ]
        },
        {
          "title": "保持最新",
          "tooltip": "Angular 的发布实践，更新计划以及与更新有关的资源。",
          "children": [
            {
              "url": "guide/updating",
              "title": "更新你的项目",
              "tooltip": "关于如何把 Angular 应用升级到最新版的信息。"
            },
            {
              "url": "guide/releases",
              "title": "Angular 的版本发布",
              "tooltip": "Angular 的版本、发布、支持与弃用策略。"
            }
          ]
        },
<<<<<<< HEAD
=======

>>>>>>> 601064e4
        {
          "title": "从 AngularJS 升级",
          "tooltip": "把 AngularJS 应用增量式的升级到 Angular。",
          "children": [
            {
              "url": "guide/upgrade",
              "title": "升级步骤",
              "tooltip": "把 AngularJS 应用增量式的升级到 Angular。"
            },
            {
              "url": "guide/upgrade-performance",
              "title": "Upgrading for Performance",
              "tooltip": "Upgrade from AngularJS to Angular in a more flexible way."
            },
            {
              "url": "guide/ajs-quick-reference",
              "title": "AngularJS 与 Angular 的概念对照",
              "tooltip": "学习如何把 AngularJS 的概念映射到 Angular 中。"
            }
          ]
        },
        {
          "url": "guide/universal",
          "title": " 服务端渲染",
          "tooltip": "使用 Angular Universal 在服务端渲染 HTML。"
        },
        {
          "url": "guide/visual-studio-2015",
          "title": "Visual Studio 2015 快速上手",
          "tooltip": "在 Visual Studio 2015 中使用快速起步中的文件"
        },
        {
          "url": "guide/styleguide",
          "title": "风格指南",
          "tooltip": "写出 Angular 风格的程序"
        },
        {
          "url": "guide/glossary",
          "title": "词汇表",
          "tooltip": "Angular 中最重要的词汇的简要定义。"
        }
      ]
    },
    {
      "title": "API 参考手册",
      "tooltip": "关于 Angular 中类和值的详细信息。",
      "url": "api"
    },
    {
      "url": "guide/change-log",
      "title": "Change Log",
      "tooltip": "Angular Documentation Change Log",
      "hidden": true
    }
  ],
  "Footer": [
    {
      "title": "资源",
      "children": [
        {
          "url": "about",
          "title": "关于",
          "tooltip": "Angular 贡献者。"
        },
        {
          "url": "resources",
          "title": "资源列表",
          "tooltip": "网络上的 Angular 工具、培训、博客等"
        },
        {
          "url": "presskit",
          "title": "宣传资料",
          "tooltip": "我们的联系方式、LOGO 和品牌"
        },
        {
          "url": "https://blog.angular.io/",
          "title": "博客",
          "tooltip": "Angular 官方博客"
        }
      ]
    },
    {
      "title": "帮助",
      "children": [
        {
          "url": "https://stackoverflow.com/questions/tagged/angular",
          "title": "Stack Overflow",
          "tooltip": "Stack Overflow: 这里的社区会回答你关于 Angular 的技术问题"
        },
        {
          "url": "https://gitter.im/angular/angular",
          "title": "Gitter",
          "tooltip": "和老鸟聊 Angular"
        },
        {
          "url": "https://github.com/angular/angular/issues",
          "title": "报告问题",
          "tooltip": "在 github 上报告问题和建议。"
        },
        {
          "url": "https://github.com/angular/code-of-conduct/blob/master/CODE_OF_CONDUCT.md",
          "title": "行为规范",
          "tooltip": "让我们彼此尊重"
        }
      ]
    },
    {
      "title": "社区",
      "children": [
        {
          "url": "events",
          "title": "活动",
          "tooltip": "Post issues and suggestions on github."
        },
        {
          "url": "http://www.meetup.com/topics/angularjs/",
          "title": "聚会",
          "tooltip": "参加聚会，向别的开发人员学习"
        },
        {
          "url": "https://twitter.com/angular",
          "title": "Twitter",
          "tooltip": "Twitter"
        },
        {
          "url": "https://github.com/angular/angular",
          "title": "GitHub",
          "tooltip": "GitHub"
        },
        {
          "url": "contribute",
          "title": "做贡献",
          "tooltip": "向 Angular 做贡献"
        }
      ]
    },
    {
      "title": "多语言",
      "children": [
        {
          "title": "English Version",
          "url": "https://angular.io/"
        },
        {
          "title": "日本語版",
          "url": "https://angular.jp/"
        }
      ]
    }
  ],
  "docVersions": [
<<<<<<< HEAD
    {
      "title": "v4 (LTS)",
      "url": "https://v4.angular.io"
    },
    {
      "title": "v2",
      "url": "https://v2.angular.cn"
    },
    {
      "title": "AngularDart",
      "url": "https://webdev.dartlang.org/angular"
    }
=======
    { "title": "v5", "url": "https://v5.angular.io" },
    { "title": "v4", "url": "https://v4.angular.io" },
    { "title": "v2", "url": "https://v2.angular.io" },
    { "title": "AngularDart", "url": "https://webdev.dartlang.org/angular" }
>>>>>>> 601064e4
  ]
}<|MERGE_RESOLUTION|>--- conflicted
+++ resolved
@@ -61,15 +61,8 @@
       "tooltip": "给文档作者的风格指南",
       "hidden": true
     },
-    {
-<<<<<<< HEAD
-      "url": "guide/webpack",
-      "title": "Webpack: 简介",
-      "hidden": true
-    },
-    {
-=======
->>>>>>> 601064e4
+
+    {
       "url": "guide/quickstart",
       "title": "快速上手",
       "tooltip": "Angular 破冰"
@@ -504,10 +497,6 @@
             }
           ]
         },
-<<<<<<< HEAD
-=======
-
->>>>>>> 601064e4
         {
           "title": "从 AngularJS 升级",
           "tooltip": "把 AngularJS 应用增量式的升级到 Angular。",
@@ -659,24 +648,12 @@
     }
   ],
   "docVersions": [
-<<<<<<< HEAD
-    {
-      "title": "v4 (LTS)",
-      "url": "https://v4.angular.io"
-    },
-    {
-      "title": "v2",
-      "url": "https://v2.angular.cn"
-    },
-    {
-      "title": "AngularDart",
-      "url": "https://webdev.dartlang.org/angular"
-    }
-=======
     { "title": "v5", "url": "https://v5.angular.io" },
-    { "title": "v4", "url": "https://v4.angular.io" },
-    { "title": "v2", "url": "https://v2.angular.io" },
-    { "title": "AngularDart", "url": "https://webdev.dartlang.org/angular" }
->>>>>>> 601064e4
+    { "title": "v4 ", "url": "https://v4.angular.io"
+    },
+    { "title": "v2", "url": "https://v2.angular.cn"
+    },
+    {
+     "title": "AngularDart", "url": "https://webdev.dartlang.org/angular" }
   ]
 }