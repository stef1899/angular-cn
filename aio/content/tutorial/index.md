<h1 class="no-toc">Tour of Heroes app and tutorial</h1>

<<<<<<< HEAD
<h1 class="no-toc">教程：英雄指南</h1>

=======
>>>>>>> 4f3ac1d9
<div class="callout is-helpful">

<header>Getting Started</header>

<<<<<<< HEAD
<header>快速上手 - Stackblitz</header>

=======
In this tutorial, you build your own app from the ground up, providing experience with the typical development process, as well as an introduction to basic app-design concepts, tools, and terminology.
>>>>>>> 4f3ac1d9

If you're completely new to Angular, you might want to try the [**Try it now**](start) quick-start app first.
It is based on a ready-made  partially-completed project, which you can examine and modify in the StacBlitz interactive development environment, where you can see the results in real time.

<<<<<<< HEAD
如果你刚刚接触 Angular，请参见[**新的快速上手**](start)。
这个快速上手教程涵盖了与《英雄指南》相同的主题：组件、模板语法、路由、服务以及通过 HTTP 访问数据等，但是格式更简单，且遵循了绝大部分最佳实践。

In this tutorial, you build your own app from the ground up, providing experience with the development process as well as a more thorough introduction to basic concepts.

在这份教程中，你将从零开始构建出自己的应用，在此开发过程中获得的经验比对那些基本概念的介绍更加全面。

The **Tour of Heroes app** that you create with this tutorial serves as the conceptual basis for many examples throughout Angular documentation.
Reading this introduction page provides sufficient context for working with those examples.
You do not need to do this tutorial to understand those other examples.  

**这份《英雄指南》教程**是本文档中很多范例的基础。阅读此简介页面可以为那些例子提供充足的上下文。阅读此简介页可以为使用这些示例提供足够的上下文。你不用实做这个教程就足以理解其它范例。

=======
The "Try it" tutorial covers the same major topics&mdash;components, template syntax, routing, services, and accessing data via HTTP&mdash;in a condensed format, following the most current best practices.

>>>>>>> 4f3ac1d9
</div>

This _Tour of Heroes_ tutorial shows you how to set up your local development environment and develop an app using the [Angular CLI tool](cli "CLI command reference"), and provides an introduction to the fundamentals of Angular.

<<<<<<< HEAD
这份《英雄指南》教程提供了一个对 Angular 基础知识的简介。
它会告诉你如何搭建本地开发环境，并使用 [Angular CLI 工具](cli "CLI command reference")开发一个应用。

In this _Tour of Heroes_ tutorial, you will build an app that helps a staffing agency manage its stable of heroes.

在这个**英雄指南**教程中，你将构建一个应用，来帮助招聘机构管理一群英雄。

This app has many of the features you'd expect to find in a data-driven application.
It acquires and displays a list of heroes, edits a selected hero's detail, and navigates among different views of heroic data.
=======
The _Tour of Heroes_ app that you build helps a staffing agency manage its stable of heroes.
The app has many of the features you'd expect to find in any data-driven application.
The finished app acquires and displays a list of heroes, edits a selected hero's detail, and navigates among different views of heroic data.

You will find references to and expansions of this app domain in many of the examples used throughout the Angular documentation, but you don't necessarily need to work through this tutorial to understand those examples.
>>>>>>> 4f3ac1d9

这个入门级 app 包含很多数据驱动的应用所需的特性。
它需要获取并显示英雄的列表、编辑所选英雄的详情，并且在英雄数据的不同视图之间导航。

By the end of this tutorial you will be able to do the following:

<<<<<<< HEAD
在本教程的最后，你将完成下列工作：

* Use built-in Angular directives to show and hide elements and display lists of hero data.

   使用Angular 的内置指令来显示 / 隐藏元素，并显示英雄数据的列表。

* Create Angular components to display hero details and show an array of heroes.

   创建 Angular 组件以显示英雄的详情，并显示一个英雄数组。

* Use one-way data binding for read-only data.

   为只读数据使用单向数据绑定。

=======
* Use built-in Angular [directives](guide/glossary#directive "Directives definition") to show and hide elements and display lists of hero data.
* Create Angular [components](guide/glossary#component "Components definition") to display hero details and show an array of heroes.
* Use one-way [data binding](guide/glossary#data-binding "Data binding definition") for read-only data.
>>>>>>> 4f3ac1d9
* Add editable fields to update a model with two-way data binding.

   添加可编辑字段，使用双向数据绑定来更新模型。

* Bind component methods to user events, like keystrokes and clicks.
<<<<<<< HEAD

   把组件中的方法绑定到用户事件上，比如按键和点击。

* Enable users to select a hero from a master list and edit that hero in the details view. 

   让用户可以在主列表中选择一个英雄，然后在详情视图中编辑他。
* Format data with pipes.

   使用管道来格式化数据。

* Create a shared service to assemble the heroes.

   创建共享的服务来管理这些英雄。

* Use routing to navigate among different views and their components.
=======
* Enable users to select a hero from a master list and edit that hero in the details view.
* Format data with [pipes](guide/glossary#pipe "Pipe definition").
* Create a shared [service](guide/glossary#service "Service definition") to assemble the heroes.
* Use [routing](guide/glossary#router "Router definition") to navigate among different views and their components.
>>>>>>> 4f3ac1d9

   使用路由在不同的视图及其组件之间导航。

You'll learn enough Angular to get started and gain confidence that
Angular can do whatever you need it to do.

你将学到足够的 Angular 知识，并确信 Angular 确实能提供你所需的支持。

<div class="callout is-helpful">

<header>Solution</header>

<header>最终解</header>

After completing all tutorial steps, the final app will look like this: <live-example name="toh-pt6"></live-example>.

完成本教程的所有步骤之后，最终的应用会是这样的：<live-example name="toh-pt6"></live-example>。

</div>

## What you'll build

## 你要构建出什么

Here's a visual idea of where this tutorial leads, beginning with the "Dashboard"
view and the most heroic heroes:

下面是本教程关于界面的构想：开始是“Dashboard（仪表盘）”视图，来展示最勇敢的英雄。

<div class="lightbox">
  <img src='generated/images/guide/toh/heroes-dashboard-1.png' alt="Output of heroes dashboard">
</div>

You can click the two links above the dashboard ("Dashboard" and "Heroes")
to navigate between this Dashboard view and a Heroes view.

仪表盘顶部中有两个链接：“Dashboard（仪表盘）”和“Heroes（英雄列表）”。
  你将点击它们在“仪表盘”和“英雄列表”视图之间导航。

If you click the dashboard hero "Magneta," the router opens a "Hero Details" view
where you can change the hero's name.

当你点击仪表盘上名叫“Magneta”的英雄时，路由会打开英雄详情页，在这里，你可以修改英雄的名字。

<div class="lightbox">
  <img src='generated/images/guide/toh/hero-details-1.png' alt="Details of hero in app">
</div>

Clicking the "Back" button returns you to the Dashboard.
Links at the top take you to either of the main views.
If you click "Heroes," the app displays the "Heroes" master list view.

点击“Back（后退）”按钮将返回到“Dashboard（仪表盘）”。
顶部的链接可以把你带到任何一个主视图。
如果你点击“Heroes（英雄列表）”链接，应用将把你带到“英雄”列表主视图。

<div class="lightbox">
  <img src='generated/images/guide/toh/heroes-list-2.png' alt="Output of heroes list app">
</div>

When you click a different hero name, the read-only mini detail beneath the list reflects the new choice.

当你点击另一位英雄时，一个只读的“微型详情视图”会显示在列表下方，以体现你的选择。

You can click the "View Details" button to drill into the
editable details of the selected hero.

你可以点击“View Details（查看详情）”按钮进入所选英雄的编辑视图。

The following diagram captures all of the navigation options.

下面这张图汇总了所有可能的导航路径。

<div class="lightbox">
  <img src='generated/images/guide/toh/nav-diagram.png' alt="View navigations">
</div>

Here's the app in action:

下图演示了本应用中的动图。

<div class="lightbox">
  <img src='generated/images/guide/toh/toh-anim.gif' alt="Tour of Heroes in Action">
</div><|MERGE_RESOLUTION|>--- conflicted
+++ resolved
@@ -1,116 +1,77 @@
 <h1 class="no-toc">Tour of Heroes app and tutorial</h1>
 
-<<<<<<< HEAD
 <h1 class="no-toc">教程：英雄指南</h1>
 
-=======
->>>>>>> 4f3ac1d9
 <div class="callout is-helpful">
 
 <header>Getting Started</header>
 
-<<<<<<< HEAD
 <header>快速上手 - Stackblitz</header>
 
-=======
 In this tutorial, you build your own app from the ground up, providing experience with the typical development process, as well as an introduction to basic app-design concepts, tools, and terminology.
->>>>>>> 4f3ac1d9
+
+在本教程中，你将从头开始构建自己的应用，体验典型的开发过程。这里还有一些对基本的应用设计概念、工具和术语的介绍。
 
 If you're completely new to Angular, you might want to try the [**Try it now**](start) quick-start app first.
 It is based on a ready-made  partially-completed project, which you can examine and modify in the StacBlitz interactive development environment, where you can see the results in real time.
 
-<<<<<<< HEAD
-如果你刚刚接触 Angular，请参见[**新的快速上手**](start)。
-这个快速上手教程涵盖了与《英雄指南》相同的主题：组件、模板语法、路由、服务以及通过 HTTP 访问数据等，但是格式更简单，且遵循了绝大部分最佳实践。
+如果你对 Angular 还不熟悉，你可能要先[**试一试**](start) 快速上手应用。它基于一个现成的、已部分完成的项目，你可以在 StacBlitz 的交互式开发环境中检查和修改，你还可以在那里实时查看结果。
 
-In this tutorial, you build your own app from the ground up, providing experience with the development process as well as a more thorough introduction to basic concepts.
-
-在这份教程中，你将从零开始构建出自己的应用，在此开发过程中获得的经验比对那些基本概念的介绍更加全面。
-
-The **Tour of Heroes app** that you create with this tutorial serves as the conceptual basis for many examples throughout Angular documentation.
-Reading this introduction page provides sufficient context for working with those examples.
-You do not need to do this tutorial to understand those other examples.  
-
-**这份《英雄指南》教程**是本文档中很多范例的基础。阅读此简介页面可以为那些例子提供充足的上下文。阅读此简介页可以为使用这些示例提供足够的上下文。你不用实做这个教程就足以理解其它范例。
-
-=======
 The "Try it" tutorial covers the same major topics&mdash;components, template syntax, routing, services, and accessing data via HTTP&mdash;in a condensed format, following the most current best practices.
 
->>>>>>> 4f3ac1d9
+“试一试”教程遵循最新的最佳实践，以简明的格式，涵盖了与其相同的主要话题 - 组件、模板语法、路由、服务，以及通过 HTTP 访问数据。
+
 </div>
 
 This _Tour of Heroes_ tutorial shows you how to set up your local development environment and develop an app using the [Angular CLI tool](cli "CLI command reference"), and provides an introduction to the fundamentals of Angular.
 
-<<<<<<< HEAD
-这份《英雄指南》教程提供了一个对 Angular 基础知识的简介。
-它会告诉你如何搭建本地开发环境，并使用 [Angular CLI 工具](cli "CLI command reference")开发一个应用。
+这个*“英雄指南”*教程向你展示了如何使用 [Angular CLI 工具](cli "CLI 命令参考：")搭建本地开发环境并开发应用，还对 [Angular CLI 工具](cli "CLI 命令参考：") 的基础知识进行了介绍。
 
-In this _Tour of Heroes_ tutorial, you will build an app that helps a staffing agency manage its stable of heroes.
-
-在这个**英雄指南**教程中，你将构建一个应用，来帮助招聘机构管理一群英雄。
-
-This app has many of the features you'd expect to find in a data-driven application.
-It acquires and displays a list of heroes, edits a selected hero's detail, and navigates among different views of heroic data.
-=======
 The _Tour of Heroes_ app that you build helps a staffing agency manage its stable of heroes.
 The app has many of the features you'd expect to find in any data-driven application.
 The finished app acquires and displays a list of heroes, edits a selected hero's detail, and navigates among different views of heroic data.
 
+你建立的*英雄指南*应用可以帮助人力资源管理局管理好自己的英雄。该应用具有许多在任何数据驱动的应用中都可能出现的功能。完成后的应用会获取并显示一些英雄列表、编辑所选英雄的详细信息，并在不同的英雄数据视图之间导航。
+
 You will find references to and expansions of this app domain in many of the examples used throughout the Angular documentation, but you don't necessarily need to work through this tutorial to understand those examples.
->>>>>>> 4f3ac1d9
 
-这个入门级 app 包含很多数据驱动的应用所需的特性。
-它需要获取并显示英雄的列表、编辑所选英雄的详情，并且在英雄数据的不同视图之间导航。
+你会在这份 Angular 文档中用到的很多个例子中找到对此应用领域的引用和扩展，但是你并不一定非要通过这个教程来理解这些例子。
 
 By the end of this tutorial you will be able to do the following:
 
-<<<<<<< HEAD
 在本教程的最后，你将完成下列工作：
 
-* Use built-in Angular directives to show and hide elements and display lists of hero data.
+* Use built-in Angular [directives](guide/glossary#directive "Directives definition") to show and hide elements and display lists of hero data.
 
-   使用Angular 的内置指令来显示 / 隐藏元素，并显示英雄数据的列表。
+   使用 Angular 的内置指令来显示 / 隐藏元素，并显示英雄数据的列表。
 
-* Create Angular components to display hero details and show an array of heroes.
+* Create Angular [components](guide/glossary#component "Components definition") to display hero details and show an array of heroes.
 
    创建 Angular 组件以显示英雄的详情，并显示一个英雄数组。
 
-* Use one-way data binding for read-only data.
+* Use one-way [data binding](guide/glossary#data-binding "Data binding definition") for read-only data.
 
    为只读数据使用单向数据绑定。
-
-=======
-* Use built-in Angular [directives](guide/glossary#directive "Directives definition") to show and hide elements and display lists of hero data.
-* Create Angular [components](guide/glossary#component "Components definition") to display hero details and show an array of heroes.
-* Use one-way [data binding](guide/glossary#data-binding "Data binding definition") for read-only data.
->>>>>>> 4f3ac1d9
 * Add editable fields to update a model with two-way data binding.
 
    添加可编辑字段，使用双向数据绑定来更新模型。
 
 * Bind component methods to user events, like keystrokes and clicks.
-<<<<<<< HEAD
 
    把组件中的方法绑定到用户事件上，比如按键和点击。
 
 * Enable users to select a hero from a master list and edit that hero in the details view. 
 
    让用户可以在主列表中选择一个英雄，然后在详情视图中编辑他。
-* Format data with pipes.
+* Format data with [pipes](guide/glossary#pipe "Pipe definition").
 
    使用管道来格式化数据。
 
-* Create a shared service to assemble the heroes.
+* Create a shared [service](guide/glossary#service "Service definition") to assemble the heroes.
 
    创建共享的服务来管理这些英雄。
 
-* Use routing to navigate among different views and their components.
-=======
-* Enable users to select a hero from a master list and edit that hero in the details view.
-* Format data with [pipes](guide/glossary#pipe "Pipe definition").
-* Create a shared [service](guide/glossary#service "Service definition") to assemble the heroes.
 * Use [routing](guide/glossary#router "Router definition") to navigate among different views and their components.
->>>>>>> 4f3ac1d9
 
    使用路由在不同的视图及其组件之间导航。
 
