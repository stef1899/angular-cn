# Create services

# 服务

The Tour of Heroes `HeroesComponent` is currently getting and displaying fake data.

英雄指南的 `HeroesComponent` 目前获取和显示的都是模拟数据。

After the refactoring in this tutorial, `HeroesComponent` will be lean and focused on supporting the view.
It will also be easier to unit-test with a mock service.

本节课的重构完成之后，`HeroesComponent` 变得更精简，并且聚焦于为它的视图提供支持。这也让它更容易使用模拟服务进行单元测试。

## Why services

## 为什么需要服务

Components shouldn't fetch or save data directly and they certainly shouldn't knowingly present fake data.
They should focus on presenting data and delegate data access to a service.

组件不应该直接获取或保存数据，它们不应该了解是否在展示假数据。
它们应该聚焦于展示数据，而把数据访问的职责委托给某个服务。

In this tutorial, you'll create a `HeroService` that all application classes can use to get heroes.
Instead of creating that service with the [`new` keyword](https://developer.mozilla.org/en-US/docs/Web/JavaScript/Reference/Operators/new),
you'll rely on Angular [*dependency injection*](guide/dependency-injection)
to inject it into the `HeroesComponent` constructor.

本节课，你将创建一个 `HeroService`，应用中的所有类都可以使用它来获取英雄列表。
不要使用 [`new` 关键字](https://developer.mozilla.org/en-US/docs/Web/JavaScript/Reference/Operators/new)来创建此服务，而要依靠 Angular 的[*依赖注入*](guide/dependency-injection)机制把它注入到 `HeroesComponent` 的构造函数中。

Services are a great way to share information among classes that _don't know each other_.
You'll create a `MessageService` and inject it in two places.

<<<<<<< HEAD
服务是在多个“互相不知道”的类之间共享信息的好办法。
你将创建一个 `MessageService`，并且把它注入到两个地方：

1. in `HeroService` which uses the service to send a message

   `HeroService` 中，它会使用该服务发送消息

2. in `MessagesComponent` which displays that message
=======
1. Inject in HeroService, which uses the service to send a message.
2. Inject in MessagesComponent, which displays that message, and also displays the ID
when the user clicks a hero.
>>>>>>> c35671c0

   `MessagesComponent` 中，它会显示其中的消息。

## Create the `HeroService`

## 创建 `HeroService`

Using the Angular CLI, create a service called `hero`.

使用 Angular CLI 创建一个名叫 `hero` 的服务。

<code-example language="sh" class="code-shell">
  ng generate service hero
</code-example>

The command generates a skeleton `HeroService` class in `src/app/hero.service.ts` as follows:

该命令会在 `src/app/hero.service.ts` 中生成 `HeroService` 类的骨架，代码如下：

<code-example path="toh-pt4/src/app/hero.service.1.ts" region="new"
 header="src/app/hero.service.ts (new service)"></code-example>


### `@Injectable()` services

### `@Injectable()` 服务

Notice that the new service imports the Angular `Injectable` symbol and annotates
the class with the `@Injectable()` decorator. This marks the class as one that participates in the _dependency injection system_. The `HeroService` class is going to provide an injectable service, and it can also have its own injected dependencies.
It doesn't have any dependencies yet, but [it will soon](#inject-message-service).

注意，这个新的服务导入了 Angular 的 `Injectable` 符号，并且给这个服务类添加了 `@Injectable()` 装饰器。
它把这个类标记为*依赖注入系统*的参与者之一。`HeroService` 类将会提供一个可注入的服务，并且它还可以拥有自己的待注入的依赖。
目前它还没有依赖，但是[很快就会有了](#inject-message-service)。

The `@Injectable()` decorator accepts a metadata object for the service, the same way the `@Component()` decorator did for your component classes.

`@Injectable()` 装饰器会接受该服务的元数据对象，就像 `@Component()` 对组件类的作用一样。

### Get hero data

### 获取英雄数据

The `HeroService` could get hero data from anywhere&mdash;a web service, local storage, or a mock data source.

`HeroService` 可以从任何地方获取数据：Web 服务、本地存储（LocalStorage）或一个模拟的数据源。

Removing data access from components means you can change your mind about the implementation anytime, without touching any components.
They don't know how the service works.

从组件中移除数据访问逻辑，意味着将来任何时候你都可以改变目前的实现方式，而不用改动任何组件。
这些组件不需要了解该服务的内部实现。

The implementation in _this_ tutorial will continue to deliver _mock heroes_.

这节课中的实现仍然会提供*模拟的英雄列表*。

Import the `Hero` and `HEROES`.

导入 `Hero` 和 `HEROES`。

<code-example path="toh-pt4/src/app/hero.service.ts" header="src/app/hero.service.ts" region="import-heroes">
</code-example>

Add a `getHeroes` method to return the _mock heroes_.

添加一个 `getHeroes` 方法，让它返回*模拟的英雄列表*。

<code-example path="toh-pt4/src/app/hero.service.1.ts" header="src/app/hero.service.ts" region="getHeroes">
</code-example>

{@a provide}

## Provide the `HeroService`

## 提供（provide） `HeroService`

You must make the `HeroService` available to the dependency injection system
before Angular can _inject_ it into the `HeroesComponent` by registering a _provider_. A provider is something that can create or deliver a service; in this case, it instantiates the `HeroService` class to provide the service.

你必须先注册一个*服务提供商*，来让 `HeroService` 在依赖注入系统中可用，Angular 才能把它注入到 `HeroesComponent` 中。所谓服务提供商就是某种可用来创建或交付一个服务的东西；在这里，它通过实例化 `HeroService` 类，来提供该服务。

To make sure that the `HeroService` can provide this service, register it
with the _injector_, which is the object that is responsible for choosing
and injecting the provider where the app requires it.

为了确保 `HeroService` 可以提供该服务，就要使用*注入器*来注册它。注入器是一个对象，负责当应用要求获取它的实例时选择和注入该提供商。

By default, the Angular CLI command `ng generate service` registers a provider with the _root injector_ for your service by including provider metadata, that is `providedIn: 'root'` in the `@Injectable()` decorator.

默认情况下，Angular CLI 命令 `ng generate service` 会通过给 `@Injectable()` 装饰器添加 `providedIn: 'root'` 元数据的形式，用*根注入器*将你的服务注册成为提供商。

```

@Injectable({
  providedIn: 'root',
})

```

When you provide the service at the root level, Angular creates a single, shared instance of `HeroService` and injects into any class that asks for it.
Registering the provider in the `@Injectable` metadata also allows Angular to optimize an app by removing the service if it turns out not to be used after all.

当你在顶层提供该服务时，Angular 就会为 `HeroService` 创建一个单一的、共享的实例，并把它注入到任何想要它的类上。
在 `@Injectable` 元数据中注册该提供商，还能允许 Angular 通过移除那些完全没有用过的服务来进行优化。

<div class="alert is-helpful">

To learn more about providers, see the [Providers section](guide/providers).
To learn more about injectors, see the [Dependency Injection guide](guide/dependency-injection).

要了解关于提供商的更多知识，参见[提供商部分](guide/providers)。
要了解关于注入器的更多知识，参见[依赖注入指南](guide/dependency-injection)。

</div>

The `HeroService` is now ready to plug into the `HeroesComponent`.

现在 `HeroService` 已经准备好插入到 `HeroesComponent` 中了。

<div class="alert is-important">

This is an interim code sample that will allow you to provide and use the `HeroService`. At this point, the code will differ from the `HeroService` in the ["final code review"](#final-code-review).

这是一个过渡性的代码范例，它将会允许你提供并使用 `HeroService`。此刻的代码和[最终代码](#final-code-review)相差很大。

</div>

## Update `HeroesComponent`

## 修改 `HeroesComponent`

Open the `HeroesComponent` class file.

打开 `HeroesComponent` 类文件。

Delete the `HEROES` import, because you won't need that anymore.
Import the `HeroService` instead.

删除 `HEROES` 的导入语句，因为你以后不会再用它了。
转而导入 `HeroService`。

<code-example path="toh-pt4/src/app/heroes/heroes.component.ts" header="src/app/heroes/heroes.component.ts (import HeroService)" region="hero-service-import">
</code-example>

Replace the definition of the `heroes` property with a simple declaration.

把 `heroes` 属性的定义改为一句简单的声明。

<code-example path="toh-pt4/src/app/heroes/heroes.component.ts" header="src/app/heroes/heroes.component.ts" region="heroes">
</code-example>

{@a inject}

### Inject the `HeroService`

### 注入 `HeroService`

Add a private `heroService` parameter of type `HeroService` to the constructor.

往构造函数中添加一个私有的 `heroService`，其类型为 `HeroService`。

<code-example path="toh-pt4/src/app/heroes/heroes.component.ts" header="src/app/heroes/heroes.component.ts" region="ctor">
</code-example>

The parameter simultaneously defines a private `heroService` property and identifies it as a `HeroService` injection site.

这个参数同时做了两件事：1. 声明了一个私有 `heroService` 属性，2. 把它标记为一个 `HeroService` 的注入点。

When Angular creates a `HeroesComponent`, the [Dependency Injection](guide/dependency-injection) system
sets the `heroService` parameter to the singleton instance of `HeroService`.

当 Angular 创建 `HeroesComponent` 时，[依赖注入](guide/dependency-injection)系统就会把这个 `heroService` 参数设置为 `HeroService` 的单例对象。

### Add `getHeroes()`

### 添加 _getHeroes()_

Create a function to retrieve the heroes from the service.

创建一个函数，以从服务中获取这些英雄数据。

<code-example path="toh-pt4/src/app/heroes/heroes.component.1.ts" header="src/app/heroes/heroes.component.ts" region="getHeroes">
</code-example>

{@a oninit}

### Call it in `ngOnInit()`

### 在 `ngOnInit()` 中调用它

While you could call `getHeroes()` in the constructor, that's not the best practice.

你固然可以在构造函数中调用 `getHeroes()`，但那不是最佳实践。

Reserve the constructor for simple initialization such as wiring constructor parameters to properties.
The constructor shouldn't _do anything_.
It certainly shouldn't call a function that makes HTTP requests to a remote server as a _real_ data service would.

让构造函数保持简单，只做初始化操作，比如把构造函数的参数赋值给属性。
构造函数不应该*做任何事*。
它当然不应该调用某个函数来向远端服务（比如真实的数据服务）发起 HTTP 请求。

Instead, call `getHeroes()` inside the [*ngOnInit lifecycle hook*](guide/lifecycle-hooks) and
let Angular call `ngOnInit()` at an appropriate time _after_ constructing a `HeroesComponent` instance.

而是选择在 [*ngOnInit 生命周期钩子*](guide/lifecycle-hooks)中调用 `getHeroes()`，之后 Angular 会在构造出 `HeroesComponent` 的实例之后的某个合适的时机调用 `ngOnInit()`。

<code-example path="toh-pt4/src/app/heroes/heroes.component.ts" header="src/app/heroes/heroes.component.ts" region="ng-on-init">
</code-example>

### See it run

### 查看运行效果

After the browser refreshes, the app should run as before,
showing a list of heroes and a hero detail view when you click on a hero name.

刷新浏览器，该应用仍运行的一如既往。
显示英雄列表，并且当你点击某个英雄的名字时显示出英雄详情视图。

## Observable data

## 可观察（Observable）的数据

The `HeroService.getHeroes()` method has a _synchronous signature_,
which implies that the `HeroService` can fetch heroes synchronously.
The `HeroesComponent` consumes the `getHeroes()` result
as if heroes could be fetched synchronously.

`HeroService.getHeroes()` 的函数签名是*同步的*，它所隐含的假设是 `HeroService` 总是能同步获取英雄列表数据。
而 `HeroesComponent` 也同样假设能同步取到 `getHeroes()` 的结果。

<code-example path="toh-pt4/src/app/heroes/heroes.component.1.ts" header="src/app/heroes/heroes.component.ts" region="get-heroes">
</code-example>

This will not work in a real app.
You're getting away with it now because the service currently returns _mock heroes_.
But soon the app will fetch heroes from a remote server,
which is an inherently _asynchronous_ operation.

这在真实的应用中几乎是不可能的。
现在能这么做，只是因为目前该服务返回的是*模拟数据*。
不过很快，该应用就要从远端服务器获取英雄数据了，而那天生就是*异步*操作。

The `HeroService` must wait for the server to respond,
`getHeroes()` cannot return immediately with hero data,
and the browser will not block while the service waits.

`HeroService` 必须等服务器给出响应，
而 `getHeroes()` 不能立即返回英雄数据，
浏览器也不会在该服务等待期间停止响应。

`HeroService.getHeroes()` must have an _asynchronous signature_ of some kind.

`HeroService.getHeroes()` 必须具有某种形式的*异步函数签名*。

In this tutorial, `HeroService.getHeroes()` will return an `Observable`
because it will eventually use the Angular `HttpClient.get` method to fetch the heroes
and [`HttpClient.get()` returns an `Observable`](guide/http).

这节课，`HeroService.getHeroes()` 将会返回 `Observable`，部分原因在于它最终会使用 Angular 的 `HttpClient.get` 方法来获取英雄数据，而 [`HttpClient.get()` 会返回 `Observable`](guide/http)。

### Observable `HeroService`

### 可观察对象版本的 `HeroService`

`Observable` is one of the key classes in the [RxJS library](http://reactivex.io/rxjs/).

`Observable` 是 [RxJS 库](http://reactivex.io/rxjs/)中的一个关键类。

In a [later tutorial on HTTP](tutorial/toh-pt6), you'll learn that Angular's `HttpClient` methods return RxJS `Observable`s.
In this tutorial, you'll simulate getting data from the server with the RxJS `of()` function.

在[稍后的 HTTP 教程](tutorial/toh-pt6)中，你就会知道 Angular `HttpClient` 的方法会返回 RxJS 的 `Observable`。
这节课，你将使用 RxJS 的 `of()` 函数来模拟从服务器返回数据。

Open the `HeroService` file and import the `Observable` and `of` symbols from RxJS.

打开 `HeroService` 文件，并从 RxJS 中导入 `Observable` 和 `of` 符号。

<code-example path="toh-pt4/src/app/hero.service.ts" header="src/app/hero.service.ts (Observable imports)" region="import-observable">
</code-example>

Replace the `getHeroes()` method with the following:

把 `getHeroes()` 方法改成这样：

<code-example path="toh-pt4/src/app/hero.service.ts" header="src/app/hero.service.ts" region="getHeroes-1"></code-example>

`of(HEROES)` returns an `Observable<Hero[]>` that emits  _a single value_, the array of mock heroes.

`of(HEROES)` 会返回一个  `Observable<Hero[]>`，它会发出单个值，这个值就是这些模拟英雄的数组。

<div class="alert is-helpful">

In the [HTTP tutorial](tutorial/toh-pt6), you'll call `HttpClient.get<Hero[]>()` which also returns an `Observable<Hero[]>` that emits  _a single value_, an array of heroes from the body of the HTTP response.

在 [HTTP 教程](tutorial/toh-pt6)中，你将会调用 `HttpClient.get<Hero[]>()` 它也同样返回一个 `Observable<Hero[]>`，它也会发出单个值，这个值就是来自 HTTP 响应体中的英雄数组。

</div>

### Subscribe in `HeroesComponent`

### 在 `HeroesComponent` 中订阅

The `HeroService.getHeroes` method used to return a `Hero[]`.
Now it returns an `Observable<Hero[]>`.

`HeroService.getHeroes` 方法之前返回一个 `Hero[]`，
现在它返回的是 `Observable<Hero[]>`。

You'll have to adjust to that difference in `HeroesComponent`.

你必须在 `HeroesComponent` 中也向本服务中的这种形式看齐。

Find the `getHeroes` method and replace it with the following code
(shown side-by-side with the previous version for comparison)

找到 `getHeroes` 方法，并且把它替换为如下代码（和前一个版本对比显示）：

<code-tabs>

  <code-pane header="heroes.component.ts (Observable)"
    path="toh-pt4/src/app/heroes/heroes.component.ts" region="getHeroes">
  </code-pane>

  <code-pane header="heroes.component.ts (Original)"
    path="toh-pt4/src/app/heroes/heroes.component.1.ts" region="getHeroes">
  </code-pane>

</code-tabs>

`Observable.subscribe()` is the critical difference.

`Observable.subscribe()` 是关键的差异点。

The previous version assigns an array of heroes to the component's `heroes` property.
The assignment occurs _synchronously_, as if the server could return heroes instantly
or the browser could freeze the UI while it waited for the server's response.

上一个版本把英雄的数组赋值给了该组件的 `heroes` 属性。
这种赋值是*同步*的，这里包含的假设是服务器能立即返回英雄数组或者浏览器能在等待服务器响应时冻结界面。

That _won't work_ when the `HeroService` is actually making requests of a remote server.

当 `HeroService` 真的向远端服务器发起请求时，这种方式就行不通了。

The new version waits for the `Observable` to emit the array of heroes&mdash;which
could happen now or several minutes from now.
The `subscribe()` method passes the emitted array to the callback,
which sets the component's `heroes` property.

新的版本等待 `Observable` 发出这个英雄数组，这可能立即发生，也可能会在几分钟之后。
然后，`subscribe()` 方法把这个英雄数组传给这个回调函数，该函数把英雄数组赋值给组件的 `heroes` 属性。

This asynchronous approach _will work_ when
the `HeroService` requests heroes from the server.

使用这种异步方式，当 `HeroService` 从远端服务器获取英雄数据时，就*可以工作了*。

## Show messages

## 显示消息

This section guides you through the following:

这一节将指导你：

* adding a `MessagesComponent` that displays app messages at the bottom of the screen

   添加一个 `MessagesComponent`，它在屏幕的底部显示应用中的消息。

* creating an injectable, app-wide `MessageService` for sending messages to be displayed

   创建一个可注入的、全应用级别的 `MessageService`，用于发送要显示的消息。

* injecting `MessageService` into the `HeroService`

   把 `MessageService` 注入到 `HeroService` 中。

* displaying a message when `HeroService` fetches heroes successfully

   当 `HeroService` 成功获取了英雄数据时显示一条消息。

### Create `MessagesComponent`

### 创建 `MessagesComponent`

Use the CLI to create the `MessagesComponent`.

使用 CLI 创建 `MessagesComponent`。

<code-example language="sh" class="code-shell">
  ng generate component messages
</code-example>

The CLI creates the component files in the `src/app/messages` folder and declares the `MessagesComponent` in `AppModule`.

CLI 在 `src/app/messages` 中创建了组件文件，并且把 `MessagesComponent` 声明在了 `AppModule` 中。

Modify the `AppComponent` template to display the generated `MessagesComponent`.

修改 `AppComponent` 的模板来显示所生成的 `MessagesComponent`：

<code-example
  header = "src/app/app.component.html"
  path="toh-pt4/src/app/app.component.html">
</code-example>

You should see the default paragraph from `MessagesComponent` at the bottom of the page.

你可以在页面的底部看到来自的 `MessagesComponent` 的默认内容。

### Create the `MessageService`

### 创建 `MessageService`

Use the CLI to create the `MessageService` in `src/app`.

使用 CLI 在 `src/app` 中创建 `MessageService`。

<code-example language="sh" class="code-shell">
  ng generate service message
</code-example>

Open `MessageService` and replace its contents with the following.

打开 `MessageService`，并把它的内容改成这样：

<code-example header = "src/app/message.service.ts" path="toh-pt4/src/app/message.service.ts">
</code-example>

The service exposes its cache of `messages` and two methods: one to `add()` a message to the cache and another to `clear()` the cache.

该服务对外暴露了它的 `messages` 缓存，以及两个方法：`add()` 方法往缓存中添加一条消息，`clear()` 方法用于清空缓存。

{@a inject-message-service}

### Inject it into the `HeroService`

### 把它注入到 `HeroService` 中

In `HeroService`, import the `MessageService`.

在 `HeroService` 中导入 `MessageService`。

<code-example
  header = "src/app/hero.service.ts (import MessageService)"
  path="toh-pt4/src/app/hero.service.ts" region="import-message-service">
</code-example>

Modify the constructor with a parameter that declares a private `messageService` property.
Angular will inject the singleton `MessageService` into that property
when it creates the `HeroService`.

修改这个构造函数，添加一个私有的 `messageService` 属性参数。
Angular 将会在创建 `HeroService` 时把 `MessageService` 的单例注入到这个属性中。

<code-example
  path="toh-pt4/src/app/hero.service.ts" header="src/app/hero.service.ts" region="ctor">
</code-example>

<div class="alert is-helpful">

This is a typical "*service-in-service*" scenario:
you inject the `MessageService` into the `HeroService` which is injected into the `HeroesComponent`.

这是一个典型的“服务中的服务”场景：
你把 `MessageService` 注入到了 `HeroService` 中，而 `HeroService` 又被注入到了 `HeroesComponent` 中。

</div>

### Send a message from `HeroService`

### 从 `HeroService` 中发送一条消息

Modify the `getHeroes()` method to send a message when the heroes are fetched.

修改 `getHeroes()` 方法，在获取到英雄数组时发送一条消息。

<code-example path="toh-pt4/src/app/hero.service.ts" header="src/app/hero.service.ts" region="getHeroes">
</code-example>

### Display the message from `HeroService`

### 从 `HeroService` 中显示消息

The `MessagesComponent` should display all messages,
including the message sent by the `HeroService` when it fetches heroes.

`MessagesComponent` 可以显示所有消息，
包括当 `HeroService` 获取到英雄数据时发送的那条。

Open `MessagesComponent` and import the `MessageService`.

打开 `MessagesComponent`，并且导入 `MessageService`。

<code-example header="src/app/messages/messages.component.ts (import MessageService)" path="toh-pt4/src/app/messages/messages.component.ts" region="import-message-service">
</code-example>

Modify the constructor with a parameter that declares a **public** `messageService` property.
Angular will inject the singleton `MessageService` into that property
when it creates the `MessagesComponent`.

修改构造函数，添加一个 **public** 的 `messageService` 属性。
Angular 将会在创建 `MessagesComponent` 的实例时 把 `MessageService` 的实例注入到这个属性中。

<code-example path="toh-pt4/src/app/messages/messages.component.ts" header="src/app/messages/messages.component.ts" region="ctor">
</code-example>

The `messageService` property **must be public** because you're going to bind to it in the template.

这个 `messageService` 属性必须是公共属性，因为你将会在模板中绑定到它。

<div class="alert is-important">

Angular only binds to _public_ component properties.

Angular 只会绑定到组件的*公共*属性。

</div>

### Bind to the `MessageService`

### 绑定到 `MessageService`

Replace the CLI-generated `MessagesComponent` template with the following.

把 CLI 生成的 `MessagesComponent` 的模板改成这样：

<code-example
  header = "src/app/messages/messages.component.html"
  path="toh-pt4/src/app/messages/messages.component.html">
</code-example>

This template binds directly to the component's `messageService`.

这个模板直接绑定到了组件的 `messageService` 属性上。

* The `*ngIf` only displays the messages area if there are messages to show.

   `*ngIf` 只有在有消息时才会显示消息区。

* An `*ngFor` presents the list of messages in repeated `<div>` elements.

   `*ngFor` 用来在一系列 `<div>` 元素中展示消息列表。

* An Angular [event binding](guide/template-syntax#event-binding) binds the button's click event
to `MessageService.clear()`.

   Angular 的[事件绑定](guide/template-syntax#event-binding)把按钮的 `click` 事件绑定到了 `MessageService.clear()`。

The messages will look better when you add the private CSS styles to `messages.component.css`
as listed in one of the ["final code review"](#final-code-review) tabs below.

<<<<<<< HEAD
当你把 [最终代码](#final-code-review) 某一页的内容添加到 `messages.component.css` 中时，这些消息会变得好看一些。
=======
## Add additional messages to hero service

The following example shows how to send and display a message each time the user clicks on
a hero, showing a history of the user's selections. This will be helpful when you get to the
next section on [Routing](tutorial/toh-pt5).

<code-example header="src/app/heroes/heroes.component.ts"
path="toh-pt4/src/app/heroes/heroes.component.ts">
</code-example>
>>>>>>> c35671c0

The browser refreshes and the page displays the list of heroes.
Refresh the browser to see the list of heroes, and scroll to the bottom to see the
messages from the HeroService. Each time you click a hero, a new message appears to record
the selection. Use the "clear" button to clear the message history.

刷新浏览器，页面显示出了英雄列表。
滚动到底部，就会在消息区看到来自 `HeroService` 的消息。
点击“清空”按钮，消息区不见了。

{@a final-code-review}

## Final code review

## 查看最终代码

Here are the code files discussed on this page and your app should look like this <live-example></live-example>.

你的应用应该变成了这样 <live-example></live-example>。本页所提及的代码文件如下：

<code-tabs>

  <code-pane header="src/app/hero.service.ts"
  path="toh-pt4/src/app/hero.service.ts">
  </code-pane>

  <code-pane header="src/app/message.service.ts"
  path="toh-pt4/src/app/message.service.ts">
  </code-pane>

  <code-pane header="src/app/heroes/heroes.component.ts"
  path="toh-pt4/src/app/heroes/heroes.component.ts">
  </code-pane>

  <code-pane header="src/app/messages/messages.component.ts"
  path="toh-pt4/src/app/messages/messages.component.ts">
  </code-pane>

  <code-pane header="src/app/messages/messages.component.html"
  path="toh-pt4/src/app/messages/messages.component.html">
  </code-pane>

  <code-pane header="src/app/messages/messages.component.css"
  path="toh-pt4/src/app/messages/messages.component.css">
  </code-pane>

  <code-pane header="src/app/app.module.ts"
  path="toh-pt4/src/app/app.module.ts">
  </code-pane>

  <code-pane header="src/app/app.component.html"
  path="toh-pt4/src/app/app.component.html">
  </code-pane>

</code-tabs>

## Summary

## 小结

* You refactored data access to the `HeroService` class.

   你把数据访问逻辑重构到了 `HeroService` 类中。

* You registered the `HeroService` as the _provider_ of its service at the root level so that it can be injected anywhere in the app.

   你在根注入器中把 `HeroService` 注册为该服务的提供商，以便在别处可以注入它。

* You used [Angular Dependency Injection](guide/dependency-injection) to inject it into a component.

   你使用 [Angular 依赖注入](guide/dependency-injection)机制把它注入到了组件中。

* You gave the `HeroService` _get data_ method an asynchronous signature.

   你给 `HeroService` 中获取数据的方法提供了一个异步的函数签名。

* You discovered `Observable` and the RxJS _Observable_ library.

   你发现了 `Observable` 以及 RxJS 库。

* You used RxJS `of()` to return an observable of mock heroes (`Observable<Hero[]>`).

   你使用 RxJS 的 `of()` 方法返回了一个模拟英雄数据的*可观察对象* (`Observable<Hero[]>`)。

* The component's `ngOnInit` lifecycle hook calls the `HeroService` method, not the constructor.

   在组件的 `ngOnInit` 生命周期钩子中调用 `HeroService` 方法，而不是构造函数中。

* You created a `MessageService` for loosely-coupled communication between classes.

   你创建了一个 `MessageService`，以便在类之间实现松耦合通讯。

* The `HeroService` injected into a component is created with another injected service,
 `MessageService`.

   `HeroService` 连同注入到它的服务 `MessageService` 一起，注入到了组件中。<|MERGE_RESOLUTION|>--- conflicted
+++ resolved
@@ -32,22 +32,17 @@
 Services are a great way to share information among classes that _don't know each other_.
 You'll create a `MessageService` and inject it in two places.
 
-<<<<<<< HEAD
 服务是在多个“互相不知道”的类之间共享信息的好办法。
 你将创建一个 `MessageService`，并且把它注入到两个地方：
 
-1. in `HeroService` which uses the service to send a message
-
-   `HeroService` 中，它会使用该服务发送消息
-
-2. in `MessagesComponent` which displays that message
-=======
 1. Inject in HeroService, which uses the service to send a message.
+
+   注入到 `HeroService` 中，它会使用该服务发送消息
+
 2. Inject in MessagesComponent, which displays that message, and also displays the ID
 when the user clicks a hero.
->>>>>>> c35671c0
-
-   `MessagesComponent` 中，它会显示其中的消息。
+
+   注入到 `MessagesComponent` 中，它会显示其中的消息。当用户点击某个英雄时，它还会显示该英雄的 ID。
 
 ## Create the `HeroService`
 
@@ -602,19 +597,21 @@
 The messages will look better when you add the private CSS styles to `messages.component.css`
 as listed in one of the ["final code review"](#final-code-review) tabs below.
 
-<<<<<<< HEAD
 当你把 [最终代码](#final-code-review) 某一页的内容添加到 `messages.component.css` 中时，这些消息会变得好看一些。
-=======
+
 ## Add additional messages to hero service
+
+## 为 hero 服务添加额外的消息
 
 The following example shows how to send and display a message each time the user clicks on
 a hero, showing a history of the user's selections. This will be helpful when you get to the
 next section on [Routing](tutorial/toh-pt5).
 
+下面的例子展示了当用户点击某个英雄时，如何发送和显示一条消息，以及如何显示该用户的选取历史。当你学到后面的[路由](tutorial/toh-pt5)一章时，这会很有帮助。
+
 <code-example header="src/app/heroes/heroes.component.ts"
 path="toh-pt4/src/app/heroes/heroes.component.ts">
 </code-example>
->>>>>>> c35671c0
 
 The browser refreshes and the page displays the list of heroes.
 Refresh the browser to see the list of heroes, and scroll to the bottom to see the
