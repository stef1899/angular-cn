# Routing

# 路由

There are new requirements for the Tour of Heroes app:

有一些《英雄指南》的新需求：

* Add a *Dashboard* view.

   添加一个*仪表盘*视图。

* Add the ability to navigate between the *Heroes* and *Dashboard* views.

   添加在*英雄列表*和*仪表盘*视图之间导航的能力。

* When users click a hero name in either view, navigate to a detail view of the selected hero.

   无论在哪个视图中点击一个英雄，都会导航到该英雄的详情页。

* When users click a *deep link* in an email, open the detail view for a particular hero.

   在邮件中点击一个*深链接*，会直接打开一个特定英雄的详情视图。

When you’re done, users will be able to navigate the app like this:

<<<<<<< HEAD
完成时，用户就能像这样在应用中导航：

<figure>

=======
<div class="lightbox">
>>>>>>> 6d28a209
  <img src='generated/images/guide/toh/nav-diagram.png' alt="View navigations">
</div>

## Add the `AppRoutingModule`

## 添加 `AppRoutingModule`

In Angular, the best practice is to load and configure the router in a separate, top-level module
that is dedicated to routing and imported by the root `AppModule`.

在 Angular 中，最好在一个独立的顶级模块中加载和配置路由器，它专注于路由功能，然后由根模块 `AppModule` 导入它。

By convention, the module class name is `AppRoutingModule` and it belongs in the `app-routing.module.ts` in the `src/app` folder.

按照惯例，这个模块类的名字叫做 `AppRoutingModule`，并且位于 `src/app` 下的 `app-routing.module.ts` 文件中。

Use the CLI to generate it.

使用 CLI 生成它。

<code-example language="sh" class="code-shell">
  ng generate module app-routing --flat --module=app
</code-example>

<div class="alert is-helpful">

`--flat` puts the file in `src/app` instead of its own folder.<br>
`--module=app` tells the CLI to register it in the `imports` array of the `AppModule`.

`--flat` 把这个文件放进了 `src/app` 中，而不是单独的目录中。<br>
`--module=app` 告诉 CLI 把它注册到 `AppModule` 的 `imports` 数组中。

</div>

The generated file looks like this:

<<<<<<< HEAD
生成的文件是这样的：

<code-example path="toh-pt5/src/app/app-routing.module.0.ts" 
  header="src/app/app-routing.module.ts (generated)">
</code-example>

You generally don't declare components in a routing module so you can delete the
`@NgModule.declarations` array and delete `CommonModule` references too.

你通常不会在路由模块中声明组件，所以可以删除 `@NgModule.declarations` 并删除对 `CommonModule` 的引用。

You'll configure the router with `Routes` in the `RouterModule`
so import those two symbols from the `@angular/router` library.

你将会使用 `RouterModule` 中的 `Routes` 类来配置路由器，所以还要从 `@angular/router` 库中导入这两个符号。

Add an `@NgModule.exports` array with `RouterModule` in it.
Exporting `RouterModule` makes router directives available for use
in the `AppModule` components that will need them.

添加一个 `@NgModule.exports` 数组，其中放上 `RouterModule` 。
导出 `RouterModule` 让路由器的相关指令可以在 `AppModule` 中的组件中使用。

`AppRoutingModule` looks like this now:

此刻的 `AppRoutingModule` 是这样的：

<code-example path="toh-pt5/src/app/app-routing.module.ts" 
  region="v1"
  header="src/app/app-routing.module.ts (v1)">
=======
<code-example path="toh-pt5/src/app/app-routing.module.0.ts" header="src/app/app-routing.module.ts (generated)">
</code-example>

Replace it with the following:

<code-example path="toh-pt5/src/app/app-routing.module.1.ts" header="src/app/app-routing.module.ts (updated)">
>>>>>>> 6d28a209
</code-example>

First, `AppRoutingModule` imports `RouterModule` and `Routes` so the app can have routing functionality. The next import, `HeroesComponent`, will give the Router somewhere to go once you configure the routes.

<<<<<<< HEAD
### 添加路由定义

*Routes* tell the router which view to display when a user clicks a link or
pastes a URL into the browser address bar.

*路由定义* 会告诉路由器，当用户点击某个链接或者在浏览器地址栏中输入某个 URL 时，要显示哪个视图。

A typical Angular `Route` has two properties:

典型的 Angular 路由（`Route`）有两个属性：

1. `path`: a string that matches the URL in the browser address bar.

   `path`：一个用于匹配浏览器地址栏中 URL 的字符串。

1. `component`: the component that the router should create when navigating to this route.

   `component`：当导航到此路由时，路由器应该创建哪个组件。

You intend to navigate to the `HeroesComponent` when the URL is something like `localhost:4200/heroes`.

如果你希望当 URL 为 `localhost:4200/heroes` 时，就导航到 `HeroesComponent`。

Import the `HeroesComponent` so you can reference it in a `Route`.
Then define an array of routes with a single `route` to that component.

首先要导入 `HeroesComponent`，以便能在 `Route` 中引用它。
然后定义一个路由数组，其中的某个路由是指向这个组件的。

<code-example path="toh-pt5/src/app/app-routing.module.ts" 
=======
Notice that the `CommonModule` references and `declarations` array are unnecessary, so are no
longer part of `AppRoutingModule`. The following sections explain the rest of the `AppRoutingModule` in more detail.


### Routes

The next part of the file is where you configure your routes.
*Routes* tell the Router which view to display when a user clicks a link or
pastes a URL into the browser address bar.

Since `AppRoutingModule` already imports `HeroesComponent`, you can use it in the `routes` array:

<code-example path="toh-pt5/src/app/app-routing.module.ts" header="src/app/app-routing.module.ts"
>>>>>>> 6d28a209
  region="heroes-route">
</code-example>

A typical Angular `Route` has two properties:

* `path`: a string that matches the URL in the browser address bar.
* `component`: the component that the router should create when navigating to this route.

This tells the router to match that URL to `path: 'heroes'`
and display the `HeroesComponent` when the URL is something like `localhost:4200/heroes`.

<<<<<<< HEAD
完成这些设置之后，路由器将会把 URL 匹配到 `path: 'heroes'`，并显示 `HeroesComponent`。

### _RouterModule.forRoot()_
=======
### `RouterModule.forRoot()`
>>>>>>> 6d28a209

The `@NgModule` metadata initializes the router and starts it listening for browser location changes.

<<<<<<< HEAD
你必须首先初始化路由器，并让它开始监听浏览器中的地址变化。

Add `RouterModule` to the `@NgModule.imports` array and 
configure it with the `routes` in one step by calling 
`RouterModule.forRoot()` _within_ the `imports` array, like this:

把 `RouterModule` 添加到 `@NgModule.imports` 数组中，并用 `routes` 来配置它。你只要调用 `imports` 数组中的
`RouterModule.forRoot()` 函数就行了。

<code-example path="toh-pt5/src/app/app-routing.module.ts" 
  region="ngmodule-imports">
=======
The following line adds the `RouterModule` to the `AppRoutingModule` `imports` array and
configures it with the `routes` in one step by calling
`RouterModule.forRoot()`:

<code-example path="toh-pt5/src/app/app-routing.module.ts" header="src/app/app-routing.module.ts" region="ngmodule-imports">
>>>>>>> 6d28a209
</code-example>

<div class="alert is-helpful">

  The method is called `forRoot()` because you configure the router at the application's root level.
  The `forRoot()` method supplies the service providers and directives needed for routing,
  and performs the initial navigation based on the current browser URL.

  这个方法之所以叫 `forRoot()`，是因为你要在应用的顶级配置这个路由器。
  `forRoot()` 方法会提供路由所需的服务提供商和指令，还会基于浏览器的当前 URL 执行首次导航。

</div>

Next, `AppRoutingModule` exports `RouterModule` so it will be available throughout the app.

<code-example path="toh-pt5/src/app/app-routing.module.ts" header="src/app/app-routing.module.ts (exports array)" region="export-routermodule">
</code-example>

## Add `RouterOutlet`

## 添加路由出口 （_RouterOutlet_）

Open the `AppComponent` template and replace the `<app-heroes>` element with a `<router-outlet>` element.

<<<<<<< HEAD
打开 `AppComponent` 的模板，把 `<app-heroes>` 元素替换为 `<router-outlet>` 元素。

<code-example path="toh-pt5/src/app/app.component.html" 
  region="outlet"
  header="src/app/app.component.html (router-outlet)">
=======
<code-example path="toh-pt5/src/app/app.component.html" region="outlet" header="src/app/app.component.html (router-outlet)">
>>>>>>> 6d28a209
</code-example>

The `AppComponent` template no longer needs `<app-heroes>` because the app will only display the `HeroesComponent` when the user navigates to it.

之所以移除 `<app-heroes>`，是因为只有当用户导航到这里时，才需要显示 `HeroesComponent`。

The `<router-outlet>` tells the router where to display routed views.

`<router-outlet>` 会告诉路由器要在哪里显示路由的视图。

<div class="alert is-helpful">

The `RouterOutlet` is one of the router directives that became available to the `AppComponent`
because `AppModule` imports `AppRoutingModule` which exported `RouterModule`. The `ng generate` command you ran at the start of this tutorial added this import because of the `--module=app` flag. If you manually created `app-routing.module.ts` or used a tool other than the CLI to do so, you'll need to import `AppRoutingModule` into `app.module.ts` and add it to the `imports` array of the `NgModule`.

能在 `AppComponent` 中使用 `RouterOutlet`，是因为 `AppModule` 导入了 `AppRoutingModule`，而 `AppRoutingModule` 中导出了 `RouterModule`。

</div>

#### Try it

#### 试试看

You should still be running with this CLI command.

你的 CLI 命令应该仍在运行吧。

<code-example language="sh" class="code-shell">
  ng serve
</code-example>

The browser should refresh and display the app title but not the list of heroes.

<<<<<<< HEAD
浏览器应该刷新，并显示着应用的标题，但是没有显示英雄列表。

Look at the browser's address bar. 
=======
Look at the browser's address bar.
>>>>>>> 6d28a209
The URL ends in `/`.
The route path to `HeroesComponent` is `/heroes`.

看看浏览器的地址栏。
URL 是以 `/` 结尾的。
而到 `HeroesComponent` 的路由路径是 `/heroes`。

Append `/heroes` to the URL in the browser address bar.
You should see the familiar heroes master/detail view.

在地址栏中把 `/heroes` 追加到 URL 后面。你应该能看到熟悉的主从结构的英雄显示界面。

{@a routerlink}

## Add a navigation link (`routerLink`)

<<<<<<< HEAD
## 添加路由链接 (`routerLink`)

Users shouldn't have to paste a route URL into the address bar. 
They should be able to click a link to navigate.

不应该让用户只能把路由的 URL 粘贴到地址栏中。他们还应该能通过点击链接进行导航。

Add a `<nav>` element and, within that, an anchor element that, when clicked, 
triggers navigation to the `HeroesComponent`.
The revised `AppComponent` template looks like this:

添加一个 `<nav>` 元素，并在其中放一个链接 `<a>` 元素，当点击它时，就会触发一个到 `HeroesComponent` 的导航。
修改过的 `AppComponent` 模板如下：

<code-example 
  path="toh-pt5/src/app/app.component.html" 
  region="heroes"
  header="src/app/app.component.html (heroes RouterLink)">
=======
Ideally, users should be able to click a link to navigate rather
than pasting a route URL into the address bar.

Add a `<nav>` element and, within that, an anchor element that, when clicked,
triggers navigation to the `HeroesComponent`.
The revised `AppComponent` template looks like this:

<code-example path="toh-pt5/src/app/app.component.html" region="heroes" header="src/app/app.component.html (heroes RouterLink)">
>>>>>>> 6d28a209
</code-example>

A [`routerLink` attribute](#routerlink) is set to `"/heroes"`,
the string that the router matches to the route to `HeroesComponent`.
The `routerLink` is the selector for the [`RouterLink` directive](/api/router/RouterLink)
that turns user clicks into router navigations.
It's another of the public directives in the `RouterModule`.

<<<<<<< HEAD
[`routerLink` 属性](#routerlink)的值为 `"/heroes"`，路由器会用它来匹配出指向 `HeroesComponent` 的路由。
`routerLink` 是 [`RouterLink` 指令](#routerlink)的选择器，它会把用户的点击转换为路由器的导航操作。
它是 `RouterModule` 中的另一个公共指令。

The browser refreshes and displays the app title and heroes link, 
but not the heroes list.

刷新浏览器，显示出了应用的标题和指向英雄列表的链接，但并没有显示英雄列表。

Click the link. 
=======
The browser refreshes and displays the app title and heroes link,
but not the heroes list.

Click the link.
>>>>>>> 6d28a209
The address bar updates to `/heroes` and the list of heroes appears.

点击这个链接。地址栏变成了 `/heroes`，并且显示出了英雄列表。

<div class="alert is-helpful">

Make this and future navigation links look better by adding private CSS styles to `app.component.css`
as listed in the [final code review](#appcomponent) below.

从下面的 [最终代码](#appcomponent)中把私有 CSS 样式添加到 `app.component.css` 中，可以让导航链接变得更好看一点。

</div>

## Add a dashboard view

## 添加仪表盘视图

Routing makes more sense when there are multiple views.
So far there's only the heroes view.

当有多个视图时，路由会更有价值。不过目前还只有一个英雄列表视图。

Add a `DashboardComponent` using the CLI:

使用 CLI 添加一个 `DashboardComponent`：

<code-example language="sh" class="code-shell">
  ng generate component dashboard
</code-example>

The CLI generates the files for the `DashboardComponent` and declares it in `AppModule`.

<<<<<<< HEAD
CLI 生成了 `DashboardComponent` 的相关文件，并把它声明到 `AppModule` 中。

Replace the default file content in these three files as follows and then return for a little discussion:
=======
Replace the default file content in these three files as follows:
>>>>>>> 6d28a209

把这三个文件中的内容改成这样，并回来做一个随堂讨论：

<code-tabs>
  <code-pane
    header="src/app/dashboard/dashboard.component.html" path="toh-pt5/src/app/dashboard/dashboard.component.1.html">
  </code-pane>

  <code-pane
    header="src/app/dashboard/dashboard.component.ts" path="toh-pt5/src/app/dashboard/dashboard.component.ts">
  </code-pane>

  <code-pane
    header="src/app/dashboard/dashboard.component.css" path="toh-pt5/src/app/dashboard/dashboard.component.css">
  </code-pane>
</code-tabs>

The  _template_ presents a grid of hero name links.

这个*模板*用来表示由英雄名字链接组成的一个阵列。

* The `*ngFor` repeater creates as many links as are in the component's `heroes` array.

   `*ngFor` 复写器为组件的 `heroes` 数组中的每个条目创建了一个链接。

* The links are styled as colored blocks by the `dashboard.component.css`.

   这些链接被 `dashboard.component.css` 中的样式格式化成了一些色块。

* The links don't go anywhere yet but [they will shortly](#hero-details).

   这些链接还没有指向任何地方，但[很快就会了](#hero-details)。

The _class_ is similar to the `HeroesComponent` class.

这个*类*和 `HeroesComponent` 类很像。

* It defines a `heroes` array property.

   它定义了一个 `heroes` 数组属性。

* The constructor expects Angular to inject the `HeroService` into a private `heroService` property.
<<<<<<< HEAD

   它的构造函数希望 Angular 把 `HeroService` 注入到私有的 `heroService` 属性中。

* The `ngOnInit()` lifecycle hook calls `getHeroes`.

   在 `ngOnInit()` 生命周期钩子中调用 `getHeroes`。

This `getHeroes` returns the sliced list of heroes at positions 1 and 5, returning only four of the Top Heroes (2nd, 3rd, 4th, and 5th).

这个 `getHeroes` 函数会截取第 2 到 第 5 位英雄，也就是说只返回四个顶级英雄（第二，第三，第四和第五）。

<code-example path="toh-pt5/src/app/dashboard/dashboard.component.ts" region="getHeroes">
=======
* The `ngOnInit()` lifecycle hook calls `getHeroes()`.

This `getHeroes()` returns the sliced list of heroes at positions 1 and 5, returning only four of the Top Heroes (2nd, 3rd, 4th, and 5th).

<code-example path="toh-pt5/src/app/dashboard/dashboard.component.ts" header="src/app/dashboard/dashboard.component.ts" region="getHeroes">
>>>>>>> 6d28a209
</code-example>

### Add the dashboard route

### 添加仪表盘路由

To navigate to the dashboard, the router needs an appropriate route.

要导航到仪表盘，路由器中就需要一个相应的路由。

Import the `DashboardComponent` in the `AppRoutingModule`.

<<<<<<< HEAD
把 `DashboardComponent` 导入到 `AppRoutingModule` 中。

<code-example 
  path="toh-pt5/src/app/app-routing.module.ts" 
  region="import-dashboard" 
  header="src/app/app-routing.module.ts (import DashboardComponent)">
=======
<code-example path="toh-pt5/src/app/app-routing.module.ts" region="import-dashboard" header="src/app/app-routing.module.ts (import DashboardComponent)">
>>>>>>> 6d28a209
</code-example>

Add a route to the `AppRoutingModule.routes` array that matches a path to the `DashboardComponent`.

<<<<<<< HEAD
把一个指向 `DashboardComponent` 的路由添加到 `AppRoutingModule.routes` 数组中。

<code-example 
  path="toh-pt5/src/app/app-routing.module.ts" 
  region="dashboard-route">
=======
<code-example path="toh-pt5/src/app/app-routing.module.ts" header="src/app/app-routing.module.ts" region="dashboard-route">
>>>>>>> 6d28a209
</code-example>

### Add a default route

<<<<<<< HEAD
### 添加默认路由

When the app starts, the browsers address bar points to the web site's root.
=======
When the app starts, the browser's address bar points to the web site's root.
>>>>>>> 6d28a209
That doesn't match any existing route so the router doesn't navigate anywhere.
The space below the `<router-outlet>` is blank.

当应用启动时，浏览器的地址栏指向了网站的根路径。
它没有匹配到任何现存路由，因此路由器也不会导航到任何地方。
`<router-outlet>` 下方是空白的。

To make the app navigate to the dashboard automatically, add the following
route to the `AppRoutingModule.Routes` array.

<<<<<<< HEAD
要让应用自动导航到这个仪表盘，请把下列路由添加到 `AppRoutingModule.Routes` 数组中。

<code-example path="toh-pt5/src/app/app-routing.module.ts" region="redirect-route">
=======
<code-example path="toh-pt5/src/app/app-routing.module.ts" header="src/app/app-routing.module.ts" region="redirect-route">
>>>>>>> 6d28a209
</code-example>

This route redirects a URL that fully matches the empty path to the route whose path is `'/dashboard'`.

这个路由会把一个与空路径“完全匹配”的 URL 重定向到路径为 `'/dashboard'` 的路由。

After the browser refreshes, the router loads the `DashboardComponent`
and the browser address bar shows the `/dashboard` URL.

浏览器刷新之后，路由器加载了 `DashboardComponent`，并且浏览器的地址栏会显示出 `/dashboard` 这个 URL。

### Add dashboard link to the shell

### 把仪表盘链接添加到壳组件中

The user should be able to navigate back and forth between the
`DashboardComponent` and the `HeroesComponent` by clicking links in the
navigation area near the top of the page.

应该允许用户通过点击页面顶部导航区的各个链接在 `DashboardComponent` 和 `HeroesComponent` 之间来回导航。

Add a dashboard navigation link to the `AppComponent` shell template, just above the *Heroes* link.

把仪表盘的导航链接添加到壳组件 `AppComponent` 的模板中，就放在 *Heroes* 链接的前面。

<code-example path="toh-pt5/src/app/app.component.html" header="src/app/app.component.html">
</code-example>

After the browser refreshes you can navigate freely between the two views by clicking the links.

刷新浏览器，你就能通过点击这些链接在这两个视图之间自由导航了。

{@a hero-details}

## Navigating to hero details

## 导航到英雄详情

The `HeroDetailsComponent` displays details of a selected hero.
At the moment the `HeroDetailsComponent` is only visible at the bottom of the `HeroesComponent`

`HeroDetailComponent` 可以显示所选英雄的详情。
此刻，`HeroDetailsComponent` 只能在 `HeroesComponent` 的底部看到。

The user should be able to get to these details in three ways.

用户应该能通过三种途径看到这些详情。

1. By clicking a hero in the dashboard.

   通过在仪表盘中点击某个英雄。

1. By clicking a hero in the heroes list.

   通过在英雄列表中点击某个英雄。

1. By pasting a "deep link" URL into the browser address bar that identifies the hero to display.

   通过把一个“深链接” URL 粘贴到浏览器的地址栏中来指定要显示的英雄。

In this section, you'll enable navigation to the `HeroDetailsComponent`
and liberate it from the `HeroesComponent`.

在这一节，你将能导航到 `HeroDetailComponent`，并把它从 `HeroesComponent` 中解放出来。

### Delete _hero details_ from `HeroesComponent`

### 从 `HeroesComponent` 中删除*英雄详情*

When the user clicks a hero item in the `HeroesComponent`,
the app should navigate to the `HeroDetailComponent`,
replacing the heroes list view with the hero detail view.
The heroes list view should no longer show hero details as it does now.

当用户在 `HeroesComponent` 中点击某个英雄条目时，应用应该能导航到 `HeroDetailComponent`，从英雄列表视图切换到英雄详情视图。
英雄列表视图将不再显示，而英雄详情视图要显示出来。

Open the `HeroesComponent` template (`heroes/heroes.component.html`) and
delete the `<app-hero-detail>` element from the bottom.

<<<<<<< HEAD
打开 `HeroesComponent` 的模板文件（`heroes/heroes.component.html`），并从底部删除 `<app-hero-detail>` 元素。

Clicking a hero item now does nothing. 
=======
Clicking a hero item now does nothing.
>>>>>>> 6d28a209
You'll [fix that shortly](#heroes-component-links) after you enable routing to the `HeroDetailComponent`.

目前，点击某个英雄条目还没有反应。不过当你启用了到 `HeroDetailComponent` 的路由之后，[很快就能修复它](#heroes-component-links)。

### Add a _hero detail_ route

<<<<<<< HEAD
### 添加*英雄详情*视图

A URL like `~/detail/11` would be a good URL for navigating to the *Hero Detail* view of the hero whose `id` is `11`. 
=======
A URL like `~/detail/11` would be a good URL for navigating to the *Hero Detail* view of the hero whose `id` is `11`.
>>>>>>> 6d28a209

要导航到 `id` 为 `11` 的英雄的*详情*视图，类似于 `~/detail/11` 的 URL 将是一个不错的 URL。

Open `AppRoutingModule` and import `HeroDetailComponent`.

<<<<<<< HEAD
打开 `AppRoutingModule` 并导入 `HeroDetailComponent`。

<code-example 
  path="toh-pt5/src/app/app-routing.module.ts" 
  region="import-herodetail" 
  header="src/app/app-routing.module.ts (import HeroDetailComponent)">
=======
<code-example path="toh-pt5/src/app/app-routing.module.ts" region="import-herodetail" header="src/app/app-routing.module.ts (import HeroDetailComponent)">
>>>>>>> 6d28a209
</code-example>

Then add a _parameterized_ route to the `AppRoutingModule.routes` array that matches the path pattern to the _hero detail_ view.

<<<<<<< HEAD
然后把一个*参数化*路由添加到 `AppRoutingModule.routes` 数组中，它要匹配指向*英雄详情*视图的路径。

<code-example 
  path="toh-pt5/src/app/app-routing.module.ts" 
  region="detail-route">
=======
<code-example path="toh-pt5/src/app/app-routing.module.ts" header="src/app/app-routing.module.ts" region="detail-route">
>>>>>>> 6d28a209
</code-example>

The colon (:) in the `path` indicates that `:id` is a placeholder for a specific hero `id`.

`path` 中的冒号（`:`）表示 `:id` 是一个占位符，它表示某个特定英雄的 `id`。

At this point, all application routes are in place.

<<<<<<< HEAD
此刻，应用中的所有路由都就绪了。

<code-example 
  path="toh-pt5/src/app/app-routing.module.ts" 
  region="routes" 
  header="src/app/app-routing.module.ts (all routes)">
=======
<code-example path="toh-pt5/src/app/app-routing.module.ts" region="routes" header="src/app/app-routing.module.ts (all routes)">
>>>>>>> 6d28a209
</code-example>

### `DashboardComponent` hero links

### `DashboardComponent` 中的英雄链接

The `DashboardComponent` hero links do nothing at the moment.

此刻，`DashboardComponent` 中的英雄连接还没有反应。

Now that the router has a route to `HeroDetailComponent`,
fix the dashboard hero links to navigate via the _parameterized_ dashboard route.

<<<<<<< HEAD
路由器已经有一个指向 `HeroDetailComponent` 的路由了，
修改仪表盘中的英雄连接，让它们通过参数化的英雄详情路由进行导航。

<code-example 
  path="toh-pt5/src/app/dashboard/dashboard.component.html" 
  region="click" 
=======
<code-example
  path="toh-pt5/src/app/dashboard/dashboard.component.html"
  region="click"
>>>>>>> 6d28a209
  header="src/app/dashboard/dashboard.component.html (hero links)">
</code-example>

You're using Angular [interpolation binding](guide/template-syntax#interpolation) within the `*ngFor` repeater
to insert the current iteration's `hero.id` into each
[`routerLink`](#routerlink).

你正在 `*ngFor` 复写器中使用 Angular 的[插值表达式](guide/template-syntax#interpolation)来把当前迭代的 `hero.id` 插入到每个 [`routerLink`](#routerlink) 中。

{@a heroes-component-links}

### `HeroesComponent` hero links

### `HeroesComponent` 中的英雄链接

The hero items in the `HeroesComponent` are `<li>` elements whose click events
are bound to the component's `onSelect()` method.

<<<<<<< HEAD
`HeroesComponent` 中的这些英雄条目都是 `<li>` 元素，它们的点击事件都绑定到了组件的 `onSelect()` 方法中。

<code-example 
  path="toh-pt4/src/app/heroes/heroes.component.html" 
  region="list" 
  header="src/app/heroes/heroes.component.html (list with onSelect)">
=======
<code-example path="toh-pt4/src/app/heroes/heroes.component.html" region="list" header="src/app/heroes/heroes.component.html (list with onSelect)">
>>>>>>> 6d28a209
</code-example>

Strip the `<li>` back to just its `*ngFor`,
wrap the badge and name in an anchor element (`<a>`),
and add a `routerLink` attribute to the anchor that
is the same as in the dashboard template

<<<<<<< HEAD
清理 `<li>`，只保留它的 `*ngFor`，把徽章（`<badge>`）和名字包裹进一个 `<a>` 元素中，
并且像仪表盘的模板中那样为这个 `<a>` 元素添加一个 `routerLink` 属性。

<code-example 
  path="toh-pt5/src/app/heroes/heroes.component.html" 
  region="list" 
  header="src/app/heroes/heroes.component.html (list with links)">
=======
<code-example path="toh-pt5/src/app/heroes/heroes.component.html" region="list" header="src/app/heroes/heroes.component.html (list with links)">
>>>>>>> 6d28a209
</code-example>

You'll have to fix the private stylesheet (`heroes.component.css`) to make
the list look as it did before.
Revised styles are in the [final code review](#heroescomponent) at the bottom of this guide.

你还要修改私有样式表（`heroes.component.css`），让列表恢复到以前的外观。
修改后的样式表参见本指南底部的[最终代码](#heroescomponent)。

#### Remove dead code (optional)

<<<<<<< HEAD
#### 移除死代码（可选）

While the `HeroesComponent` class still works, 
=======
While the `HeroesComponent` class still works,
>>>>>>> 6d28a209
the `onSelect()` method and `selectedHero` property are no longer used.

虽然 `HeroesComponent` 类仍然能正常工作，但 `onSelect()` 方法和 `selectedHero` 属性已经没用了。

It's nice to tidy up and you'll be grateful to yourself later.
Here's the class after pruning away the dead code.

<<<<<<< HEAD
最好清理掉它们，将来你会体会到这么做的好处。
下面是删除了死代码之后的类。

<code-example 
  path="toh-pt5/src/app/heroes/heroes.component.ts"
  region="class" 
  header="src/app/heroes/heroes.component.ts (cleaned up)" linenums="false">
=======
<code-example path="toh-pt5/src/app/heroes/heroes.component.ts" region="class" header="src/app/heroes/heroes.component.ts (cleaned up)">
>>>>>>> 6d28a209
</code-example>

## Routable `HeroDetailComponent`

## 支持路由的 `HeroDetailComponent`

Previously, the parent `HeroesComponent` set the `HeroDetailComponent.hero`
property and the `HeroDetailComponent` displayed the hero.

以前，父组件 `HeroesComponent` 会设置 `HeroDetailComponent.hero` 属性，然后 `HeroDetailComponent` 就会显示这个英雄。

`HeroesComponent` doesn't do that anymore.
Now the router creates the `HeroDetailComponent` in response to a URL such as `~/detail/11`.

<<<<<<< HEAD
`HeroesComponent` 已经不会再那么做了。
现在，当路由器会在响应形如 `~/detail/11` 的 URL 时创建 `HeroDetailComponent`。

The `HeroDetailComponent` needs a new way to obtain the _hero-to-display_.

`HeroDetailComponent` 需要从一种新的途径获取*要显示的英雄*。

* Get the route that created it, 

   获取创建本组件的路由，

=======
The `HeroDetailComponent` needs a new way to obtain the hero-to-display.
This section explains the following:

* Get the route that created it
>>>>>>> 6d28a209
* Extract the `id` from the route

   从这个路由中提取出 `id`

* Acquire the hero with that `id` from the server via the `HeroService`

   通过 `HeroService` 从服务器上获取具有这个 `id` 的英雄数据。

Add the following imports:

<<<<<<< HEAD
先添加下列导入语句：

<code-example 
  path="toh-pt5/src/app/hero-detail/hero-detail.component.ts" 
  region="added-imports" 
  header="src/app/hero-detail/hero-detail.component.ts">
=======
<code-example path="toh-pt5/src/app/hero-detail/hero-detail.component.ts" region="added-imports" header="src/app/hero-detail/hero-detail.component.ts">
>>>>>>> 6d28a209
</code-example>

{@a hero-detail-ctor}

Inject the `ActivatedRoute`, `HeroService`, and `Location` services
into the constructor, saving their values in private fields:

<<<<<<< HEAD
然后把 `ActivatedRoute`、`HeroService` 和 `Location` 服务注入到构造函数中，将它们的值保存到私有变量里：

<code-example 
  path="toh-pt5/src/app/hero-detail/hero-detail.component.ts" region="ctor">
=======
<code-example path="toh-pt5/src/app/hero-detail/hero-detail.component.ts" header="src/app/hero-detail/hero-detail.component.ts" region="ctor">
>>>>>>> 6d28a209
</code-example>

The [`ActivatedRoute`](api/router/ActivatedRoute) holds information about the route to this instance of the `HeroDetailComponent`.
This component is interested in the route's parameters extracted from the URL.
The "id" parameter is the `id` of the hero to display.

[`ActivatedRoute`](api/router/ActivatedRoute) 保存着到这个 `HeroDetailComponent` 实例的路由信息。
这个组件对从 URL 中提取的路由参数感兴趣。
其中的 *`id`* 参数就是要显示的英雄的 `id`。

The [`HeroService`](tutorial/toh-pt4) gets hero data from the remote server
and this component will use it to get the hero-to-display.

[`HeroService`](tutorial/toh-pt4) 从远端服务器获取英雄数据，本组件将使用它来获取*要显示的英雄*。

The [`location`](api/common/Location) is an Angular service for interacting with the browser.
You'll use it [later](#goback) to navigate back to the view that navigated here.

<<<<<<< HEAD
[`location`](api/common/Location) 是一个 Angular 的服务，用来与浏览器打交道。
[稍后](#goback)，你就会使用它来导航回上一个视图。

### Extract the _id_ route parameter
=======
### Extract the `id` route parameter
>>>>>>> 6d28a209

### 从路由参数中提取 `id`

In the `ngOnInit()` [lifecycle hook](guide/lifecycle-hooks#oninit)
call `getHero()` and define it as follows.

<<<<<<< HEAD
在 `ngOnInit()` [生命周期钩子](guide/lifecycle-hooks#oninit)
中调用 `getHero()`，代码如下：

<code-example 
  path="toh-pt5/src/app/hero-detail/hero-detail.component.ts" region="ngOnInit">
=======
<code-example path="toh-pt5/src/app/hero-detail/hero-detail.component.ts" header="src/app/hero-detail/hero-detail.component.ts" region="ngOnInit">
>>>>>>> 6d28a209
</code-example>

The `route.snapshot` is a static image of the route information shortly after the component was created.

`route.snapshot` 是一个路由信息的静态快照，抓取自组件刚刚创建完毕之后。

The `paramMap` is a dictionary of route parameter values extracted from the URL.
The `"id"` key returns the `id` of the hero to fetch.

`paramMap` 是一个从 URL 中提取的路由参数值的字典。
`"id"` 对应的值就是要获取的英雄的 `id`。

Route parameters are always strings.
The JavaScript (+) operator converts the string to a number,
which is what a hero `id` should be.

路由参数总会是字符串。
JavaScript 的 (+) 操作符会把字符串转换成数字，英雄的 `id` 就是数字类型。

The browser refreshes and the app crashes with a compiler error.
`HeroService` doesn't have a `getHero()` method.
Add it now.

刷新浏览器，应用挂了。出现一个编译错误，因为 `HeroService` 没有一个名叫 `getHero()` 的方法。
这就添加它。

### Add `HeroService.getHero()`

<<<<<<< HEAD
### 添加 `HeroService.getHero()`

Open `HeroService` and add this `getHero()` method

添加 `HeroService`，并添加如下的 `getHero()` 方法

<code-example 
  path="toh-pt5/src/app/hero.service.ts" 
  region="getHero" 
  header="src/app/hero.service.ts (getHero)">
=======
Open `HeroService` and add the following `getHero()` method with the `id` after the `getHeroes()` method:

<code-example path="toh-pt5/src/app/hero.service.ts" region="getHero" header="src/app/hero.service.ts (getHero)">
>>>>>>> 6d28a209
</code-example>

<div class="alert is-important">

Note the backticks ( &#96; ) that define a JavaScript
[_template literal_](https://developer.mozilla.org/en-US/docs/Web/JavaScript/Reference/Template_literals) for embedding the `id`.

注意，反引号 ( &#96; ) 用于定义 JavaScript 的 [模板字符串字面量](https://developer.mozilla.org/en-US/docs/Web/JavaScript/Reference/Template_literals)，以便嵌入 `id`。

</div>

Like [`getHeroes()`](tutorial/toh-pt4#observable-heroservice),
`getHero()` has an asynchronous signature.
It returns a _mock hero_ as an `Observable`, using the RxJS `of()` function.

像 [`getHeroes()`](tutorial/toh-pt4#observable-heroservice) 一样，`getHero()` 也有一个异步函数签名。
它用 RxJS 的 `of()` 函数返回一个 `Observable` 形式的*模拟英雄数据*。

You'll be able to re-implement `getHero()` as a real `Http` request
without having to change the `HeroDetailComponent` that calls it.

你将来可以用一个真实的 `Http` 请求来重新实现 `getHero()`，而不用修改调用了它的 `HeroDetailComponent`。

#### Try it

#### 试试看

The browser refreshes and the app is working again.
You can click a hero in the dashboard or in the heroes list and navigate to that hero's detail view.

刷新浏览器，应用又恢复正常了。
你可以在仪表盘或英雄列表中点击一个英雄来导航到该英雄的详情视图。

If you paste `localhost:4200/detail/11` in the browser address bar,
the router navigates to the detail view for the hero with `id: 11`,  "Dr Nice".

如果你在浏览器的地址栏中粘贴了 `localhost:4200/detail/11`，路由器也会导航到 `id: 11` 的英雄（"Dr. Nice"）的详情视图。

{@a goback}

### Find the way back

<<<<<<< HEAD
### 回到原路

By clicking the browser's back button, 
=======
By clicking the browser's back button,
>>>>>>> 6d28a209
you can go back to the hero list or dashboard view,
depending upon which sent you to the detail view.

通过点击浏览器的后退按钮，你可以回到英雄列表或仪表盘视图，这取决于你从哪里进入的详情视图。

It would be nice to have a button on the `HeroDetail` view that can do that.

如果能在 `HeroDetail` 视图中也有这么一个按钮就更好了。

Add a *go back* button to the bottom of the component template and bind it
to the component's `goBack()` method.

<<<<<<< HEAD
把一个*后退*按钮添加到组件模板的底部，并且把它绑定到组件的 `goBack()` 方法。

<code-example 
  path="toh-pt5/src/app/hero-detail/hero-detail.component.html" 
  region="back-button"
  header="src/app/hero-detail/hero-detail.component.html (back button)">
=======
<code-example path="toh-pt5/src/app/hero-detail/hero-detail.component.html" region="back-button" header="src/app/hero-detail/hero-detail.component.html (back button)">
>>>>>>> 6d28a209
</code-example>

Add a `goBack()` _method_ to the component class that navigates backward one step
in the browser's history stack
using the `Location` service that you [injected previously](#hero-detail-ctor).

在组件类中添加一个 `goBack()` 方法，利用[你以前注入的](#hero-detail-ctor) `Location` 服务在浏览器的历史栈中后退一步。

<code-example path="toh-pt5/src/app/hero-detail/hero-detail.component.ts" region="goBack" header="src/app/hero-detail/hero-detail.component.ts (goBack)">

</code-example>

Refresh the browser and start clicking.
Users can navigate around the app, from the dashboard to hero details and back,
from heroes list to the mini detail to the hero details and back to the heroes again.

<<<<<<< HEAD
刷新浏览器，并开始点击。
用户能在应用中导航：从仪表盘到英雄详情再回来，从英雄列表到 mini 版英雄详情到英雄详情，再回到英雄列表。

You've met all of the navigational requirements that propelled this page.

你已经满足了在本章开头设定的所有导航需求。

=======
>>>>>>> 6d28a209
## Final code review

## 查看最终代码

Here are the code files discussed on this page and your app should look like this <live-example></live-example>.

你的应用应该变成了这样 <live-example></live-example>。本页所提及的代码文件如下：

{@a approutingmodule}

{@a appmodule}
<<<<<<< HEAD

#### _AppRoutingModule_, _AppModule_, and _HeroService_
=======
#### `AppRoutingModule`, `AppModule`, and `HeroService`
>>>>>>> 6d28a209

#### `AppRoutingModule`、`AppModule` 和 `HeroService`

<code-tabs>
  <code-pane
    header="src/app/app-routing.module.ts"
    path="toh-pt5/src/app/app-routing.module.ts">
  </code-pane>
  <code-pane
    header="src/app/app.module.ts"
    path="toh-pt5/src/app/app.module.ts">
  </code-pane>
  <code-pane
    header="src/app/hero.service.ts"
    path="toh-pt5/src/app/hero.service.ts">
  </code-pane>
</code-tabs>

{@a appcomponent}
<<<<<<< HEAD

#### _AppComponent_
=======
#### `AppComponent`
>>>>>>> 6d28a209

<code-tabs>
  <code-pane
    header="src/app/app.component.html"
    path="toh-pt5/src/app/app.component.html">
  </code-pane>

  <code-pane
    header="src/app/app.component.css"
    path="toh-pt5/src/app/app.component.css">
  </code-pane>
</code-tabs>

{@a dashboardcomponent}
<<<<<<< HEAD

#### _DashboardComponent_
=======
#### `DashboardComponent`
>>>>>>> 6d28a209

<code-tabs>
  <code-pane
    header="src/app/dashboard/dashboard.component.html" path="toh-pt5/src/app/dashboard/dashboard.component.html">
  </code-pane>

  <code-pane
    header="src/app/dashboard/dashboard.component.ts" path="toh-pt5/src/app/dashboard/dashboard.component.ts">
  </code-pane>

  <code-pane
    header="src/app/dashboard/dashboard.component.css" path="toh-pt5/src/app/dashboard/dashboard.component.css">
  </code-pane>
</code-tabs>

{@a heroescomponent}
<<<<<<< HEAD

#### _HeroesComponent_
=======
#### `HeroesComponent`
>>>>>>> 6d28a209

<code-tabs>
  <code-pane
    header="src/app/heroes/heroes.component.html" path="toh-pt5/src/app/heroes/heroes.component.html">
  </code-pane>

  <code-pane
    header="src/app/heroes/heroes.component.ts"
    path="toh-pt5/src/app/heroes/heroes.component.ts">
  </code-pane>

  <code-pane
    header="src/app/heroes/heroes.component.css"
    path="toh-pt5/src/app/heroes/heroes.component.css">
  </code-pane>
</code-tabs>

{@a herodetailcomponent}
<<<<<<< HEAD

#### _HeroDetailComponent_
=======
#### `HeroDetailComponent`
>>>>>>> 6d28a209

<code-tabs>
  <code-pane
    header="src/app/hero-detail/hero-detail.component.html" path="toh-pt5/src/app/hero-detail/hero-detail.component.html">
  </code-pane>

  <code-pane
    header="src/app/hero-detail/hero-detail.component.ts" path="toh-pt5/src/app/hero-detail/hero-detail.component.ts">
  </code-pane>

  <code-pane
    header="src/app/hero-detail/hero-detail.component.css" path="toh-pt5/src/app/hero-detail/hero-detail.component.css">
  </code-pane>
</code-tabs>

## Summary

## 小结

* You added the Angular router to navigate among different components.

   添加了 Angular *路由器*在各个不同组件之间导航。

* You turned the `AppComponent` into a navigation shell with `<a>` links and a `<router-outlet>`.
<<<<<<< HEAD

   你使用一些 `<a>` 链接和一个 `<router-outlet>` 把 `AppComponent` 转换成了一个导航用的壳组件。

* You configured the router in an `AppRoutingModule` 

   你在 `AppRoutingModule` 中配置了路由器。

=======
* You configured the router in an `AppRoutingModule`
>>>>>>> 6d28a209
* You defined simple routes, a redirect route, and a parameterized route.

   你定义了一些简单路由、一个重定向路由和一个参数化路由。

* You used the `routerLink` directive in anchor elements.

   你在 `<a>` 元素中使用了 `routerLink` 指令。

* You refactored a tightly-coupled master/detail view into a routed detail view.

   你把一个紧耦合的主从视图重构成了带路由的详情视图。

* You used router link parameters to navigate to the detail view of a user-selected hero.

   你使用路由链接参数来导航到所选英雄的详情视图。

* You shared the `HeroService` among multiple components.

   在多个组件之间共享了 `HeroService` 服务。<|MERGE_RESOLUTION|>--- conflicted
+++ resolved
@@ -24,14 +24,9 @@
 
 When you’re done, users will be able to navigate the app like this:
 
-<<<<<<< HEAD
 完成时，用户就能像这样在应用中导航：
 
-<figure>
-
-=======
 <div class="lightbox">
->>>>>>> 6d28a209
   <img src='generated/images/guide/toh/nav-diagram.png' alt="View navigations">
 </div>
 
@@ -68,135 +63,78 @@
 
 The generated file looks like this:
 
-<<<<<<< HEAD
 生成的文件是这样的：
 
-<code-example path="toh-pt5/src/app/app-routing.module.0.ts" 
-  header="src/app/app-routing.module.ts (generated)">
-</code-example>
-
-You generally don't declare components in a routing module so you can delete the
-`@NgModule.declarations` array and delete `CommonModule` references too.
-
-你通常不会在路由模块中声明组件，所以可以删除 `@NgModule.declarations` 并删除对 `CommonModule` 的引用。
-
-You'll configure the router with `Routes` in the `RouterModule`
-so import those two symbols from the `@angular/router` library.
-
-你将会使用 `RouterModule` 中的 `Routes` 类来配置路由器，所以还要从 `@angular/router` 库中导入这两个符号。
-
-Add an `@NgModule.exports` array with `RouterModule` in it.
-Exporting `RouterModule` makes router directives available for use
-in the `AppModule` components that will need them.
-
-添加一个 `@NgModule.exports` 数组，其中放上 `RouterModule` 。
-导出 `RouterModule` 让路由器的相关指令可以在 `AppModule` 中的组件中使用。
-
-`AppRoutingModule` looks like this now:
-
-此刻的 `AppRoutingModule` 是这样的：
-
-<code-example path="toh-pt5/src/app/app-routing.module.ts" 
-  region="v1"
-  header="src/app/app-routing.module.ts (v1)">
-=======
 <code-example path="toh-pt5/src/app/app-routing.module.0.ts" header="src/app/app-routing.module.ts (generated)">
 </code-example>
 
 Replace it with the following:
 
+把它替换为如下代码：
+
 <code-example path="toh-pt5/src/app/app-routing.module.1.ts" header="src/app/app-routing.module.ts (updated)">
->>>>>>> 6d28a209
 </code-example>
 
 First, `AppRoutingModule` imports `RouterModule` and `Routes` so the app can have routing functionality. The next import, `HeroesComponent`, will give the Router somewhere to go once you configure the routes.
 
-<<<<<<< HEAD
-### 添加路由定义
-
-*Routes* tell the router which view to display when a user clicks a link or
-pastes a URL into the browser address bar.
-
-*路由定义* 会告诉路由器，当用户点击某个链接或者在浏览器地址栏中输入某个 URL 时，要显示哪个视图。
-
-A typical Angular `Route` has two properties:
-
-典型的 Angular 路由（`Route`）有两个属性：
-
-1. `path`: a string that matches the URL in the browser address bar.
-
-   `path`：一个用于匹配浏览器地址栏中 URL 的字符串。
-
-1. `component`: the component that the router should create when navigating to this route.
-
-   `component`：当导航到此路由时，路由器应该创建哪个组件。
-
-You intend to navigate to the `HeroesComponent` when the URL is something like `localhost:4200/heroes`.
-
-如果你希望当 URL 为 `localhost:4200/heroes` 时，就导航到 `HeroesComponent`。
-
-Import the `HeroesComponent` so you can reference it in a `Route`.
-Then define an array of routes with a single `route` to that component.
-
-首先要导入 `HeroesComponent`，以便能在 `Route` 中引用它。
-然后定义一个路由数组，其中的某个路由是指向这个组件的。
-
-<code-example path="toh-pt5/src/app/app-routing.module.ts" 
-=======
+首先，`AppRoutingModule` 会导入`RouterModule` 和 `Routes`，以便该应用具有路由功能。配置好路由后，接着导入 `HeroesComponent`，它将告诉路由器要去什么地方。
+
 Notice that the `CommonModule` references and `declarations` array are unnecessary, so are no
 longer part of `AppRoutingModule`. The following sections explain the rest of the `AppRoutingModule` in more detail.
 
+注意，对 `CommonModule` 的引用和 `declarations` 数组不是必要的，因此它们不再是 `AppRoutingModule` 的一部分。以下各节将详细介绍 `AppRoutingModule` 的其余部分。
+
 
 ### Routes
+
+### 路由
 
 The next part of the file is where you configure your routes.
 *Routes* tell the Router which view to display when a user clicks a link or
 pastes a URL into the browser address bar.
 
+该文件的下一部分是你的路由配置。
+*Routes* 告诉路由器，当用户单击链接或将 URL 粘贴进浏览器地址栏时要显示哪个视图。
+
 Since `AppRoutingModule` already imports `HeroesComponent`, you can use it in the `routes` array:
 
+由于 `AppRoutingModule` 已经导入了 `HeroesComponent`，因此你可以直接在 `routes` 数组中使用它：
+
 <code-example path="toh-pt5/src/app/app-routing.module.ts" header="src/app/app-routing.module.ts"
->>>>>>> 6d28a209
   region="heroes-route">
 </code-example>
 
 A typical Angular `Route` has two properties:
 
+典型的 Angular `Route` 具有两个属性：
+
 * `path`: a string that matches the URL in the browser address bar.
+
+  `path`: 用来匹配浏览器地址栏中 URL 的字符串。
+
 * `component`: the component that the router should create when navigating to this route.
+
+  `component`: 导航到该路由时，路由器应该创建的组件。
 
 This tells the router to match that URL to `path: 'heroes'`
 and display the `HeroesComponent` when the URL is something like `localhost:4200/heroes`.
 
-<<<<<<< HEAD
-完成这些设置之后，路由器将会把 URL 匹配到 `path: 'heroes'`，并显示 `HeroesComponent`。
-
-### _RouterModule.forRoot()_
-=======
+这会告诉路由器把该 URL 与 `path：'heroes'` 匹配。
+如果网址类似于 `localhost:4200/heroes` 就显示 `HeroesComponent`。
+
 ### `RouterModule.forRoot()`
->>>>>>> 6d28a209
 
 The `@NgModule` metadata initializes the router and starts it listening for browser location changes.
 
-<<<<<<< HEAD
-你必须首先初始化路由器，并让它开始监听浏览器中的地址变化。
-
-Add `RouterModule` to the `@NgModule.imports` array and 
-configure it with the `routes` in one step by calling 
-`RouterModule.forRoot()` _within_ the `imports` array, like this:
-
-把 `RouterModule` 添加到 `@NgModule.imports` 数组中，并用 `routes` 来配置它。你只要调用 `imports` 数组中的
-`RouterModule.forRoot()` 函数就行了。
-
-<code-example path="toh-pt5/src/app/app-routing.module.ts" 
-  region="ngmodule-imports">
-=======
+`@NgModule` 元数据会初始化路由器，并开始监听浏览器地址的变化。
+
 The following line adds the `RouterModule` to the `AppRoutingModule` `imports` array and
 configures it with the `routes` in one step by calling
 `RouterModule.forRoot()`:
 
+下面的代码行将 `RouterModule` 添加到 `AppRoutingModule` 的 `imports` 数组中，同时通过调用 `RouterModule.forRoot()` 来用这些 `routes` 配置它：
+
 <code-example path="toh-pt5/src/app/app-routing.module.ts" header="src/app/app-routing.module.ts" region="ngmodule-imports">
->>>>>>> 6d28a209
 </code-example>
 
 <div class="alert is-helpful">
@@ -212,29 +150,25 @@
 
 Next, `AppRoutingModule` exports `RouterModule` so it will be available throughout the app.
 
+接下来，`AppRoutingModule` 导出 `RouterModule`，以便它在整个应用程序中生效。
+
 <code-example path="toh-pt5/src/app/app-routing.module.ts" header="src/app/app-routing.module.ts (exports array)" region="export-routermodule">
 </code-example>
 
 ## Add `RouterOutlet`
 
-## 添加路由出口 （_RouterOutlet_）
+## 添加路由出口 `RouterOutlet`
 
 Open the `AppComponent` template and replace the `<app-heroes>` element with a `<router-outlet>` element.
 
-<<<<<<< HEAD
 打开 `AppComponent` 的模板，把 `<app-heroes>` 元素替换为 `<router-outlet>` 元素。
 
-<code-example path="toh-pt5/src/app/app.component.html" 
-  region="outlet"
-  header="src/app/app.component.html (router-outlet)">
-=======
 <code-example path="toh-pt5/src/app/app.component.html" region="outlet" header="src/app/app.component.html (router-outlet)">
->>>>>>> 6d28a209
 </code-example>
 
 The `AppComponent` template no longer needs `<app-heroes>` because the app will only display the `HeroesComponent` when the user navigates to it.
 
-之所以移除 `<app-heroes>`，是因为只有当用户导航到这里时，才需要显示 `HeroesComponent`。
+`AppComponent` 的模板不再需要 `<app-heroes>`，因为只有当用户导航到这里时，才需要显示 `HeroesComponent`。
 
 The `<router-outlet>` tells the router where to display routed views.
 
@@ -246,6 +180,7 @@
 because `AppModule` imports `AppRoutingModule` which exported `RouterModule`. The `ng generate` command you ran at the start of this tutorial added this import because of the `--module=app` flag. If you manually created `app-routing.module.ts` or used a tool other than the CLI to do so, you'll need to import `AppRoutingModule` into `app.module.ts` and add it to the `imports` array of the `NgModule`.
 
 能在 `AppComponent` 中使用 `RouterOutlet`，是因为 `AppModule` 导入了 `AppRoutingModule`，而 `AppRoutingModule` 中导出了 `RouterModule`。
+在本教程开始时你运行的那个 `ng generate` 命令添加了这个导入，是因为 `--module=app` 标志。如果你手动创建 `app-routing.module.ts` 或使用了 CLI 之外的工具，你就要把 `AppRoutingModule` 导入到 `app.module.ts` 中，并且把它添加到 `NgModule` 的 `imports` 数组中。
 
 </div>
 
@@ -263,13 +198,9 @@
 
 The browser should refresh and display the app title but not the list of heroes.
 
-<<<<<<< HEAD
 浏览器应该刷新，并显示着应用的标题，但是没有显示英雄列表。
 
-Look at the browser's address bar. 
-=======
 Look at the browser's address bar.
->>>>>>> 6d28a209
 The URL ends in `/`.
 The route path to `HeroesComponent` is `/heroes`.
 
@@ -286,35 +217,21 @@
 
 ## Add a navigation link (`routerLink`)
 
-<<<<<<< HEAD
 ## 添加路由链接 (`routerLink`)
 
-Users shouldn't have to paste a route URL into the address bar. 
-They should be able to click a link to navigate.
-
-不应该让用户只能把路由的 URL 粘贴到地址栏中。他们还应该能通过点击链接进行导航。
-
-Add a `<nav>` element and, within that, an anchor element that, when clicked, 
-triggers navigation to the `HeroesComponent`.
-The revised `AppComponent` template looks like this:
-
-添加一个 `<nav>` 元素，并在其中放一个链接 `<a>` 元素，当点击它时，就会触发一个到 `HeroesComponent` 的导航。
-修改过的 `AppComponent` 模板如下：
-
-<code-example 
-  path="toh-pt5/src/app/app.component.html" 
-  region="heroes"
-  header="src/app/app.component.html (heroes RouterLink)">
-=======
 Ideally, users should be able to click a link to navigate rather
 than pasting a route URL into the address bar.
+
+理想情况下，用户应该能通过点击链接进行导航，而不用被迫把路由的 URL 粘贴到地址栏。
 
 Add a `<nav>` element and, within that, an anchor element that, when clicked,
 triggers navigation to the `HeroesComponent`.
 The revised `AppComponent` template looks like this:
 
+添加一个 `<nav>` 元素，并在其中放一个链接 `<a>` 元素，当点击它时，就会触发一个到 `HeroesComponent` 的导航。
+修改过的 `AppComponent` 模板如下：
+
 <code-example path="toh-pt5/src/app/app.component.html" region="heroes" header="src/app/app.component.html (heroes RouterLink)">
->>>>>>> 6d28a209
 </code-example>
 
 A [`routerLink` attribute](#routerlink) is set to `"/heroes"`,
@@ -323,23 +240,16 @@
 that turns user clicks into router navigations.
 It's another of the public directives in the `RouterModule`.
 
-<<<<<<< HEAD
 [`routerLink` 属性](#routerlink)的值为 `"/heroes"`，路由器会用它来匹配出指向 `HeroesComponent` 的路由。
-`routerLink` 是 [`RouterLink` 指令](#routerlink)的选择器，它会把用户的点击转换为路由器的导航操作。
+`routerLink` 是 [`RouterLink` 指令](/api/router/RouterLink)的选择器，它会把用户的点击转换为路由器的导航操作。
 它是 `RouterModule` 中的另一个公共指令。
 
-The browser refreshes and displays the app title and heroes link, 
-but not the heroes list.
-
-刷新浏览器，显示出了应用的标题和指向英雄列表的链接，但并没有显示英雄列表。
-
-Click the link. 
-=======
 The browser refreshes and displays the app title and heroes link,
 but not the heroes list.
 
+刷新浏览器，显示出了应用的标题和指向英雄列表的链接，但并没有显示英雄列表。
+
 Click the link.
->>>>>>> 6d28a209
 The address bar updates to `/heroes` and the list of heroes appears.
 
 点击这个链接。地址栏变成了 `/heroes`，并且显示出了英雄列表。
@@ -372,15 +282,11 @@
 
 The CLI generates the files for the `DashboardComponent` and declares it in `AppModule`.
 
-<<<<<<< HEAD
 CLI 生成了 `DashboardComponent` 的相关文件，并把它声明到 `AppModule` 中。
 
-Replace the default file content in these three files as follows and then return for a little discussion:
-=======
 Replace the default file content in these three files as follows:
->>>>>>> 6d28a209
-
-把这三个文件中的内容改成这样，并回来做一个随堂讨论：
+
+把这三个文件中的内容改成这样：
 
 <code-tabs>
   <code-pane
@@ -421,26 +327,18 @@
    它定义了一个 `heroes` 数组属性。
 
 * The constructor expects Angular to inject the `HeroService` into a private `heroService` property.
-<<<<<<< HEAD
 
    它的构造函数希望 Angular 把 `HeroService` 注入到私有的 `heroService` 属性中。
 
-* The `ngOnInit()` lifecycle hook calls `getHeroes`.
-
-   在 `ngOnInit()` 生命周期钩子中调用 `getHeroes`。
-
-This `getHeroes` returns the sliced list of heroes at positions 1 and 5, returning only four of the Top Heroes (2nd, 3rd, 4th, and 5th).
-
-这个 `getHeroes` 函数会截取第 2 到 第 5 位英雄，也就是说只返回四个顶级英雄（第二，第三，第四和第五）。
-
-<code-example path="toh-pt5/src/app/dashboard/dashboard.component.ts" region="getHeroes">
-=======
 * The `ngOnInit()` lifecycle hook calls `getHeroes()`.
 
+   在 `ngOnInit()` 生命周期钩子中调用 `getHeroes()`。
+
 This `getHeroes()` returns the sliced list of heroes at positions 1 and 5, returning only four of the Top Heroes (2nd, 3rd, 4th, and 5th).
 
+这个 `getHeroes()` 函数会截取第 2 到 第 5 位英雄，也就是说只返回四个顶级英雄（第二，第三，第四和第五）。
+
 <code-example path="toh-pt5/src/app/dashboard/dashboard.component.ts" header="src/app/dashboard/dashboard.component.ts" region="getHeroes">
->>>>>>> 6d28a209
 </code-example>
 
 ### Add the dashboard route
@@ -453,40 +351,23 @@
 
 Import the `DashboardComponent` in the `AppRoutingModule`.
 
-<<<<<<< HEAD
 把 `DashboardComponent` 导入到 `AppRoutingModule` 中。
 
-<code-example 
-  path="toh-pt5/src/app/app-routing.module.ts" 
-  region="import-dashboard" 
-  header="src/app/app-routing.module.ts (import DashboardComponent)">
-=======
 <code-example path="toh-pt5/src/app/app-routing.module.ts" region="import-dashboard" header="src/app/app-routing.module.ts (import DashboardComponent)">
->>>>>>> 6d28a209
 </code-example>
 
 Add a route to the `AppRoutingModule.routes` array that matches a path to the `DashboardComponent`.
 
-<<<<<<< HEAD
 把一个指向 `DashboardComponent` 的路由添加到 `AppRoutingModule.routes` 数组中。
 
-<code-example 
-  path="toh-pt5/src/app/app-routing.module.ts" 
-  region="dashboard-route">
-=======
 <code-example path="toh-pt5/src/app/app-routing.module.ts" header="src/app/app-routing.module.ts" region="dashboard-route">
->>>>>>> 6d28a209
 </code-example>
 
 ### Add a default route
 
-<<<<<<< HEAD
 ### 添加默认路由
 
-When the app starts, the browsers address bar points to the web site's root.
-=======
 When the app starts, the browser's address bar points to the web site's root.
->>>>>>> 6d28a209
 That doesn't match any existing route so the router doesn't navigate anywhere.
 The space below the `<router-outlet>` is blank.
 
@@ -497,13 +378,9 @@
 To make the app navigate to the dashboard automatically, add the following
 route to the `AppRoutingModule.Routes` array.
 
-<<<<<<< HEAD
 要让应用自动导航到这个仪表盘，请把下列路由添加到 `AppRoutingModule.Routes` 数组中。
 
-<code-example path="toh-pt5/src/app/app-routing.module.ts" region="redirect-route">
-=======
 <code-example path="toh-pt5/src/app/app-routing.module.ts" header="src/app/app-routing.module.ts" region="redirect-route">
->>>>>>> 6d28a209
 </code-example>
 
 This route redirects a URL that fully matches the empty path to the route whose path is `'/dashboard'`.
@@ -584,54 +461,33 @@
 Open the `HeroesComponent` template (`heroes/heroes.component.html`) and
 delete the `<app-hero-detail>` element from the bottom.
 
-<<<<<<< HEAD
 打开 `HeroesComponent` 的模板文件（`heroes/heroes.component.html`），并从底部删除 `<app-hero-detail>` 元素。
 
-Clicking a hero item now does nothing. 
-=======
 Clicking a hero item now does nothing.
->>>>>>> 6d28a209
 You'll [fix that shortly](#heroes-component-links) after you enable routing to the `HeroDetailComponent`.
 
 目前，点击某个英雄条目还没有反应。不过当你启用了到 `HeroDetailComponent` 的路由之后，[很快就能修复它](#heroes-component-links)。
 
 ### Add a _hero detail_ route
 
-<<<<<<< HEAD
 ### 添加*英雄详情*视图
 
-A URL like `~/detail/11` would be a good URL for navigating to the *Hero Detail* view of the hero whose `id` is `11`. 
-=======
 A URL like `~/detail/11` would be a good URL for navigating to the *Hero Detail* view of the hero whose `id` is `11`.
->>>>>>> 6d28a209
 
 要导航到 `id` 为 `11` 的英雄的*详情*视图，类似于 `~/detail/11` 的 URL 将是一个不错的 URL。
 
 Open `AppRoutingModule` and import `HeroDetailComponent`.
 
-<<<<<<< HEAD
 打开 `AppRoutingModule` 并导入 `HeroDetailComponent`。
 
-<code-example 
-  path="toh-pt5/src/app/app-routing.module.ts" 
-  region="import-herodetail" 
-  header="src/app/app-routing.module.ts (import HeroDetailComponent)">
-=======
 <code-example path="toh-pt5/src/app/app-routing.module.ts" region="import-herodetail" header="src/app/app-routing.module.ts (import HeroDetailComponent)">
->>>>>>> 6d28a209
 </code-example>
 
 Then add a _parameterized_ route to the `AppRoutingModule.routes` array that matches the path pattern to the _hero detail_ view.
 
-<<<<<<< HEAD
 然后把一个*参数化*路由添加到 `AppRoutingModule.routes` 数组中，它要匹配指向*英雄详情*视图的路径。
 
-<code-example 
-  path="toh-pt5/src/app/app-routing.module.ts" 
-  region="detail-route">
-=======
 <code-example path="toh-pt5/src/app/app-routing.module.ts" header="src/app/app-routing.module.ts" region="detail-route">
->>>>>>> 6d28a209
 </code-example>
 
 The colon (:) in the `path` indicates that `:id` is a placeholder for a specific hero `id`.
@@ -640,16 +496,9 @@
 
 At this point, all application routes are in place.
 
-<<<<<<< HEAD
 此刻，应用中的所有路由都就绪了。
 
-<code-example 
-  path="toh-pt5/src/app/app-routing.module.ts" 
-  region="routes" 
-  header="src/app/app-routing.module.ts (all routes)">
-=======
 <code-example path="toh-pt5/src/app/app-routing.module.ts" region="routes" header="src/app/app-routing.module.ts (all routes)">
->>>>>>> 6d28a209
 </code-example>
 
 ### `DashboardComponent` hero links
@@ -663,18 +512,12 @@
 Now that the router has a route to `HeroDetailComponent`,
 fix the dashboard hero links to navigate via the _parameterized_ dashboard route.
 
-<<<<<<< HEAD
 路由器已经有一个指向 `HeroDetailComponent` 的路由了，
 修改仪表盘中的英雄连接，让它们通过参数化的英雄详情路由进行导航。
 
-<code-example 
-  path="toh-pt5/src/app/dashboard/dashboard.component.html" 
-  region="click" 
-=======
 <code-example
   path="toh-pt5/src/app/dashboard/dashboard.component.html"
   region="click"
->>>>>>> 6d28a209
   header="src/app/dashboard/dashboard.component.html (hero links)">
 </code-example>
 
@@ -693,16 +536,9 @@
 The hero items in the `HeroesComponent` are `<li>` elements whose click events
 are bound to the component's `onSelect()` method.
 
-<<<<<<< HEAD
 `HeroesComponent` 中的这些英雄条目都是 `<li>` 元素，它们的点击事件都绑定到了组件的 `onSelect()` 方法中。
 
-<code-example 
-  path="toh-pt4/src/app/heroes/heroes.component.html" 
-  region="list" 
-  header="src/app/heroes/heroes.component.html (list with onSelect)">
-=======
 <code-example path="toh-pt4/src/app/heroes/heroes.component.html" region="list" header="src/app/heroes/heroes.component.html (list with onSelect)">
->>>>>>> 6d28a209
 </code-example>
 
 Strip the `<li>` back to just its `*ngFor`,
@@ -710,17 +546,10 @@
 and add a `routerLink` attribute to the anchor that
 is the same as in the dashboard template
 
-<<<<<<< HEAD
 清理 `<li>`，只保留它的 `*ngFor`，把徽章（`<badge>`）和名字包裹进一个 `<a>` 元素中，
 并且像仪表盘的模板中那样为这个 `<a>` 元素添加一个 `routerLink` 属性。
 
-<code-example 
-  path="toh-pt5/src/app/heroes/heroes.component.html" 
-  region="list" 
-  header="src/app/heroes/heroes.component.html (list with links)">
-=======
 <code-example path="toh-pt5/src/app/heroes/heroes.component.html" region="list" header="src/app/heroes/heroes.component.html (list with links)">
->>>>>>> 6d28a209
 </code-example>
 
 You'll have to fix the private stylesheet (`heroes.component.css`) to make
@@ -732,13 +561,9 @@
 
 #### Remove dead code (optional)
 
-<<<<<<< HEAD
 #### 移除死代码（可选）
 
-While the `HeroesComponent` class still works, 
-=======
 While the `HeroesComponent` class still works,
->>>>>>> 6d28a209
 the `onSelect()` method and `selectedHero` property are no longer used.
 
 虽然 `HeroesComponent` 类仍然能正常工作，但 `onSelect()` 方法和 `selectedHero` 属性已经没用了。
@@ -746,17 +571,10 @@
 It's nice to tidy up and you'll be grateful to yourself later.
 Here's the class after pruning away the dead code.
 
-<<<<<<< HEAD
 最好清理掉它们，将来你会体会到这么做的好处。
 下面是删除了死代码之后的类。
 
-<code-example 
-  path="toh-pt5/src/app/heroes/heroes.component.ts"
-  region="class" 
-  header="src/app/heroes/heroes.component.ts (cleaned up)" linenums="false">
-=======
 <code-example path="toh-pt5/src/app/heroes/heroes.component.ts" region="class" header="src/app/heroes/heroes.component.ts (cleaned up)">
->>>>>>> 6d28a209
 </code-example>
 
 ## Routable `HeroDetailComponent`
@@ -771,24 +589,19 @@
 `HeroesComponent` doesn't do that anymore.
 Now the router creates the `HeroDetailComponent` in response to a URL such as `~/detail/11`.
 
-<<<<<<< HEAD
 `HeroesComponent` 已经不会再那么做了。
 现在，当路由器会在响应形如 `~/detail/11` 的 URL 时创建 `HeroDetailComponent`。
 
-The `HeroDetailComponent` needs a new way to obtain the _hero-to-display_.
-
-`HeroDetailComponent` 需要从一种新的途径获取*要显示的英雄*。
-
-* Get the route that created it, 
-
-   获取创建本组件的路由，
-
-=======
 The `HeroDetailComponent` needs a new way to obtain the hero-to-display.
 This section explains the following:
 
+`HeroDetailComponent` 需要从一种新的途径获取*要显示的英雄*。
+本节会讲解如下操作：
+
 * Get the route that created it
->>>>>>> 6d28a209
+
+   获取创建本组件的路由
+
 * Extract the `id` from the route
 
    从这个路由中提取出 `id`
@@ -799,16 +612,9 @@
 
 Add the following imports:
 
-<<<<<<< HEAD
 先添加下列导入语句：
 
-<code-example 
-  path="toh-pt5/src/app/hero-detail/hero-detail.component.ts" 
-  region="added-imports" 
-  header="src/app/hero-detail/hero-detail.component.ts">
-=======
 <code-example path="toh-pt5/src/app/hero-detail/hero-detail.component.ts" region="added-imports" header="src/app/hero-detail/hero-detail.component.ts">
->>>>>>> 6d28a209
 </code-example>
 
 {@a hero-detail-ctor}
@@ -816,14 +622,9 @@
 Inject the `ActivatedRoute`, `HeroService`, and `Location` services
 into the constructor, saving their values in private fields:
 
-<<<<<<< HEAD
 然后把 `ActivatedRoute`、`HeroService` 和 `Location` 服务注入到构造函数中，将它们的值保存到私有变量里：
 
-<code-example 
-  path="toh-pt5/src/app/hero-detail/hero-detail.component.ts" region="ctor">
-=======
 <code-example path="toh-pt5/src/app/hero-detail/hero-detail.component.ts" header="src/app/hero-detail/hero-detail.component.ts" region="ctor">
->>>>>>> 6d28a209
 </code-example>
 
 The [`ActivatedRoute`](api/router/ActivatedRoute) holds information about the route to this instance of the `HeroDetailComponent`.
@@ -832,39 +633,30 @@
 
 [`ActivatedRoute`](api/router/ActivatedRoute) 保存着到这个 `HeroDetailComponent` 实例的路由信息。
 这个组件对从 URL 中提取的路由参数感兴趣。
-其中的 *`id`* 参数就是要显示的英雄的 `id`。
+其中的 `id` 参数就是要显示的英雄的 `id`。
 
 The [`HeroService`](tutorial/toh-pt4) gets hero data from the remote server
 and this component will use it to get the hero-to-display.
 
-[`HeroService`](tutorial/toh-pt4) 从远端服务器获取英雄数据，本组件将使用它来获取*要显示的英雄*。
+[`HeroService`](tutorial/toh-pt4) 从远端服务器获取英雄数据，本组件将使用它来获取要显示的英雄。
 
 The [`location`](api/common/Location) is an Angular service for interacting with the browser.
 You'll use it [later](#goback) to navigate back to the view that navigated here.
 
-<<<<<<< HEAD
 [`location`](api/common/Location) 是一个 Angular 的服务，用来与浏览器打交道。
 [稍后](#goback)，你就会使用它来导航回上一个视图。
 
-### Extract the _id_ route parameter
-=======
 ### Extract the `id` route parameter
->>>>>>> 6d28a209
 
 ### 从路由参数中提取 `id`
 
 In the `ngOnInit()` [lifecycle hook](guide/lifecycle-hooks#oninit)
 call `getHero()` and define it as follows.
 
-<<<<<<< HEAD
 在 `ngOnInit()` [生命周期钩子](guide/lifecycle-hooks#oninit)
 中调用 `getHero()`，代码如下：
 
-<code-example 
-  path="toh-pt5/src/app/hero-detail/hero-detail.component.ts" region="ngOnInit">
-=======
 <code-example path="toh-pt5/src/app/hero-detail/hero-detail.component.ts" header="src/app/hero-detail/hero-detail.component.ts" region="ngOnInit">
->>>>>>> 6d28a209
 </code-example>
 
 The `route.snapshot` is a static image of the route information shortly after the component was created.
@@ -893,22 +685,13 @@
 
 ### Add `HeroService.getHero()`
 
-<<<<<<< HEAD
 ### 添加 `HeroService.getHero()`
 
-Open `HeroService` and add this `getHero()` method
-
-添加 `HeroService`，并添加如下的 `getHero()` 方法
-
-<code-example 
-  path="toh-pt5/src/app/hero.service.ts" 
-  region="getHero" 
-  header="src/app/hero.service.ts (getHero)">
-=======
 Open `HeroService` and add the following `getHero()` method with the `id` after the `getHeroes()` method:
 
+添加 `HeroService`，并在 `getHeroes()` 后面添加如下的 `getHero()` 方法，它接收 `id` 参数：
+
 <code-example path="toh-pt5/src/app/hero.service.ts" region="getHero" header="src/app/hero.service.ts (getHero)">
->>>>>>> 6d28a209
 </code-example>
 
 <div class="alert is-important">
@@ -951,13 +734,9 @@
 
 ### Find the way back
 
-<<<<<<< HEAD
 ### 回到原路
 
-By clicking the browser's back button, 
-=======
 By clicking the browser's back button,
->>>>>>> 6d28a209
 you can go back to the hero list or dashboard view,
 depending upon which sent you to the detail view.
 
@@ -970,16 +749,9 @@
 Add a *go back* button to the bottom of the component template and bind it
 to the component's `goBack()` method.
 
-<<<<<<< HEAD
 把一个*后退*按钮添加到组件模板的底部，并且把它绑定到组件的 `goBack()` 方法。
 
-<code-example 
-  path="toh-pt5/src/app/hero-detail/hero-detail.component.html" 
-  region="back-button"
-  header="src/app/hero-detail/hero-detail.component.html (back button)">
-=======
 <code-example path="toh-pt5/src/app/hero-detail/hero-detail.component.html" region="back-button" header="src/app/hero-detail/hero-detail.component.html (back button)">
->>>>>>> 6d28a209
 </code-example>
 
 Add a `goBack()` _method_ to the component class that navigates backward one step
@@ -996,16 +768,9 @@
 Users can navigate around the app, from the dashboard to hero details and back,
 from heroes list to the mini detail to the hero details and back to the heroes again.
 
-<<<<<<< HEAD
 刷新浏览器，并开始点击。
 用户能在应用中导航：从仪表盘到英雄详情再回来，从英雄列表到 mini 版英雄详情到英雄详情，再回到英雄列表。
 
-You've met all of the navigational requirements that propelled this page.
-
-你已经满足了在本章开头设定的所有导航需求。
-
-=======
->>>>>>> 6d28a209
 ## Final code review
 
 ## 查看最终代码
@@ -1017,12 +782,8 @@
 {@a approutingmodule}
 
 {@a appmodule}
-<<<<<<< HEAD
-
-#### _AppRoutingModule_, _AppModule_, and _HeroService_
-=======
+
 #### `AppRoutingModule`, `AppModule`, and `HeroService`
->>>>>>> 6d28a209
 
 #### `AppRoutingModule`、`AppModule` 和 `HeroService`
 
@@ -1042,12 +803,8 @@
 </code-tabs>
 
 {@a appcomponent}
-<<<<<<< HEAD
-
-#### _AppComponent_
-=======
+
 #### `AppComponent`
->>>>>>> 6d28a209
 
 <code-tabs>
   <code-pane
@@ -1062,12 +819,8 @@
 </code-tabs>
 
 {@a dashboardcomponent}
-<<<<<<< HEAD
-
-#### _DashboardComponent_
-=======
+
 #### `DashboardComponent`
->>>>>>> 6d28a209
 
 <code-tabs>
   <code-pane
@@ -1084,12 +837,8 @@
 </code-tabs>
 
 {@a heroescomponent}
-<<<<<<< HEAD
-
-#### _HeroesComponent_
-=======
+
 #### `HeroesComponent`
->>>>>>> 6d28a209
 
 <code-tabs>
   <code-pane
@@ -1108,12 +857,8 @@
 </code-tabs>
 
 {@a herodetailcomponent}
-<<<<<<< HEAD
-
-#### _HeroDetailComponent_
-=======
+
 #### `HeroDetailComponent`
->>>>>>> 6d28a209
 
 <code-tabs>
   <code-pane
@@ -1138,17 +883,12 @@
    添加了 Angular *路由器*在各个不同组件之间导航。
 
 * You turned the `AppComponent` into a navigation shell with `<a>` links and a `<router-outlet>`.
-<<<<<<< HEAD
 
    你使用一些 `<a>` 链接和一个 `<router-outlet>` 把 `AppComponent` 转换成了一个导航用的壳组件。
 
 * You configured the router in an `AppRoutingModule` 
 
    你在 `AppRoutingModule` 中配置了路由器。
-
-=======
-* You configured the router in an `AppRoutingModule`
->>>>>>> 6d28a209
 * You defined simple routes, a redirect route, and a parameterized route.
 
    你定义了一些简单路由、一个重定向路由和一个参数化路由。
