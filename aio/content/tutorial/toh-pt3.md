--- conflicted
+++ resolved
@@ -19,16 +19,16 @@
 The `HeroesComponent` will only present the list of heroes.
 The `HeroDetailComponent` will present details of a selected hero.
 
-<<<<<<< HEAD
 `HeroesComponent` 将仅仅用来表示英雄列表。
 `HeroDetailComponent` 将用来表示所选英雄的详情。
-=======
+
 <div class="alert is-helpful">
 
   For the sample app that this page describes, see the <live-example></live-example>.
 
+  要查看本页所讲的范例程序，参见<live-example></live-example>。
+
 </div>
->>>>>>> eee2fd22
 
 ## Make the `HeroDetailComponent`
 
@@ -246,15 +246,11 @@
 
 ## Final code review
 
-<<<<<<< HEAD
 ## 查看最终代码
 
-Here are the code files discussed on this page and your app should look like this <live-example></live-example>.
-=======
 Here are the code files discussed on this page.
->>>>>>> eee2fd22
-
-你的应用应该变成了这样 <live-example></live-example>。本页所提及的代码文件如下：
+
+本页讨论的代码文件如下。
 
 <code-tabs>
 
