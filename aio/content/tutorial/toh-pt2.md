<<<<<<< HEAD
@title
主从结构

@intro
构建一个主从结构的页面，用于展现英雄列表

@description

=======
# Display a Heroes List
>>>>>>> b5934fc5

In this page, you'll expand the Tour of Heroes app to display a list of heroes, and
allow users to select a hero and display the hero's details.

<<<<<<< HEAD
我们需要管理多个英雄。我们将扩展《英雄指南》应用，让它显示一个英雄列表，
  允许用户选择一个英雄，查看该英雄的详细信息。

When you're done with this page, the app should look like this <live-example></live-example>.

当我们完成本章时，应用应该是这样的：<live-example></live-example>。



## Where you left off

## 延续上一步教程

Before you continue with this page of the Tour of Heroes,
verify that you have the following structure after [The Hero Editor](tutorial/toh-pt1) page.
If your structure doesn't match, go back to that page to figure out what you missed.

在继续《英雄指南》的第二部分之前，先来检查一下，完成[第一部分](tutorial/toh-pt1)之后，你是否已经有了如下目录结构。如果没有，你得先回到第一部分，看看错过了哪里。


<div class='filetree'>

  <div class='file'>
    angular-tour-of-heroes
  </div>

  <div class='children'>

    <div class='file'>
      src
    </div>

    <div class='children'>

      <div class='file'>
        app
      </div>

      <div class='children'>

        <div class='file'>
          app.component.ts
        </div>

        <div class='file'>
          app.module.ts
        </div>

      </div>

      <div class='file'>
        main.ts
      </div>

      <div class='file'>
        index.html
      </div>

      <div class='file'>
        styles.css
      </div>
=======
>>>>>>> b5934fc5

## Create mock heroes

You'll need some heroes to display.

Eventually you'll get them from a remote data server.
For now, you'll create some _mock heroes_ and pretend they came from the server.

<<<<<<< HEAD
    <div class='file'>
      node_modules ...
    </div>

    <div class='file'>
      package.json
    </div>

  </div>

</div>



## Keep the app transpiling and running

## 让应用代码保持转译和运行

Enter the following command in the terminal window:

在控制台中敲下列命令：


<code-example language="sh" class="code-shell">
  npm start
=======
Create a file called `mock-heroes.ts` in the `src/app/` folder.
Define a `HEROES` constant as an array of ten heroes and export it.
The file should look like this.
>>>>>>> b5934fc5

<code-example path="toh-pt2/src/app/mock-heroes.ts" linenums="false"
title="src/app/mock-heroes.ts">
</code-example>

<<<<<<< HEAD


This command runs the TypeScript compiler in "watch mode", recompiling automatically when the code changes.
The command simultaneously launches the app in a browser and refreshes the browser when the code changes.

这个命令会在“监听”模式下运行TypeScript编译器，当代码变化时，它会自动重新编译。
  同时，该命令还会在浏览器中启动该应用，并且当代码变化时刷新浏览器。

You can keep building the Tour of Heroes without pausing to recompile or refresh the browser.

在后续构建《英雄指南》过程中，应用能持续运行，而不用中断服务来编译或刷新浏览器。



## Displaying heroes

## 显示我们的英雄

To display a list of heroes, you'll add heroes to the view's template.

要显示英雄列表，我们就要先往视图模板中添加一些英雄。

### Create heroes

### 创建英雄

Create an array of ten heroes.

我们先创建一个由十位英雄组成的数组。

=======
## Displaying heroes

You're about to display the list of heroes at the top of the `HeroesComponent`.
>>>>>>> b5934fc5

Open the `HeroesComponent` class file and import the mock `HEROES`.

<code-example path="toh-pt2/src/app/heroes/heroes.component.ts" region="import-heroes" title="src/app/heroes/heroes.component.ts (import HEROES)">
</code-example>

Add a `heroes` property to the class that exposes these heroes for binding.

<<<<<<< HEAD

The `HEROES` array is of type `Hero`, the class defined in the previous page.
Eventually this app will fetch the list of heroes from a web service, but for now
you can display mock heroes.

`HEROES`是一个由`Hero`类的实例构成的数组，我们在第一部分定义过它。
我们当然希望从一个 Web 服务中获取这个英雄列表，但别急，我们得把步子迈得小一点，先用一组模拟出来的英雄。

### Expose heroes

### 暴露英雄

Create a public property in `AppComponent` that exposes the heroes for binding.

我们在`AppComponent`上创建一个公共属性，用来暴露这些英雄，以供绑定。


<code-example path="toh-pt2/src/app/app.component.1.html" region="hero-array-1" title="app.component.ts (hero array property)">

=======
<code-example path="toh-pt2/src/app/heroes/heroes.component.ts" region="heroes">
>>>>>>> b5934fc5
</code-example>

### List heroes with _*ngFor_

Open the `HeroesComponent` template file and make the following changes:

<<<<<<< HEAD
The `heroes` type isn't defined because TypeScript infers it from the `HEROES` array.

我们并不需要明确定义`heroes`属性的数据类型，TypeScript 能从`HEROES`数组中推断出来。


<div class="l-sub-section">



The hero data is separated from the class implementation
because ultimately the hero names will come from a data service.

英雄的数据从实现类中分离了出来，因为最终，英雄的名字会来自一个数据服务。


</div>



### Display hero names in a template

### 在模板中显示英雄

To display the hero names in an unordered list,
insert the following chunk of HTML below the title and above the hero details.

我们还要在模板中创建一个无序列表来显示这些英雄的名字。
那就在标题和英雄详情之间，插入下面这段 HTML 代码。
=======
* Add an `<h2>` at the top, 
* Below it add an HTML unordered list (`<ul>`)
* Insert an `<li>` within the `<ul>` that displays properties of a `hero`.
* Sprinkle some CSS classes for styling (you'll add the CSS styles shortly).
>>>>>>> b5934fc5

Make it look like this:

<code-example path="toh-pt2/src/app/heroes/heroes.component.1.html" region="list" title="heroes.component.html (heroes template)" linenums="false">
</code-example>

Now change the `<li>` to this:

<<<<<<< HEAD

Now you can fill the template with hero names.

现在，我们有了一个模板。接下来，就用英雄们的数据来填充它。

### List heroes with ngFor

### 通过 ngFor 来显示英雄列表

The goal is to bind the array of heroes in the component to the template, iterate over them,
and display them individually.

我们想要把组件中的`heroes`数组绑定到模板中，迭代并逐个显示它们。

Modify the `<li>` tag by adding the built-in directive `*ngFor`.

首先，修改`<li>`标签，往上添加内置指令`*ngFor`。


<code-example path="toh-pt2/src/app/app.component.1.html" region="heroes-ngfor-1" title="app.component.ts (ngFor)">

=======
<code-example path="toh-pt2/src/app/heroes/heroes.component.1.html" region="li">
>>>>>>> b5934fc5
</code-example>

The [`*ngFor`](guide/template-syntax#ngFor) is Angular's _repeater_ directive. 
It repeats the host element for each element in a list.

In this example

* `<li>` is the host element
* `heroes` is the list from the `HeroesComponent` class.
* `hero` holds the current hero object for each iteration through the list. 

<<<<<<< HEAD
The (`*`) prefix to `ngFor` is a critical part of this syntax.
It indicates that the `<li>` element and its children
constitute a master template.

`ngFor`的`*`前缀表示`<li>`及其子元素组成了一个主控模板。

The `ngFor` directive iterates over the component's `heroes` array
and renders an instance of this template for each hero in that array.

`ngFor`指令在`AppComponent.heroes`属性返回的`heroes`数组上迭代，并输出此模板的实例。

The `let hero` part of the expression identifies `hero` as the  template input variable,
which holds the current hero item for each iteration.
You can reference this variable within the template to access the current hero's properties.

引号中赋值给`ngFor`的那段文本表示“*从`heroes`数组中取出每个英雄，存入一个局部的`hero`变量，并让它在相应的模板实例中可用*”。

Read more about `ngFor` and template input variables in the
[Showing an array property with *ngFor](guide/displaying-data#ngFor) section of the
[Displaying Data](guide/displaying-data) page and the
[ngFor](guide/template-syntax#ngFor) section of the
[Template Syntax](guide/template-syntax) page.

要学习更多关于`ngFor`和模板输入变量的知识，参见[显示数据](guide/displaying-data)一章的[用*ngFor显示数组属性](guide/displaying-data#ngFor)和
[模板语法](guide/template-syntax)章的[ngFor](guide/template-syntax#ngFor)。

=======
<div class="alert is-important">

Don't forget the asterisk (*) in front of `ngFor`. It's a critical part of the syntax.
>>>>>>> b5934fc5

</div>

After the browser refreshes, the list of heroes appears.

<<<<<<< HEAD

Within the `<li>` tags, add content
that uses the `hero` template variable to display the hero's properties.

接着，我们在`<li>`标签中插入一些内容，以便使用模板变量`hero`来显示英雄的属性。


<code-example path="toh-pt2/src/app/app.component.1.html" region="ng-for" title="app.component.ts (ngFor template)" linenums="false">

</code-example>



When the browser refreshes, a list of heroes appears.
=======
{@a styles}
>>>>>>> b5934fc5

当浏览器刷新时，我们就看到了英雄列表。

### Style the heroes
<<<<<<< HEAD

### 给我们的英雄们“美容”

Users should get a visual cue of which hero they are hovering over and which hero is selected.

当用户的鼠标划过英雄或选中一个英雄时，我们得让他/她看起来醒目一点。

To add styles to your component, set the `styles` property on the `@Component` decorator
to the following CSS classes:

要想给我们的组件添加一些样式，请把`@Component`装饰器的`styles`属性设置为下列 CSS 类：


<code-example path="toh-pt2/src/app/app.component.ts" region="styles" title="src/app/app.component.ts (styles)" linenums="false">

</code-example>



Remember to use the backtick notation for multi-line strings.

注意，我们又使用了反引号语法来书写多行字符串。

Adding these styles makes the file much longer. In a later page you'll move the styles to a separate file.

添加这些样式会让此文件变得更长。在后面的章节中，我们将会把这些样式移到单独的文件中去。

When you assign styles to a component, they are scoped to that specific component.
These styles apply only to the `AppComponent` and don't affect the outer HTML.

当我们为一个组件指定样式时，它们的作用域将仅限于该组件。
  上面的例子中，这些样式只会作用于`AppComponent`组件，而不会“泄露”到外部 HTML 中。

The template for displaying heroes should look like this:

用于显示英雄们的模板应该是这样的：


<code-example path="toh-pt2/src/app/app.component.1.html" region="heroes-styled" title="src/app/app.component.ts (styled heroes)" linenums="false">

</code-example>




## Selecting a hero

## 选择英雄

The app now displays a list of heroes as well as a single hero in the details view. But
the list and the details view are not connected.
When users select a hero from the list, the selected hero should appear in the details view.
This UI pattern is known as "master/detail."
In this case, the _master_ is the heroes list and the _detail_ is the selected hero.

我们的应用已经有了英雄列表和单个英雄的详情视图。
    但列表和单独的英雄之间还没有任何关联。
    我们希望用户在列表中选中一个英雄，然后让这个被选中的英雄出现在详情视图中。
    这种 UI 布局模式，通常被称为“主从结构”。
    在这个例子中，主视图是英雄列表，从视图则是被选中的英雄。

Next you'll connect the master to the detail through a `selectedHero` component property,
which is bound to a click event.

接下来，我们要通过组件中的一个`selectedHero`属性来连接主从视图，它被绑定到了点击事件上。

### Handle click events

### 处理点击事件

Add a click event binding to the `<li>` like this:

我们再往`<li>`元素上插入一句点击事件的绑定代码：  
=======

The heroes list should be attractive and should respond visually when users 
hover over and select a hero from the list.

In the [first tutorial](tutorial/toh-pt0#app-wide-styles), you set the basic styles for the entire application in `styles.css`.
That stylesheet didn't include styles for this list of heroes.

You could add more styles to `styles.css` and keep growing that stylesheet as you add components.

You may prefer instead to define private styles for a specific component and keep everything a component needs&mdash; the code, the HTML,
and the CSS &mdash;together in one place.

This approach makes it easier to re-use the component somewhere else
and deliver the component's intended appearance even if the global styles are different.
>>>>>>> b5934fc5

You define private styles either inline in the `@Component.styles` array or
as stylesheet file(s) identified in the `@Component.styleUrls` array.

When the CLI generated the `HeroesComponent`, it created an empty `heroes.component.css` stylesheet for the `HeroesComponent`
and pointed to it in `@Component.styleUrls` like this.

<code-example path="toh-pt2/src/app/heroes/heroes.component.ts" region="metadata"
 title="src/app/heroes/heroes.component.ts (@Component)">
</code-example>

Open the `heroes.component.css` file and paste in the private CSS styles for the `HeroesComponent`.
You'll find them in the [final code review](#final-code-review) at the bottom of this guide.

<div class="alert is-important">

<<<<<<< HEAD
The parentheses identify the `<li>` element's  `click` event as the target.
The `onSelect(hero)` expression calls the  `AppComponent` method, `onSelect()`,
passing the template input variable `hero`, as an argument.
That's the same `hero` variable you defined previously in the `ngFor` directive.

圆括号标识`<li>`元素上的`click`事件是绑定的目标。
    等号右边的`onSelect(hero)`表达式调用`AppComponent`的`onSelect()`方法，并把模板输入变量`hero`作为参数传进去。
    它是我们前面在`ngFor`指令中定义的那个`hero`变量。


<div class="l-sub-section">



Learn more about event binding at the
[User Input](guide/user-input) page and the
[Event binding](guide/template-syntax#event-binding) section of the
[Template Syntax](guide/template-syntax) page.

关于事件绑定的更多内容，参见：
      [用户输入](guide/user-input)页 和
      [模板语法](guide/template-syntax)页的[事件绑定](guide/template-syntax#event-binding)节。

=======
Styles and stylesheets identified in `@Component` metadata are scoped to that specific component.
The `heroes.component.css` styles apply only to the `HeroesComponent` and don't affect the outer HTML or the HTML in any other component.
>>>>>>> b5934fc5

</div>

## Master/Detail

When the user clicks a hero in the **master** list, 
the component should display the selected hero's **details** at the bottom of the page.

<<<<<<< HEAD
### Add a click handler to expose the selected hero

### 添加点击处理器以暴露选中的英雄

You no longer need the `hero` property because you're no longer displaying a single hero; you're displaying a list of heroes.
But the user will be able to select one of the heroes by clicking on it.
So replace the `hero` property with this simple `selectedHero` property:

我们不再需要`AppComponent`的`hero`属性，因为不需要再显示单个的英雄，我们只需要显示英雄列表。但是用户可以点选一个英雄。
所以我们要把`hero`属性**替换**成`selectedHero`属性。


<code-example path="toh-pt2/src/app/app.component.ts" region="selected-hero" title="src/app/app.component.ts (selectedHero)">

</code-example>



The hero names should all be unselected before the user picks a hero, so
you won't initialize the `selectedHero` as you did with `hero`.

在用户选取一个英雄之前，所有的英雄名字都应该是未选中的。所以我们不希望像`hero`一样初始化`selectedHero`变量。

Add an `onSelect()` method that sets the `selectedHero` property to the `hero` that the user clicks.

现在，**添加一个`onSelect`方法**，用于将用户点击的英雄赋给`selectedHero`属性。


<code-example path="toh-pt2/src/app/app.component.ts" region="on-select" title="src/app/app.component.ts (onSelect)" linenums="false">
=======
In this section, you'll listen for the hero item click event
and update the hero detail.

### Add a click event binding

Add a click event binding to the `<li>` like this:
>>>>>>> b5934fc5

<code-example path="toh-pt2/src/app/heroes/heroes.component.1.html" region="selectedHero-click" title="heroes.component.html (template excerpt)" linenums="false">
</code-example>

This is an example of Angular's [event binding](guide/template-syntax#event-binding) syntax.

The parentheses around `click` tell Angular to listen for the `<li>` element's  `click` event.
When the user clicks in the `<li>`, Angular executes the `onSelect(hero)` expression.

`onSelect()` is a `HeroesComponent` method that you're about to write.
Angular calls it with the `hero` object displayed in the clicked `<li>`,
the same `hero` defined previously in the `*ngFor` expression.

<<<<<<< HEAD
我们将把所选英雄的详细信息显示在模板中。目前，它仍然引用之前的`hero`属性。
我们这就修改模板，让它绑定到新的`selectedHero`属性。  
=======
### Add the click event handler
>>>>>>> b5934fc5

Rename the component's `hero` property to `selectedHero` but don't assign it.
There is no _selected hero_ when the application starts.

Add the following `onSelect()` method, which assigns the clicked hero from the template
to the component's `selectedHero`.

<code-example path="toh-pt2/src/app/heroes/heroes.component.ts" region="on-select" title="src/app/heroes/heroes.component.ts (onSelect)" linenums="false">
</code-example>

### Update the details template

The template still refers to the component's old `hero` property which no longer exists. 
Rename `hero` to `selectedHero`.

<<<<<<< HEAD
### Hide the empty detail with ngIf

### 使用 ngIf 隐藏空的详情

When the app loads, `selectedHero` is undefined.
The selected hero is initialized when the user clicks a hero's name.
Angular can't display properties of the undefined `selectedHero` and throws the following error,
visible in the browser's console:

当应用加载时，我们会看到一个英雄列表，但还没有任何英雄被选中。
`selectedHero`属性是`undefined`。
因此，我们会看到浏览器控制台中出现下列错误：


<code-example format="nocode">
  EXCEPTION: TypeError: Cannot read property 'name' of undefined in [null]

=======
<code-example path="toh-pt2/src/app/heroes/heroes.component.html" region="selectedHero-details" title="heroes.component.html (selected hero details)" linenums="false">
>>>>>>> b5934fc5
</code-example>

### Hide empty details with _*ngIf_

After the browser refreshes, the application is broken.

<<<<<<< HEAD
Although `selectedHero.name` is displayed in the template,
you must keep the hero detail out of the DOM until there is a selected hero.

虽然我们要在模板中显示的是`selectedHero.name`，但在选中了一个英雄之前，我们必须让这些英雄详情留在DOM之外。

Wrap the HTML hero detail content of the template with a `<div>`.
Then add the `ngIf` built-in directive and set it to the `selectedHero` property of the component.

我们可以把模板中的英雄详情内容区放在一个`<div>`中。
    然后，添加一个`ngIf`内置指令，把`ngIf`的值设置为组件的`selectedHero`属性。


<code-example path="toh-pt2/src/app/app.component.1.html" region="ng-if" title="src/app/app.component.ts (ngIf)" linenums="false">
=======
Open the browser developer tools and look in the console for an error message like this:
>>>>>>> b5934fc5

<code-example language="sh" class="code-shell">
  HeroesComponent.html:3 ERROR TypeError: Cannot read property 'name' of undefined
</code-example>

Now click one of the list items.
The app seems to be working again.
The heroes appear in a list and details about the clicked hero appear at the bottom of the page.

#### What happened?

When the app starts, the `selectedHero` is `undefined` _by design_.

<<<<<<< HEAD
别忘了`ngIf`前的星号 (`*`)。


</div>



The app no longer fails and the list of names displays again in the browser.

应用不再出错，而名字列表也再次显示在浏览器中。

=======
Binding expressions in the template that refer to properties of `selectedHero` &mdash; expressions like `{{selectedHero.name}}` &mdash; _must fail_ because there is no selected hero.

#### The fix
>>>>>>> b5934fc5

The component should only display the selected hero details if the `selectedHero` exists.

<<<<<<< HEAD
当没有选中英雄时，`ngIf`指令会从 DOM 中移除表示英雄详情的这段 HTML 。
    没有了表示英雄详情的元素，也就不用担心绑定问题。

When the user picks a hero, `selectedHero` becomes defined and
`ngIf` puts the hero detail content into the DOM and evaluates the nested bindings.

当用户选取了一个英雄，`selectedHero`变成了“已定义的”值，于是`ngIf`把英雄详情加回 DOM 中，并计算它所嵌套的各种绑定。

=======
Wrap the hero detail HTML in a `<div>`.
Add Angular's `*ngIf` directive to the `<div>` and set it to `selectedHero`.

<div class="alert is-important">
>>>>>>> b5934fc5

Don't forget the asterisk (*) in front of `ngIf`. It's a critical part of the syntax.

</div>

<code-example path="toh-pt2/src/app/heroes/heroes.component.html" region="ng-if" title="src/app/heroes/heroes.component.html (*ngIf)" linenums="false">
</code-example>

<<<<<<< HEAD
Read more about `ngIf` and `ngFor` in the
[Structural Directives](guide/structural-directives) page and the
[Built-in directives](guide/template-syntax#directives) section of the
[Template Syntax](guide/template-syntax) page.


要了解更多`ngIf`，`ngFor`和其它结构型指令的信息，参见
[结构型指令](guide/structural-directives)和
[模板语法](guide/template-syntax)章的[内置指令](guide/template-syntax#directives)部分。

=======
After the browser refreshes, the list of names reappears.
The details area is blank.
Click a hero and its details appear.
>>>>>>> b5934fc5

#### Why it works

When `selectedHero` is undefined, the `ngIf` removes the hero detail from the DOM. There are no `selectedHero` bindings to worry about.

When the user picks a hero, `selectedHero` has a value and
`ngIf` puts the hero detail into the DOM.

### Style the selected hero

<<<<<<< HEAD
### 给所选英雄添加样式

While the selected hero details appear below the list, it's difficult to identify the selected hero within the list itself.

我们在下面的详情区看到了选中的英雄，但是我们还是没法在上面的列表区快速定位这位英雄。

In the `styles` metadata that you added above, there is a custom CSS class named `selected`.
To make the selected hero more visible, you'll apply this `selected` class to the `<li>` when the user clicks on a hero name.
For example, when the user clicks "Magneta", it should render with a distinctive but subtle background color
like this:

在我们前面添加的`styles`元数据中，有一个名叫`selected`的自定义CSS类。
要想让选中的英雄更加醒目，当用户点击一个英雄名字时，我们要为`<li>`添加`selected`类。
例如，当用户点击“Magneta”时，它应该使用不一样的醒目的背景色。


<figure>
  <img src='generated/images/guide/toh/heroes-list-selected.png' alt="选中的英雄">
</figure>
=======
It's difficult to identify the _selected hero_ in the list when all `<li>` elements look alike.

If the user clicks "Magneta", that hero should render with a distinctive but subtle background color like this:

<figure>

  <img src='generated/images/guide/toh/heroes-list-selected.png' alt="Selected hero">
>>>>>>> b5934fc5

</figure>

That _selected hero_ coloring is the work of the `.selected` CSS class in the [styles you added earlier](#styles).
You just have to apply the `.selected` class to the `<li>` when the user clicks it.

The Angular [class binding](guide/template-syntax#class-binding) makes it easy to add and remove a CSS class conditionally. 
Just add `[class.some-css-class]="some-condition"` to the element you want to style.

<<<<<<< HEAD
在这个模板中，往`<li>`上添加一个`[class.selected]`绑定：


<code-example path="toh-pt2/src/app/app.component.1.html" region="class-selected-1" title="app.component.ts (setting the CSS class)" linenums="false">
=======
Add the following `[class.selected]` binding to  the `<li>` in the `HeroesComponent` template:
>>>>>>> b5934fc5

<code-example path="toh-pt2/src/app/heroes/heroes.component.1.html" region="class-selected" title="heroes.component.html (toggle the 'selected' CSS class)" linenums="false">
</code-example>

When the current row hero is the same as the `selectedHero`, Angular adds the `selected` CSS class. When the two heroes are different, Angular removes the class.

The finished `<li>` looks like this:

<<<<<<< HEAD
When the expression (`hero === selectedHero`) is `true`, Angular adds the `selected` CSS class.
When the expression is `false`, Angular removes the `selected` class.

当表达式(`hero === selectedHero`)为`true`时，Angular会添加一个CSS类`selected`。为`false`时则会移除`selected`类。



<div class="l-sub-section">



Read more about the `[class]` binding in the [Template Syntax](guide/template-syntax#ngClass "Template syntax: NgClass") guide.

关于`[class]`绑定的更多信息，参见[模板语法](guide/template-syntax#ngClass "Template syntax: NgClass")。


</div>



The final version of the `<li>` looks like this:


<code-example path="toh-pt2/src/app/app.component.1.html" region="class-selected-2" title="app.component.ts (styling each hero)" linenums="false">
=======
<code-example path="toh-pt2/src/app/heroes/heroes.component.html" region="li" title="heroes.component.html (list item hero)" linenums="false">
>>>>>>> b5934fc5

</code-example>

{@a final-code-review}

## Final code review

<<<<<<< HEAD
After clicking "Magneta", the list should look like this:

浏览器重新加载了我们的应用。
我们选中英雄 Magneta，通过背景色的变化，它被清晰的标记出来。


<figure>
  <img src='generated/images/guide/toh/heroes-list-1.png' alt="英雄列表应用的输出">
</figure>



Here's the complete `app.component.ts` as of now:

完整的`app.component.ts`文件如下：

=======
Your app should look like this <live-example></live-example>. 
>>>>>>> b5934fc5

Here are the code files discussed on this page, including the `HeroesComponent` styles.

<code-tabs>
  <code-pane title="src/app/heroes/heroes.component.ts" path="toh-pt2/src/app/heroes/heroes.component.ts">
  </code-pane>

  <code-pane title="src/app/heroes/heroes.component.html" path="toh-pt2/src/app/heroes/heroes.component.html">
  </code-pane>

  <code-pane title="src/app/heroes/heroes.component.css" path="toh-pt2/src/app/heroes/heroes.component.css">
  </code-pane>
</code-tabs>

## Summary

<<<<<<< HEAD
## 已走的路

Here's what you achieved in this page:

在本章中，我们完成了以下内容：

* The Tour of Heroes app displays a list of selectable heroes.

  我们的《英雄指南》现在显示一个可选英雄的列表
  
* You added the ability to select a hero and show the hero's details.

  我们可以选择英雄，并显示这个英雄的详情
  
* You learned how to use the built-in directives `ngIf` and `ngFor` in a component's template.

  我们学会了如何在组件模板中使用内置的`ngIf`和`ngFor`指令

## Next step

## 下一步

You've expanded the Tour of Heroes app, but it's far from complete.
An app shouldn't be one monolithic component.
In the [next page](tutorial/toh-pt3 "Multiple Components"), you'll split the app into subcomponents and make them work together.

我们的《英雄指南》长大了，但还远远不够完善。
我们显然不能把整个应用都放进一个组件中。
我们将在[下一章](tutorial/toh-pt3)把它拆分成一系列子组件，然后教它们协同工作。
=======
* The Tour of Heroes app displays a list of heroes in a Master/Detail view.
* The user can select a hero and see that hero's details.
* You used `*ngFor` to display a list.
* You used `*ngIf` to conditionally include or exclude a block of HTML.
* You can toggle a CSS style class with a `class` binding.
>>>>>>> b5934fc5
<|MERGE_RESOLUTION|>--- conflicted
+++ resolved
@@ -1,83 +1,8 @@
-<<<<<<< HEAD
-@title
-主从结构
-
-@intro
-构建一个主从结构的页面，用于展现英雄列表
-
-@description
-
-=======
 # Display a Heroes List
->>>>>>> b5934fc5
 
 In this page, you'll expand the Tour of Heroes app to display a list of heroes, and
 allow users to select a hero and display the hero's details.
 
-<<<<<<< HEAD
-我们需要管理多个英雄。我们将扩展《英雄指南》应用，让它显示一个英雄列表，
-  允许用户选择一个英雄，查看该英雄的详细信息。
-
-When you're done with this page, the app should look like this <live-example></live-example>.
-
-当我们完成本章时，应用应该是这样的：<live-example></live-example>。
-
-
-
-## Where you left off
-
-## 延续上一步教程
-
-Before you continue with this page of the Tour of Heroes,
-verify that you have the following structure after [The Hero Editor](tutorial/toh-pt1) page.
-If your structure doesn't match, go back to that page to figure out what you missed.
-
-在继续《英雄指南》的第二部分之前，先来检查一下，完成[第一部分](tutorial/toh-pt1)之后，你是否已经有了如下目录结构。如果没有，你得先回到第一部分，看看错过了哪里。
-
-
-<div class='filetree'>
-
-  <div class='file'>
-    angular-tour-of-heroes
-  </div>
-
-  <div class='children'>
-
-    <div class='file'>
-      src
-    </div>
-
-    <div class='children'>
-
-      <div class='file'>
-        app
-      </div>
-
-      <div class='children'>
-
-        <div class='file'>
-          app.component.ts
-        </div>
-
-        <div class='file'>
-          app.module.ts
-        </div>
-
-      </div>
-
-      <div class='file'>
-        main.ts
-      </div>
-
-      <div class='file'>
-        index.html
-      </div>
-
-      <div class='file'>
-        styles.css
-      </div>
-=======
->>>>>>> b5934fc5
 
 ## Create mock heroes
 
@@ -86,78 +11,17 @@
 Eventually you'll get them from a remote data server.
 For now, you'll create some _mock heroes_ and pretend they came from the server.
 
-<<<<<<< HEAD
-    <div class='file'>
-      node_modules ...
-    </div>
-
-    <div class='file'>
-      package.json
-    </div>
-
-  </div>
-
-</div>
-
-
-
-## Keep the app transpiling and running
-
-## 让应用代码保持转译和运行
-
-Enter the following command in the terminal window:
-
-在控制台中敲下列命令：
-
-
-<code-example language="sh" class="code-shell">
-  npm start
-=======
 Create a file called `mock-heroes.ts` in the `src/app/` folder.
 Define a `HEROES` constant as an array of ten heroes and export it.
 The file should look like this.
->>>>>>> b5934fc5
 
 <code-example path="toh-pt2/src/app/mock-heroes.ts" linenums="false"
 title="src/app/mock-heroes.ts">
 </code-example>
 
-<<<<<<< HEAD
-
-
-This command runs the TypeScript compiler in "watch mode", recompiling automatically when the code changes.
-The command simultaneously launches the app in a browser and refreshes the browser when the code changes.
-
-这个命令会在“监听”模式下运行TypeScript编译器，当代码变化时，它会自动重新编译。
-  同时，该命令还会在浏览器中启动该应用，并且当代码变化时刷新浏览器。
-
-You can keep building the Tour of Heroes without pausing to recompile or refresh the browser.
-
-在后续构建《英雄指南》过程中，应用能持续运行，而不用中断服务来编译或刷新浏览器。
-
-
-
 ## Displaying heroes
 
-## 显示我们的英雄
-
-To display a list of heroes, you'll add heroes to the view's template.
-
-要显示英雄列表，我们就要先往视图模板中添加一些英雄。
-
-### Create heroes
-
-### 创建英雄
-
-Create an array of ten heroes.
-
-我们先创建一个由十位英雄组成的数组。
-
-=======
-## Displaying heroes
-
 You're about to display the list of heroes at the top of the `HeroesComponent`.
->>>>>>> b5934fc5
 
 Open the `HeroesComponent` class file and import the mock `HEROES`.
 
@@ -166,70 +30,17 @@
 
 Add a `heroes` property to the class that exposes these heroes for binding.
 
-<<<<<<< HEAD
-
-The `HEROES` array is of type `Hero`, the class defined in the previous page.
-Eventually this app will fetch the list of heroes from a web service, but for now
-you can display mock heroes.
-
-`HEROES`是一个由`Hero`类的实例构成的数组，我们在第一部分定义过它。
-我们当然希望从一个 Web 服务中获取这个英雄列表，但别急，我们得把步子迈得小一点，先用一组模拟出来的英雄。
-
-### Expose heroes
-
-### 暴露英雄
-
-Create a public property in `AppComponent` that exposes the heroes for binding.
-
-我们在`AppComponent`上创建一个公共属性，用来暴露这些英雄，以供绑定。
-
-
-<code-example path="toh-pt2/src/app/app.component.1.html" region="hero-array-1" title="app.component.ts (hero array property)">
-
-=======
 <code-example path="toh-pt2/src/app/heroes/heroes.component.ts" region="heroes">
->>>>>>> b5934fc5
 </code-example>
 
 ### List heroes with _*ngFor_
 
 Open the `HeroesComponent` template file and make the following changes:
 
-<<<<<<< HEAD
-The `heroes` type isn't defined because TypeScript infers it from the `HEROES` array.
-
-我们并不需要明确定义`heroes`属性的数据类型，TypeScript 能从`HEROES`数组中推断出来。
-
-
-<div class="l-sub-section">
-
-
-
-The hero data is separated from the class implementation
-because ultimately the hero names will come from a data service.
-
-英雄的数据从实现类中分离了出来，因为最终，英雄的名字会来自一个数据服务。
-
-
-</div>
-
-
-
-### Display hero names in a template
-
-### 在模板中显示英雄
-
-To display the hero names in an unordered list,
-insert the following chunk of HTML below the title and above the hero details.
-
-我们还要在模板中创建一个无序列表来显示这些英雄的名字。
-那就在标题和英雄详情之间，插入下面这段 HTML 代码。
-=======
 * Add an `<h2>` at the top, 
 * Below it add an HTML unordered list (`<ul>`)
 * Insert an `<li>` within the `<ul>` that displays properties of a `hero`.
 * Sprinkle some CSS classes for styling (you'll add the CSS styles shortly).
->>>>>>> b5934fc5
 
 Make it look like this:
 
@@ -238,31 +49,7 @@
 
 Now change the `<li>` to this:
 
-<<<<<<< HEAD
-
-Now you can fill the template with hero names.
-
-现在，我们有了一个模板。接下来，就用英雄们的数据来填充它。
-
-### List heroes with ngFor
-
-### 通过 ngFor 来显示英雄列表
-
-The goal is to bind the array of heroes in the component to the template, iterate over them,
-and display them individually.
-
-我们想要把组件中的`heroes`数组绑定到模板中，迭代并逐个显示它们。
-
-Modify the `<li>` tag by adding the built-in directive `*ngFor`.
-
-首先，修改`<li>`标签，往上添加内置指令`*ngFor`。
-
-
-<code-example path="toh-pt2/src/app/app.component.1.html" region="heroes-ngfor-1" title="app.component.ts (ngFor)">
-
-=======
 <code-example path="toh-pt2/src/app/heroes/heroes.component.1.html" region="li">
->>>>>>> b5934fc5
 </code-example>
 
 The [`*ngFor`](guide/template-syntax#ngFor) is Angular's _repeater_ directive. 
@@ -274,140 +61,17 @@
 * `heroes` is the list from the `HeroesComponent` class.
 * `hero` holds the current hero object for each iteration through the list. 
 
-<<<<<<< HEAD
-The (`*`) prefix to `ngFor` is a critical part of this syntax.
-It indicates that the `<li>` element and its children
-constitute a master template.
-
-`ngFor`的`*`前缀表示`<li>`及其子元素组成了一个主控模板。
-
-The `ngFor` directive iterates over the component's `heroes` array
-and renders an instance of this template for each hero in that array.
-
-`ngFor`指令在`AppComponent.heroes`属性返回的`heroes`数组上迭代，并输出此模板的实例。
-
-The `let hero` part of the expression identifies `hero` as the  template input variable,
-which holds the current hero item for each iteration.
-You can reference this variable within the template to access the current hero's properties.
-
-引号中赋值给`ngFor`的那段文本表示“*从`heroes`数组中取出每个英雄，存入一个局部的`hero`变量，并让它在相应的模板实例中可用*”。
-
-Read more about `ngFor` and template input variables in the
-[Showing an array property with *ngFor](guide/displaying-data#ngFor) section of the
-[Displaying Data](guide/displaying-data) page and the
-[ngFor](guide/template-syntax#ngFor) section of the
-[Template Syntax](guide/template-syntax) page.
-
-要学习更多关于`ngFor`和模板输入变量的知识，参见[显示数据](guide/displaying-data)一章的[用*ngFor显示数组属性](guide/displaying-data#ngFor)和
-[模板语法](guide/template-syntax)章的[ngFor](guide/template-syntax#ngFor)。
-
-=======
 <div class="alert is-important">
 
 Don't forget the asterisk (*) in front of `ngFor`. It's a critical part of the syntax.
->>>>>>> b5934fc5
 
 </div>
 
 After the browser refreshes, the list of heroes appears.
 
-<<<<<<< HEAD
-
-Within the `<li>` tags, add content
-that uses the `hero` template variable to display the hero's properties.
-
-接着，我们在`<li>`标签中插入一些内容，以便使用模板变量`hero`来显示英雄的属性。
-
-
-<code-example path="toh-pt2/src/app/app.component.1.html" region="ng-for" title="app.component.ts (ngFor template)" linenums="false">
-
-</code-example>
-
-
-
-When the browser refreshes, a list of heroes appears.
-=======
 {@a styles}
->>>>>>> b5934fc5
-
-当浏览器刷新时，我们就看到了英雄列表。
 
 ### Style the heroes
-<<<<<<< HEAD
-
-### 给我们的英雄们“美容”
-
-Users should get a visual cue of which hero they are hovering over and which hero is selected.
-
-当用户的鼠标划过英雄或选中一个英雄时，我们得让他/她看起来醒目一点。
-
-To add styles to your component, set the `styles` property on the `@Component` decorator
-to the following CSS classes:
-
-要想给我们的组件添加一些样式，请把`@Component`装饰器的`styles`属性设置为下列 CSS 类：
-
-
-<code-example path="toh-pt2/src/app/app.component.ts" region="styles" title="src/app/app.component.ts (styles)" linenums="false">
-
-</code-example>
-
-
-
-Remember to use the backtick notation for multi-line strings.
-
-注意，我们又使用了反引号语法来书写多行字符串。
-
-Adding these styles makes the file much longer. In a later page you'll move the styles to a separate file.
-
-添加这些样式会让此文件变得更长。在后面的章节中，我们将会把这些样式移到单独的文件中去。
-
-When you assign styles to a component, they are scoped to that specific component.
-These styles apply only to the `AppComponent` and don't affect the outer HTML.
-
-当我们为一个组件指定样式时，它们的作用域将仅限于该组件。
-  上面的例子中，这些样式只会作用于`AppComponent`组件，而不会“泄露”到外部 HTML 中。
-
-The template for displaying heroes should look like this:
-
-用于显示英雄们的模板应该是这样的：
-
-
-<code-example path="toh-pt2/src/app/app.component.1.html" region="heroes-styled" title="src/app/app.component.ts (styled heroes)" linenums="false">
-
-</code-example>
-
-
-
-
-## Selecting a hero
-
-## 选择英雄
-
-The app now displays a list of heroes as well as a single hero in the details view. But
-the list and the details view are not connected.
-When users select a hero from the list, the selected hero should appear in the details view.
-This UI pattern is known as "master/detail."
-In this case, the _master_ is the heroes list and the _detail_ is the selected hero.
-
-我们的应用已经有了英雄列表和单个英雄的详情视图。
-    但列表和单独的英雄之间还没有任何关联。
-    我们希望用户在列表中选中一个英雄，然后让这个被选中的英雄出现在详情视图中。
-    这种 UI 布局模式，通常被称为“主从结构”。
-    在这个例子中，主视图是英雄列表，从视图则是被选中的英雄。
-
-Next you'll connect the master to the detail through a `selectedHero` component property,
-which is bound to a click event.
-
-接下来，我们要通过组件中的一个`selectedHero`属性来连接主从视图，它被绑定到了点击事件上。
-
-### Handle click events
-
-### 处理点击事件
-
-Add a click event binding to the `<li>` like this:
-
-我们再往`<li>`元素上插入一句点击事件的绑定代码：  
-=======
 
 The heroes list should be attractive and should respond visually when users 
 hover over and select a hero from the list.
@@ -422,7 +86,6 @@
 
 This approach makes it easier to re-use the component somewhere else
 and deliver the component's intended appearance even if the global styles are different.
->>>>>>> b5934fc5
 
 You define private styles either inline in the `@Component.styles` array or
 as stylesheet file(s) identified in the `@Component.styleUrls` array.
@@ -439,34 +102,8 @@
 
 <div class="alert is-important">
 
-<<<<<<< HEAD
-The parentheses identify the `<li>` element's  `click` event as the target.
-The `onSelect(hero)` expression calls the  `AppComponent` method, `onSelect()`,
-passing the template input variable `hero`, as an argument.
-That's the same `hero` variable you defined previously in the `ngFor` directive.
-
-圆括号标识`<li>`元素上的`click`事件是绑定的目标。
-    等号右边的`onSelect(hero)`表达式调用`AppComponent`的`onSelect()`方法，并把模板输入变量`hero`作为参数传进去。
-    它是我们前面在`ngFor`指令中定义的那个`hero`变量。
-
-
-<div class="l-sub-section">
-
-
-
-Learn more about event binding at the
-[User Input](guide/user-input) page and the
-[Event binding](guide/template-syntax#event-binding) section of the
-[Template Syntax](guide/template-syntax) page.
-
-关于事件绑定的更多内容，参见：
-      [用户输入](guide/user-input)页 和
-      [模板语法](guide/template-syntax)页的[事件绑定](guide/template-syntax#event-binding)节。
-
-=======
 Styles and stylesheets identified in `@Component` metadata are scoped to that specific component.
 The `heroes.component.css` styles apply only to the `HeroesComponent` and don't affect the outer HTML or the HTML in any other component.
->>>>>>> b5934fc5
 
 </div>
 
@@ -475,44 +112,12 @@
 When the user clicks a hero in the **master** list, 
 the component should display the selected hero's **details** at the bottom of the page.
 
-<<<<<<< HEAD
-### Add a click handler to expose the selected hero
-
-### 添加点击处理器以暴露选中的英雄
-
-You no longer need the `hero` property because you're no longer displaying a single hero; you're displaying a list of heroes.
-But the user will be able to select one of the heroes by clicking on it.
-So replace the `hero` property with this simple `selectedHero` property:
-
-我们不再需要`AppComponent`的`hero`属性，因为不需要再显示单个的英雄，我们只需要显示英雄列表。但是用户可以点选一个英雄。
-所以我们要把`hero`属性**替换**成`selectedHero`属性。
-
-
-<code-example path="toh-pt2/src/app/app.component.ts" region="selected-hero" title="src/app/app.component.ts (selectedHero)">
-
-</code-example>
-
-
-
-The hero names should all be unselected before the user picks a hero, so
-you won't initialize the `selectedHero` as you did with `hero`.
-
-在用户选取一个英雄之前，所有的英雄名字都应该是未选中的。所以我们不希望像`hero`一样初始化`selectedHero`变量。
-
-Add an `onSelect()` method that sets the `selectedHero` property to the `hero` that the user clicks.
-
-现在，**添加一个`onSelect`方法**，用于将用户点击的英雄赋给`selectedHero`属性。
-
-
-<code-example path="toh-pt2/src/app/app.component.ts" region="on-select" title="src/app/app.component.ts (onSelect)" linenums="false">
-=======
 In this section, you'll listen for the hero item click event
 and update the hero detail.
 
 ### Add a click event binding
 
 Add a click event binding to the `<li>` like this:
->>>>>>> b5934fc5
 
 <code-example path="toh-pt2/src/app/heroes/heroes.component.1.html" region="selectedHero-click" title="heroes.component.html (template excerpt)" linenums="false">
 </code-example>
@@ -526,12 +131,7 @@
 Angular calls it with the `hero` object displayed in the clicked `<li>`,
 the same `hero` defined previously in the `*ngFor` expression.
 
-<<<<<<< HEAD
-我们将把所选英雄的详细信息显示在模板中。目前，它仍然引用之前的`hero`属性。
-我们这就修改模板，让它绑定到新的`selectedHero`属性。  
-=======
 ### Add the click event handler
->>>>>>> b5934fc5
 
 Rename the component's `hero` property to `selectedHero` but don't assign it.
 There is no _selected hero_ when the application starts.
@@ -547,50 +147,14 @@
 The template still refers to the component's old `hero` property which no longer exists. 
 Rename `hero` to `selectedHero`.
 
-<<<<<<< HEAD
-### Hide the empty detail with ngIf
-
-### 使用 ngIf 隐藏空的详情
-
-When the app loads, `selectedHero` is undefined.
-The selected hero is initialized when the user clicks a hero's name.
-Angular can't display properties of the undefined `selectedHero` and throws the following error,
-visible in the browser's console:
-
-当应用加载时，我们会看到一个英雄列表，但还没有任何英雄被选中。
-`selectedHero`属性是`undefined`。
-因此，我们会看到浏览器控制台中出现下列错误：
-
-
-<code-example format="nocode">
-  EXCEPTION: TypeError: Cannot read property 'name' of undefined in [null]
-
-=======
 <code-example path="toh-pt2/src/app/heroes/heroes.component.html" region="selectedHero-details" title="heroes.component.html (selected hero details)" linenums="false">
->>>>>>> b5934fc5
 </code-example>
 
 ### Hide empty details with _*ngIf_
 
 After the browser refreshes, the application is broken.
 
-<<<<<<< HEAD
-Although `selectedHero.name` is displayed in the template,
-you must keep the hero detail out of the DOM until there is a selected hero.
-
-虽然我们要在模板中显示的是`selectedHero.name`，但在选中了一个英雄之前，我们必须让这些英雄详情留在DOM之外。
-
-Wrap the HTML hero detail content of the template with a `<div>`.
-Then add the `ngIf` built-in directive and set it to the `selectedHero` property of the component.
-
-我们可以把模板中的英雄详情内容区放在一个`<div>`中。
-    然后，添加一个`ngIf`内置指令，把`ngIf`的值设置为组件的`selectedHero`属性。
-
-
-<code-example path="toh-pt2/src/app/app.component.1.html" region="ng-if" title="src/app/app.component.ts (ngIf)" linenums="false">
-=======
 Open the browser developer tools and look in the console for an error message like this:
->>>>>>> b5934fc5
 
 <code-example language="sh" class="code-shell">
   HeroesComponent.html:3 ERROR TypeError: Cannot read property 'name' of undefined
@@ -604,41 +168,16 @@
 
 When the app starts, the `selectedHero` is `undefined` _by design_.
 
-<<<<<<< HEAD
-别忘了`ngIf`前的星号 (`*`)。
-
-
-</div>
-
-
-
-The app no longer fails and the list of names displays again in the browser.
-
-应用不再出错，而名字列表也再次显示在浏览器中。
-
-=======
 Binding expressions in the template that refer to properties of `selectedHero` &mdash; expressions like `{{selectedHero.name}}` &mdash; _must fail_ because there is no selected hero.
 
 #### The fix
->>>>>>> b5934fc5
 
 The component should only display the selected hero details if the `selectedHero` exists.
 
-<<<<<<< HEAD
-当没有选中英雄时，`ngIf`指令会从 DOM 中移除表示英雄详情的这段 HTML 。
-    没有了表示英雄详情的元素，也就不用担心绑定问题。
-
-When the user picks a hero, `selectedHero` becomes defined and
-`ngIf` puts the hero detail content into the DOM and evaluates the nested bindings.
-
-当用户选取了一个英雄，`selectedHero`变成了“已定义的”值，于是`ngIf`把英雄详情加回 DOM 中，并计算它所嵌套的各种绑定。
-
-=======
 Wrap the hero detail HTML in a `<div>`.
 Add Angular's `*ngIf` directive to the `<div>` and set it to `selectedHero`.
 
 <div class="alert is-important">
->>>>>>> b5934fc5
 
 Don't forget the asterisk (*) in front of `ngIf`. It's a critical part of the syntax.
 
@@ -647,22 +186,9 @@
 <code-example path="toh-pt2/src/app/heroes/heroes.component.html" region="ng-if" title="src/app/heroes/heroes.component.html (*ngIf)" linenums="false">
 </code-example>
 
-<<<<<<< HEAD
-Read more about `ngIf` and `ngFor` in the
-[Structural Directives](guide/structural-directives) page and the
-[Built-in directives](guide/template-syntax#directives) section of the
-[Template Syntax](guide/template-syntax) page.
-
-
-要了解更多`ngIf`，`ngFor`和其它结构型指令的信息，参见
-[结构型指令](guide/structural-directives)和
-[模板语法](guide/template-syntax)章的[内置指令](guide/template-syntax#directives)部分。
-
-=======
 After the browser refreshes, the list of names reappears.
 The details area is blank.
 Click a hero and its details appear.
->>>>>>> b5934fc5
 
 #### Why it works
 
@@ -673,35 +199,13 @@
 
 ### Style the selected hero
 
-<<<<<<< HEAD
-### 给所选英雄添加样式
-
-While the selected hero details appear below the list, it's difficult to identify the selected hero within the list itself.
-
-我们在下面的详情区看到了选中的英雄，但是我们还是没法在上面的列表区快速定位这位英雄。
-
-In the `styles` metadata that you added above, there is a custom CSS class named `selected`.
-To make the selected hero more visible, you'll apply this `selected` class to the `<li>` when the user clicks on a hero name.
-For example, when the user clicks "Magneta", it should render with a distinctive but subtle background color
-like this:
-
-在我们前面添加的`styles`元数据中，有一个名叫`selected`的自定义CSS类。
-要想让选中的英雄更加醒目，当用户点击一个英雄名字时，我们要为`<li>`添加`selected`类。
-例如，当用户点击“Magneta”时，它应该使用不一样的醒目的背景色。
-
+It's difficult to identify the _selected hero_ in the list when all `<li>` elements look alike.
+
+If the user clicks "Magneta", that hero should render with a distinctive but subtle background color like this:
 
 <figure>
-  <img src='generated/images/guide/toh/heroes-list-selected.png' alt="选中的英雄">
-</figure>
-=======
-It's difficult to identify the _selected hero_ in the list when all `<li>` elements look alike.
-
-If the user clicks "Magneta", that hero should render with a distinctive but subtle background color like this:
-
-<figure>
 
   <img src='generated/images/guide/toh/heroes-list-selected.png' alt="Selected hero">
->>>>>>> b5934fc5
 
 </figure>
 
@@ -711,14 +215,7 @@
 The Angular [class binding](guide/template-syntax#class-binding) makes it easy to add and remove a CSS class conditionally. 
 Just add `[class.some-css-class]="some-condition"` to the element you want to style.
 
-<<<<<<< HEAD
-在这个模板中，往`<li>`上添加一个`[class.selected]`绑定：
-
-
-<code-example path="toh-pt2/src/app/app.component.1.html" region="class-selected-1" title="app.component.ts (setting the CSS class)" linenums="false">
-=======
 Add the following `[class.selected]` binding to  the `<li>` in the `HeroesComponent` template:
->>>>>>> b5934fc5
 
 <code-example path="toh-pt2/src/app/heroes/heroes.component.1.html" region="class-selected" title="heroes.component.html (toggle the 'selected' CSS class)" linenums="false">
 </code-example>
@@ -727,34 +224,7 @@
 
 The finished `<li>` looks like this:
 
-<<<<<<< HEAD
-When the expression (`hero === selectedHero`) is `true`, Angular adds the `selected` CSS class.
-When the expression is `false`, Angular removes the `selected` class.
-
-当表达式(`hero === selectedHero`)为`true`时，Angular会添加一个CSS类`selected`。为`false`时则会移除`selected`类。
-
-
-
-<div class="l-sub-section">
-
-
-
-Read more about the `[class]` binding in the [Template Syntax](guide/template-syntax#ngClass "Template syntax: NgClass") guide.
-
-关于`[class]`绑定的更多信息，参见[模板语法](guide/template-syntax#ngClass "Template syntax: NgClass")。
-
-
-</div>
-
-
-
-The final version of the `<li>` looks like this:
-
-
-<code-example path="toh-pt2/src/app/app.component.1.html" region="class-selected-2" title="app.component.ts (styling each hero)" linenums="false">
-=======
 <code-example path="toh-pt2/src/app/heroes/heroes.component.html" region="li" title="heroes.component.html (list item hero)" linenums="false">
->>>>>>> b5934fc5
 
 </code-example>
 
@@ -762,26 +232,7 @@
 
 ## Final code review
 
-<<<<<<< HEAD
-After clicking "Magneta", the list should look like this:
-
-浏览器重新加载了我们的应用。
-我们选中英雄 Magneta，通过背景色的变化，它被清晰的标记出来。
-
-
-<figure>
-  <img src='generated/images/guide/toh/heroes-list-1.png' alt="英雄列表应用的输出">
-</figure>
-
-
-
-Here's the complete `app.component.ts` as of now:
-
-完整的`app.component.ts`文件如下：
-
-=======
 Your app should look like this <live-example></live-example>. 
->>>>>>> b5934fc5
 
 Here are the code files discussed on this page, including the `HeroesComponent` styles.
 
@@ -798,40 +249,8 @@
 
 ## Summary
 
-<<<<<<< HEAD
-## 已走的路
-
-Here's what you achieved in this page:
-
-在本章中，我们完成了以下内容：
-
-* The Tour of Heroes app displays a list of selectable heroes.
-
-  我们的《英雄指南》现在显示一个可选英雄的列表
-  
-* You added the ability to select a hero and show the hero's details.
-
-  我们可以选择英雄，并显示这个英雄的详情
-  
-* You learned how to use the built-in directives `ngIf` and `ngFor` in a component's template.
-
-  我们学会了如何在组件模板中使用内置的`ngIf`和`ngFor`指令
-
-## Next step
-
-## 下一步
-
-You've expanded the Tour of Heroes app, but it's far from complete.
-An app shouldn't be one monolithic component.
-In the [next page](tutorial/toh-pt3 "Multiple Components"), you'll split the app into subcomponents and make them work together.
-
-我们的《英雄指南》长大了，但还远远不够完善。
-我们显然不能把整个应用都放进一个组件中。
-我们将在[下一章](tutorial/toh-pt3)把它拆分成一系列子组件，然后教它们协同工作。
-=======
 * The Tour of Heroes app displays a list of heroes in a Master/Detail view.
 * The user can select a hero and see that hero's details.
 * You used `*ngFor` to display a list.
 * You used `*ngIf` to conditionally include or exclude a block of HTML.
-* You can toggle a CSS style class with a `class` binding.
->>>>>>> b5934fc5
+* You can toggle a CSS style class with a `class` binding.