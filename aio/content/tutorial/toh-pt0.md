--- conflicted
+++ resolved
@@ -29,31 +29,11 @@
 
 ## Set up your environment
 
-<<<<<<< HEAD
-## 设置开发环境
-
-To set up your development environment, follow these instructions in [Getting Started](guide/quickstart):
-
-要想设置开发环境，请按照[快速上手](guide/quickstart) 中的说明进行操作：
-
-* [Prerequisites](guide/quickstart#prerequisites)
-
-  [先决条件](guide/quickstart#prerequisites)
-
-* [Install the Angular CLI](guide/quickstart#install-cli)
-
-  [安装 Angular CLI](guide/quickstart#install-cli)
-
-<div class="alert is-helpful">
-
-**Note:** You do not need to complete the entire Getting Started. After you complete the above two sections of Getting Started, your environment is set up. Continue below to create the Tour of Heroes workspace and an initial app project.
-
-**注意：**你不用做完整个快速上手。只要完成了上面这两个部分，你的环境就已经设置好了。然后继续下面的步骤来创建一个《英雄指南》的工作区和一个初始应用项目。
-</div>
-=======
+## 搭建开发环境
+
 To set up your development environment, follow the instructions in [Local Environment Setup](guide/setup-local "Setting up for Local Development").
->>>>>>> ef4a15bc
-
+
+要想搭建开发环境，请遵循[搭建本地环境](guide/setup-local "Setting up for Local Development")中的步骤进行操作。
 
 ## Create a new workspace and an initial application
 
