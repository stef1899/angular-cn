{
  "name": "angular.io",
  "version": "0.0.0",
  "main": "index.js",
  "repository": "git@github.com:angular/angular-cn.git",
  "author": "Angular",
  "license": "MIT",
  "scripts": {
    "preinstall": "node ../tools/yarn/check-yarn.js",
    "postinstall": "node tools/cli-patches/patch.js",
    "aio-use-local": "node tools/ng-packages-installer overwrite . --debug --force --build-packages",
    "aio-use-npm": "node tools/ng-packages-installer restore .",
    "aio-check-local": "node tools/ng-packages-installer check .",
    "ng": "yarn check-env && ng",
    "start": "yarn check-env && ng serve --configuration=fast --port=4201",
    "preview": "http-server-spa ./dist index.html 4200",
    "prebuild": "yarn setup",
    "build": "yarn ~~build",
    "prebuild-local": "yarn setup-local",
    "build-local": "yarn ~~build",
    "prebuild-local-ci": "yarn setup-local-ci",
    "build-local-ci": "yarn ~~build --progress=false",
    "prebuild-local-with-viewengine": "node scripts/switch-to-viewengine && yarn setup-local",
    "build-local-with-viewengine": "yarn ~~build",
    "prebuild-local-with-viewengine-ci": "node scripts/switch-to-viewengine && yarn setup-local-ci",
    "build-local-with-viewengine-ci": "yarn ~~build --progress=false",
    "extract-cli-command-docs": "node tools/transforms/cli-docs-package/extract-cli-commands.js b76099083",
    "lint": "yarn check-env && yarn docs-lint && ng lint && yarn example-lint && yarn tools-lint",
    "test": "yarn check-env && ng test",
    "pree2e": "yarn check-env && yarn update-webdriver",
    "e2e": "ng e2e --no-webdriver-update",
    "presetup": "yarn --cwd .. install && yarn install --frozen-lockfile && yarn ~~check-env && yarn ~~clean-generated && yarn boilerplate:remove",
    "setup": "yarn example-use-npm && yarn aio-use-npm",
    "postsetup": "yarn boilerplate:add && yarn extract-cli-command-docs && yarn docs",
    "presetup-local": "yarn presetup",
    "setup-local": "yarn aio-use-local && yarn example-use-local",
    "postsetup-local": "yarn postsetup",
    "presetup-local-ci": "yarn presetup-local",
    "setup-local-ci": "yarn aio-use-local --no-build-packages && yarn example-use-local",
    "postsetup-local-ci": "yarn postsetup-local",
    "set-opensearch-url": "node --eval \"const sh = require('shelljs'); sh.set('-e'); sh.sed('-i', /PLACEHOLDER_URL/g, process.argv[1], 'dist/assets/opensearch.xml');\"",
    "presmoke-tests": "yarn update-webdriver",
    "smoke-tests": "protractor tests/deployment/e2e/protractor.conf.js --suite smoke --baseUrl",
    "test-a11y-score": "node scripts/test-aio-a11y",
    "test-a11y-score-localhost": "run-p --race \"~~light-server -s dist -p 4200 --quiet\" \"test-a11y-score http://localhost:4200\" --",
    "test-pwa-score": "run-s \"~~audit-web-app {1} all:0,pwa:{2} {3}\" --",
    "test-pwa-score-localhost": "run-p --race \"~~light-server -s dist -p 4200 --quiet\" \"test-pwa-score http://localhost:4200 {1} {2}\" --",
    "example-e2e": "yarn example-check-local && node ./tools/examples/run-example-e2e",
    "example-lint": "tslint --config \"content/examples/tslint.json\" \"content/examples/**/*.ts\" --exclude \"content/examples/styleguide/**/*.avoid.ts\"",
    "example-use-local": "node tools/ng-packages-installer overwrite ./tools/examples/shared --debug --force",
    "example-use-npm": "node tools/ng-packages-installer restore ./tools/examples/shared",
    "example-check-local": "node tools/ng-packages-installer check ./tools/examples/shared",
    "deploy-production": "scripts/deploy-to-firebase.sh",
    "check-env": "yarn ~~check-env",
    "postcheck-env": "yarn aio-check-local",
    "payload-size": "scripts/payload.sh",
    "predocs": "node scripts/contributors/check-pictures && yarn generate-stackblitz && yarn generate-zips",
    "docs": "yarn docs-only",
    "docs-only": "node --max-old-space-size=2048 ./node_modules/.bin/dgeni ./tools/transforms/angular.io-package",
    "docs-watch": "node tools/transforms/authors-package/watchr.js",
    "docs-lint": "eslint --ignore-path=\"tools/transforms/.eslintignore\" tools/transforms",
    "docs-test": "node tools/transforms/test.js",
    "redirects-test": "node tests/deployment/unit/test",
    "firebase-utils-test": "node tools/firebase-test-utils/test",
    "tools-lint": "tslint --config \"tools/tslint.json\" --project \"tools/firebase-test-utils\"",
    "tools-test": "./scripts/deploy-to-firebase.test.sh && yarn docs-test && yarn boilerplate:test && jasmine tools/ng-packages-installer/index.spec.js && yarn firebase-utils-test",
    "preserve-and-sync": "yarn docs",
    "serve-and-sync": "run-p \"start\" \"docs-watch --watch-only\"",
    "boilerplate:add": "node ./tools/examples/example-boilerplate add",
    "boilerplate:add:viewengine": "yarn boilerplate:add --viewengine",
    "boilerplate:remove": "node ./tools/examples/example-boilerplate remove",
    "boilerplate:test": "node tools/examples/test.js",
    "generate-stackblitz": "node ./tools/stackblitz-builder/generateStackblitz",
    "generate-zips": "node ./tools/example-zipper/generateZips",
    "build-404-page": "node scripts/build-404-page",
    "update-webdriver": "node ../scripts/webdriver-manager-update.js",
    "~~audit-web-app": "node scripts/audit-web-app",
    "~~check-env": "node scripts/check-environment",
    "~~clean-generated": "node --eval \"require('shelljs').rm('-rf', 'src/generated')\"",
    "~~build": "ng build --configuration=stable",
    "post~~build": "yarn build-404-page",
    "~~light-server": "light-server --bind=localhost --historyindex=/index.html --no-reload"
  },
  "//engines-comment": "Keep this in sync with /package.json and /aio/tools/examples/shared/package.json",
  "engines": {
    "node": ">=10.9.0 <13.0.0",
    "yarn": ">=1.22.4 <2"
  },
  "private": true,
  "dependencies": {
    "@angular/animations": "10.0.0-rc.2",
    "@angular/cdk": "^9.2.2",
    "@angular/common": "10.0.0-rc.2",
    "@angular/compiler": "10.0.0-rc.2",
    "@angular/core": "10.0.0-rc.2",
    "@angular/elements": "10.0.0-rc.2",
    "@angular/forms": "10.0.0-rc.2",
    "@angular/material": "^9.2.2",
<<<<<<< HEAD
    "@angular/platform-browser": "10.0.0-next.5",
    "@angular/platform-browser-dynamic": "10.0.0-next.5",
    "@angular/router": "10.0.0-next.5",
    "@angular/service-worker": "10.0.0-next.5",
    "@awesome-fe/translate": "0.2.6",
=======
    "@angular/platform-browser": "10.0.0-rc.2",
    "@angular/platform-browser-dynamic": "10.0.0-rc.2",
    "@angular/router": "10.0.0-rc.2",
    "@angular/service-worker": "10.0.0-rc.2",
>>>>>>> eee2fd22
    "@webcomponents/custom-elements": "1.2.1",
    "rxjs": "^6.5.3",
    "tslib": "^1.10.0",
    "zone.js": "~0.10.3"
  },
  "devDependencies": {
<<<<<<< HEAD
    "@angular-devkit/build-angular": "0.1000.0-next.3",
    "@angular/cli": "10.0.0-next.3",
    "@angular/compiler-cli": "10.0.0-next.5",
    "@angular/language-service": "10.0.0-next.5",
    "@types/html-minifier": "^3.5.3",
=======
    "@angular-devkit/build-angular": "0.1000.0-rc.2",
    "@angular/cli": "10.0.0-rc.2",
    "@angular/compiler-cli": "10.0.0-rc.2",
    "@angular/language-service": "10.0.0-rc.2",
>>>>>>> eee2fd22
    "@types/jasmine": "^3.4.2",
    "@types/jasminewd2": "^2.0.8",
    "@types/lunr": "^2.3.2",
    "@types/klaw-sync": "^6.0.0",
    "@types/lodash": "^4.14.133",
    "@types/mkdirp": "^0.5.2",
    "@types/node": "^12.7.9",
    "@types/puppeteer": "^1.12.4",
    "@types/xregexp": "^3.0.30",
    "@yarnpkg/lockfile": "^1.1.0",
    "archiver": "^1.3.0",
    "canonical-path": "1.0.0",
    "chai": "^4.1.2",
    "chalk": "^2.1.0",
    "cjson": "^0.5.0",
    "codelyzer": "^6.0.0-next.1",
    "cross-spawn": "^5.1.0",
    "css-selector-parser": "^1.3.0",
    "dgeni": "^0.4.11",
    "dgeni-packages": "^0.28.3",
    "entities": "^1.1.1",
    "eslint": "^3.19.0",
    "eslint-plugin-jasmine": "^2.2.0",
    "find-free-port": "^2.0.0",
    "firebase-tools": "^7.11.0",
    "fs-extra": "^2.1.2",
    "globby": "^6.1.0",
    "hast-util-is-element": "^1.0.0",
    "hast-util-to-string": "^1.0.0",
    "html": "^1.0.0",
    "html-minifier": "^3.5.21",
    "http-server-spa": "^1.3.0",
    "http-server": "^0.11.1",
    "ignore": "^3.3.3",
    "image-size": "^0.5.1",
    "jasmine": "^3.4.0",
    "jasmine-core": "^3.4.0",
    "jasmine-spec-reporter": "~5.0.0",
    "jsdom": "^13.1.0",
    "json-schema-traverse": "^0.4.1",
    "json5": "^1.0.1",
    "karma": "~5.0.0",
    "karma-chrome-launcher": "^3.1.0",
    "karma-coverage-istanbul-reporter": "^2.1.0",
    "karma-jasmine": "^3.1.1",
    "karma-jasmine-html-reporter": "^1.4.2",
    "light-server": "^2.6.2",
    "klaw-sync": "^6.0.0",
    "lighthouse": "^5.1.0",
    "lighthouse-logger": "^1.2.0",
    "lodash": "^4.17.4",
    "lunr": "^2.1.0",
    "mkdirp": "^0.5.1",
    "mocha": "^5.2.0",
    "npm-run-all": "^4.1.5",
    "protractor": "~5.4.4",
<<<<<<< HEAD
    "puppeteer": "2.1.1",
    "puppeteer": "^1.12.2",
=======
    "puppeteer": "3.3.0",
>>>>>>> eee2fd22
    "rehype": "^6.0.0",
    "rehype-slug": "^2.0.0",
    "remark": "^9.0.0",
    "remark-html": "^8.0.0",
    "rimraf": "^2.6.1",
    "semver": "^5.3.0",
    "shelljs": "^0.7.7",
    "tree-kill": "^1.1.0",
    "ts-node": "^8.4.1",
    "tslint": "~6.1.0",
    "typescript": "~3.9.5",
    "uglify-js": "^3.0.15",
    "unist-util-filter": "^0.2.1",
    "unist-util-source": "^1.0.1",
    "unist-util-visit": "^1.1.1",
    "unist-util-visit-parents": "^1.1.1",
    "watchr": "^3.0.1",
    "xregexp": "^4.0.0",
    "yargs": "^7.0.2"
  }
}<|MERGE_RESOLUTION|>--- conflicted
+++ resolved
@@ -96,36 +96,22 @@
     "@angular/elements": "10.0.0-rc.2",
     "@angular/forms": "10.0.0-rc.2",
     "@angular/material": "^9.2.2",
-<<<<<<< HEAD
-    "@angular/platform-browser": "10.0.0-next.5",
-    "@angular/platform-browser-dynamic": "10.0.0-next.5",
-    "@angular/router": "10.0.0-next.5",
-    "@angular/service-worker": "10.0.0-next.5",
-    "@awesome-fe/translate": "0.2.6",
-=======
     "@angular/platform-browser": "10.0.0-rc.2",
     "@angular/platform-browser-dynamic": "10.0.0-rc.2",
     "@angular/router": "10.0.0-rc.2",
     "@angular/service-worker": "10.0.0-rc.2",
->>>>>>> eee2fd22
+    "@awesome-fe/translate": "0.2.6",
     "@webcomponents/custom-elements": "1.2.1",
     "rxjs": "^6.5.3",
     "tslib": "^1.10.0",
     "zone.js": "~0.10.3"
   },
   "devDependencies": {
-<<<<<<< HEAD
-    "@angular-devkit/build-angular": "0.1000.0-next.3",
-    "@angular/cli": "10.0.0-next.3",
-    "@angular/compiler-cli": "10.0.0-next.5",
-    "@angular/language-service": "10.0.0-next.5",
-    "@types/html-minifier": "^3.5.3",
-=======
     "@angular-devkit/build-angular": "0.1000.0-rc.2",
     "@angular/cli": "10.0.0-rc.2",
     "@angular/compiler-cli": "10.0.0-rc.2",
     "@angular/language-service": "10.0.0-rc.2",
->>>>>>> eee2fd22
+    "@types/html-minifier": "^3.5.3",
     "@types/jasmine": "^3.4.2",
     "@types/jasminewd2": "^2.0.8",
     "@types/lunr": "^2.3.2",
@@ -182,12 +168,8 @@
     "mocha": "^5.2.0",
     "npm-run-all": "^4.1.5",
     "protractor": "~5.4.4",
-<<<<<<< HEAD
-    "puppeteer": "2.1.1",
+    "puppeteer": "3.3.0",
     "puppeteer": "^1.12.2",
-=======
-    "puppeteer": "3.3.0",
->>>>>>> eee2fd22
     "rehype": "^6.0.0",
     "rehype-slug": "^2.0.0",
     "remark": "^9.0.0",
