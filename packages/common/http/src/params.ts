--- conflicted
+++ resolved
@@ -116,7 +116,7 @@
  * Options used to construct an `HttpParams` instance.
  *
  * 用于构造 `HttpParams` 实例的选项。
- * 
+ *
  * @publicApi
  */
 export interface HttpParamsOptions {
@@ -128,16 +128,11 @@
    */
   fromString?: string;
 
-<<<<<<< HEAD
   /** Object map of the HTTP parameters. Mutually exclusive with `fromString`.
    *
    * HTTP 参数的对象映射表。与 `fromString` 互斥。
    */
-  fromObject?: {[param: string]: string | ReadonlyArray<string>};
-=======
-  /** Object map of the HTTP parameters. Mutually exclusive with `fromString`. */
   fromObject?: {[param: string]: string|ReadonlyArray<string>};
->>>>>>> 4f3ac1d9
 
   /** Encoding codec used to parse and serialize the parameters.
    *
