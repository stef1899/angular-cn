--- conflicted
+++ resolved
@@ -11,12 +11,9 @@
 /**
  * Type enumeration for the different kinds of `HttpEvent`.
  *
-<<<<<<< HEAD
  * 不同种类的 `HttpEvent` 的枚举类型。
  *
-=======
- * @publicApi
->>>>>>> 13eb57a5
+ * @publicApi
  */
 export enum HttpEventType {
   /**
@@ -65,12 +62,9 @@
 /**
  * Base interface for progress events.
  *
-<<<<<<< HEAD
  *
  * 进度事件的基础接口。
-=======
- * @publicApi
->>>>>>> 13eb57a5
+ * @publicApi
  */
 export interface HttpProgressEvent {
   /**
@@ -99,12 +93,9 @@
 /**
  * A download progress event.
  *
-<<<<<<< HEAD
  * 下载进度事件。
  *
-=======
- * @publicApi
->>>>>>> 13eb57a5
+ * @publicApi
  */
 export interface HttpDownloadProgressEvent extends HttpProgressEvent {
   type: HttpEventType.DownloadProgress;
@@ -136,13 +127,10 @@
  * when a request may be retried multiple times, to distinguish between
  * retries on the final event stream.
  *
-<<<<<<< HEAD
  * 用于表示请求已经发到服务器的事件。
  * 当请求可能被多次接受时很有用，以区分出最终事件流上的重试行为。
  *
-=======
- * @publicApi
->>>>>>> 13eb57a5
+ * @publicApi
  */
 export interface HttpSentEvent { type: HttpEventType.Sent; }
 
@@ -154,12 +142,9 @@
  * Grouping all custom events under this type ensures they will be handled
  * and forwarded by all implementations of interceptors.
  *
-<<<<<<< HEAD
  * 把所有自定义事件都分组在此类型下，以确保它们会被所有的拦截器所处理和转发。
  *
-=======
- * @publicApi
->>>>>>> 13eb57a5
+ * @publicApi
  */
 export interface HttpUserEvent<T> { type: HttpEventType.User; }
 
@@ -186,12 +171,9 @@
  *
  * Typed according to the expected type of the response.
  *
-<<<<<<< HEAD
  * 其类型取决于所期待的响应类型。
  *
-=======
- * @publicApi
->>>>>>> 13eb57a5
+ * @publicApi
  */
 export type HttpEvent<T> =
     HttpSentEvent | HttpHeaderResponse | HttpResponse<T>| HttpProgressEvent | HttpUserEvent<T>;
@@ -199,12 +181,9 @@
 /**
  * Base class for both `HttpResponse` and `HttpHeaderResponse`.
  *
-<<<<<<< HEAD
  * `HttpResponse` 和 `HttpHeaderResponse` 的共同基类。
  *
-=======
- * @publicApi
->>>>>>> 13eb57a5
+ * @publicApi
  */
 export abstract class HttpResponseBase {
   /**
@@ -293,12 +272,9 @@
  * `HttpHeaderResponse` is a `HttpEvent` available on the response
  * event stream, only when progress events are requested.
  *
-<<<<<<< HEAD
  * `HttpHeaderResponse` 是一个可用于响应事件流的 `HttpEvent`，只有在要求了进度事件时才有效。
  *
-=======
- * @publicApi
->>>>>>> 13eb57a5
+ * @publicApi
  */
 export class HttpHeaderResponse extends HttpResponseBase {
   /**
@@ -345,12 +321,9 @@
  * `HttpResponse` is a `HttpEvent` available on the response event
  * stream.
  *
-<<<<<<< HEAD
  *
  * `HttpResponse` 是一个用于事件响应流的 `HttpEvent`。
-=======
- * @publicApi
->>>>>>> 13eb57a5
+ * @publicApi
  */
 export class HttpResponse<T> extends HttpResponseBase {
   /**
@@ -406,13 +379,11 @@
  * will contain either a wrapped Error object or the error response returned
  * from the server.
  *
-<<<<<<< HEAD
  *
  * 任何从 `Observable` 响应流中返回的错误都会被包装成 `HttpErrorResponse` 对象，以便在发生错误时，提供关于 HTTP 层状态的额外上下文信息。
  * 该错误或者包含一个包装好的错误对象，或者包含一个从服务端返回的错误响应体。
-=======
- * @publicApi
->>>>>>> 13eb57a5
+ *
+ * @publicApi
  */
 export class HttpErrorResponse extends HttpResponseBase implements Error {
   readonly name = 'HttpErrorResponse';
