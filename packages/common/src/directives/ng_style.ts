/**
 * @license
 * Copyright Google Inc. All Rights Reserved.
 *
 * Use of this source code is governed by an MIT-style license that can be
 * found in the LICENSE file at https://angular.io/license
 */

import {Directive, DoCheck, ElementRef, Input, KeyValueChanges, KeyValueDiffer, KeyValueDiffers, Renderer2} from '@angular/core';

/**
 * @ngModule CommonModule
 *
 * @usageNotes
 *
 * Set the font of the containing element to the result of an expression.
 *
 * ```
 * <some-element [ngStyle]="{'font-style': styleExp}">...</some-element>
 * ```
 *
 * Set the width of the containing element to a pixel value returned by an expression.
 *
 * ```
 * <some-element [ngStyle]="{'max-width.px': widthExp}">...</some-element>
 * ```
 *
 * Set a collection of style values using an expression that returns key-value pairs.
 *
 * ```
 * <some-element [ngStyle]="objExp">...</some-element>
 * ```
 *
 * @description
 *
<<<<<<< HEAD
 * Update an HTML element styles.
 *
 * 修改 HTML 元素的样式。
 *
 * The styles are updated according to the value of the expression evaluation:
 *
 * 这些样式会根据表达式的求值结果进行更新：
 *
 * - keys are style names with an optional `.<unit>` suffix (ie 'top.px', 'font-style.em'),
 *
 *   key 是样式名，可以带一个可选的 `.<unit>` 后缀（比如 'top.px', 'font-style.em'），
 *
 * - values are the values assigned to those properties (expressed in the given unit).
=======
 * An attribute directive that updates styles for the containing HTML element.
 * Sets one or more style properties, specified as colon-separated key-value pairs.
 * The key is a style name, with an optional `.<unit>` suffix
 * (such as 'top.px', 'font-style.em').
 * The value is an expression to be evaluated.
 * The resulting non-null value, expressed in the given unit,
 * is assigned to the given style property.
 * If the result of evaluation is null, the corresponding style is removed.
>>>>>>> 6fcf2863
 *
 *   value 是一些与这些属性相关的值（以指定的单位表示）。
 *
 * @publicApi
 */
@Directive({selector: '[ngStyle]'})
export class NgStyle implements DoCheck {
  // TODO(issue/24571): remove '!'.
  private _ngStyle !: {[key: string]: string};
  // TODO(issue/24571): remove '!'.
  private _differ !: KeyValueDiffer<string, string|number>;

  constructor(
      private _differs: KeyValueDiffers, private _ngEl: ElementRef, private _renderer: Renderer2) {}

  @Input()
  set ngStyle(
      /**
       * A map of style properties, specified as colon-separated
       * key-value pairs.
       * * The key is a style name, with an optional `.<unit>` suffix
       *    (such as 'top.px', 'font-style.em').
       * * The value is an expression to be evaluated.
       */
      values: {[key: string]: string}) {
    this._ngStyle = values;
    if (!this._differ && values) {
      this._differ = this._differs.find(values).create();
    }
  }

  /**
   * Applies the new styles if needed.
   */
  ngDoCheck() {
    if (this._differ) {
      const changes = this._differ.diff(this._ngStyle);
      if (changes) {
        this._applyChanges(changes);
      }
    }
  }

  private _applyChanges(changes: KeyValueChanges<string, string|number>): void {
    changes.forEachRemovedItem((record) => this._setStyle(record.key, null));
    changes.forEachAddedItem((record) => this._setStyle(record.key, record.currentValue));
    changes.forEachChangedItem((record) => this._setStyle(record.key, record.currentValue));
  }

  private _setStyle(nameAndUnit: string, value: string|number|null|undefined): void {
    const [name, unit] = nameAndUnit.split('.');
    value = value != null && unit ? `${value}${unit}` : value;

    if (value != null) {
      this._renderer.setStyle(this._ngEl.nativeElement, name, value as string);
    } else {
      this._renderer.removeStyle(this._ngEl.nativeElement, name);
    }
  }
}<|MERGE_RESOLUTION|>--- conflicted
+++ resolved
@@ -33,21 +33,6 @@
  *
  * @description
  *
-<<<<<<< HEAD
- * Update an HTML element styles.
- *
- * 修改 HTML 元素的样式。
- *
- * The styles are updated according to the value of the expression evaluation:
- *
- * 这些样式会根据表达式的求值结果进行更新：
- *
- * - keys are style names with an optional `.<unit>` suffix (ie 'top.px', 'font-style.em'),
- *
- *   key 是样式名，可以带一个可选的 `.<unit>` 后缀（比如 'top.px', 'font-style.em'），
- *
- * - values are the values assigned to those properties (expressed in the given unit).
-=======
  * An attribute directive that updates styles for the containing HTML element.
  * Sets one or more style properties, specified as colon-separated key-value pairs.
  * The key is a style name, with an optional `.<unit>` suffix
@@ -56,9 +41,8 @@
  * The resulting non-null value, expressed in the given unit,
  * is assigned to the given style property.
  * If the result of evaluation is null, the corresponding style is removed.
->>>>>>> 6fcf2863
  *
- *   value 是一些与这些属性相关的值（以指定的单位表示）。
+ * 一个属性指令，用于更新容器元素的样式。可以通过指定用冒号分隔的键值对来设置一个或多个样式属性。其键是样式名称，带有可选的 `<unit>` 后缀（比如 'top.px'，'font-style.em'）；其值是待求值的表达式。如果求值结果不是 null，则把用指定单位表示的结果赋值给指定的样式属性；如果是 null，则删除相应的样式。
  *
  * @publicApi
  */
