/**
 * @license
 * Copyright Google LLC All Rights Reserved.
 *
 * Use of this source code is governed by an MIT-style license that can be
 * found in the LICENSE file at https://angular.io/license
 */

import {Inject, InjectionToken, LOCALE_ID, Optional, Pipe, PipeTransform} from '@angular/core';
import {formatDate} from '../i18n/format_date';
import {invalidPipeArgumentError} from './invalid_pipe_argument_error';

/**
 * Optionally-provided default timezone to use for all instances of `DatePipe` (such as `'+0430'`).
 * If the value isn't provided, the `DatePipe` will use the end-user's local system timezone.
 */
export const DATE_PIPE_DEFAULT_TIMEZONE = new InjectionToken<string>('DATE_PIPE_DEFAULT_TIMEZONE');

// clang-format off
/**
 * @ngModule CommonModule
 * @description
 *
 * Formats a date value according to locale rules.
 *
<<<<<<< HEAD
 * 根据区域设置规则格式化日期值。
=======
 * `DatePipe` is executed only when it detects a pure change to the input value.
 * A pure change is either a change to a primitive input value
 * (such as `String`, `Number`, `Boolean`, or `Symbol`),
 * or a changed object reference (such as `Date`, `Array`, `Function`, or `Object`).
 *
 * Note that mutating a `Date` object does not cause the pipe to be rendered again.
 * To ensure that the pipe is executed, you must create a new `Date` object.
>>>>>>> 08caeadd
 *
 * Only the `en-US` locale data comes with Angular. To localize dates
 * in another language, you must import the corresponding locale data.
 * See the [I18n guide](guide/i18n-common-format-data-locale) for more information.
 *
 * The time zone of the formatted value can be specified either by passing it in as the second
 * parameter of the pipe, or by setting the default through the `DATE_PIPE_DEFAULT_TIMEZONE`
 * injection token. The value that is passed in as the second parameter takes precedence over
 * the one defined using the injection token.
 *
 * Angular 只自带了 `en-US` 区域的数据。要想在其它语言中对日期进行本地化，你必须导入相应的区域数据。
 * 欲知详情，参见 [I18n guide](guide/i18n#i18n-pipes)。
 *
 * @see `formatDate()`
 *
 *
 * @usageNotes
 *
 * The result of this pipe is not reevaluated when the input is mutated. To avoid the need to
 * reformat the date on every change-detection cycle, treat the date as an immutable object
 * and change the reference when the pipe needs to run again.
 *
 * 当输入值发生变化时，该管道的结果并不会改变。如果不想在每个变更检测周期中都强制重新格式化该日期，请把日期看做一个不可变对象，
 * 当需要让该管道重新运行时，请赋给它一个新的对象，以更改它的引用。
 *
 * ### Pre-defined format options
 *
 * | Option        | Equivalent to                       | Examples (given in `en-US` locale)              |
 * |---------------|-------------------------------------|-------------------------------------------------|
 * | `'short'`     | `'M/d/yy, h:mm a'`                  | `6/15/15, 9:03 AM`                              |
 * | `'medium'`    | `'MMM d, y, h:mm:ss a'`             | `Jun 15, 2015, 9:03:01 AM`                      |
 * | `'long'`      | `'MMMM d, y, h:mm:ss a z'`          | `June 15, 2015 at 9:03:01 AM GMT+1`             |
 * | `'full'`      | `'EEEE, MMMM d, y, h:mm:ss a zzzz'` | `Monday, June 15, 2015 at 9:03:01 AM GMT+01:00` |
 * | `'shortDate'` | `'M/d/yy'`                          | `6/15/15`                                       |
 * | `'mediumDate'`| `'MMM d, y'`                        | `Jun 15, 2015`                                  |
 * | `'longDate'`  | `'MMMM d, y'`                       | `June 15, 2015`                                 |
 * | `'fullDate'`  | `'EEEE, MMMM d, y'`                 | `Monday, June 15, 2015`                         |
 * | `'shortTime'` | `'h:mm a'`                          | `9:03 AM`                                       |
 * | `'mediumTime'`| `'h:mm:ss a'`                       | `9:03:01 AM`                                    |
 * | `'longTime'`  | `'h:mm:ss a z'`                     | `9:03:01 AM GMT+1`                              |
 * | `'fullTime'`  | `'h:mm:ss a zzzz'`                  | `9:03:01 AM GMT+01:00`                          |
 *
 *   `'fullTime'`: 等价于 `'h:mm:ss a zzzz'` (`9:03:01 AM GMT+01:00`).
 *
 *
 * ### Custom format options
 *
 * ### 自定义格式选项
 *
 * You can construct a format string using symbols to specify the components
 * of a date-time value, as described in the following table.
 * Format details depend on the locale.
 * Fields marked with (*) are only available in the extra data set for the given locale.
 *
 *  | Field type          | Format      | Description                                                   | Example Value                                              |
 *  |-------------------- |-------------|---------------------------------------------------------------|------------------------------------------------------------|
 *  | Era                 | G, GG & GGG | Abbreviated                                                   | AD                                                         |
 *  |                     | GGGG        | Wide                                                          | Anno Domini                                                |
 *  |                     | GGGGG       | Narrow                                                        | A                                                          |
 *  | Year                | y           | Numeric: minimum digits                                       | 2, 20, 201, 2017, 20173                                    |
 *  |                     | yy          | Numeric: 2 digits + zero padded                               | 02, 20, 01, 17, 73                                         |
 *  |                     | yyy         | Numeric: 3 digits + zero padded                               | 002, 020, 201, 2017, 20173                                 |
 *  |                     | yyyy        | Numeric: 4 digits or more + zero padded                       | 0002, 0020, 0201, 2017, 20173                              |
 *  | Week-numbering year | Y           | Numeric: minimum digits                                       | 2, 20, 201, 2017, 20173                                    |
 *  |                     | YY          | Numeric: 2 digits + zero padded                               | 02, 20, 01, 17, 73                                         |
 *  |                     | YYY         | Numeric: 3 digits + zero padded                               | 002, 020, 201, 2017, 20173                                 |
 *  |                     | YYYY        | Numeric: 4 digits or more + zero padded                       | 0002, 0020, 0201, 2017, 20173                              |
 *  | Month               | M           | Numeric: 1 digit                                              | 9, 12                                                      |
 *  |                     | MM          | Numeric: 2 digits + zero padded                               | 09, 12                                                     |
 *  |                     | MMM         | Abbreviated                                                   | Sep                                                        |
 *  |                     | MMMM        | Wide                                                          | September                                                  |
 *  |                     | MMMMM       | Narrow                                                        | S                                                          |
 *  | Month standalone    | L           | Numeric: 1 digit                                              | 9, 12                                                      |
 *  |                     | LL          | Numeric: 2 digits + zero padded                               | 09, 12                                                     |
 *  |                     | LLL         | Abbreviated                                                   | Sep                                                        |
 *  |                     | LLLL        | Wide                                                          | September                                                  |
 *  |                     | LLLLL       | Narrow                                                        | S                                                          |
 *  | Week of year        | w           | Numeric: minimum digits                                       | 1... 53                                                    |
 *  |                     | ww          | Numeric: 2 digits + zero padded                               | 01... 53                                                   |
 *  | Week of month       | W           | Numeric: 1 digit                                              | 1... 5                                                     |
 *  | Day of month        | d           | Numeric: minimum digits                                       | 1                                                          |
 *  |                     | dd          | Numeric: 2 digits + zero padded                               | 01                                                         |
 *  | Week day            | E, EE & EEE | Abbreviated                                                   | Tue                                                        |
 *  |                     | EEEE        | Wide                                                          | Tuesday                                                    |
 *  |                     | EEEEE       | Narrow                                                        | T                                                          |
 *  |                     | EEEEEE      | Short                                                         | Tu                                                         |
 *  | Week day standalone | c, cc       | Numeric: 1 digit                                              | 2                                                          |
 *  |                     | ccc         | Abbreviated                                                   | Tue                                                        |
 *  |                     | cccc        | Wide                                                          | Tuesday                                                    |
 *  |                     | ccccc       | Narrow                                                        | T                                                          |
 *  |                     | cccccc      | Short                                                         | Tu                                                         |
 *  | Period              | a, aa & aaa | Abbreviated                                                   | am/pm or AM/PM                                             |
 *  |                     | aaaa        | Wide (fallback to `a` when missing)                           | ante meridiem/post meridiem                                |
 *  |                     | aaaaa       | Narrow                                                        | a/p                                                        |
 *  | Period*             | B, BB & BBB | Abbreviated                                                   | mid.                                                       |
 *  |                     | BBBB        | Wide                                                          | am, pm, midnight, noon, morning, afternoon, evening, night |
 *  |                     | BBBBB       | Narrow                                                        | md                                                         |
 *  | Period standalone*  | b, bb & bbb | Abbreviated                                                   | mid.                                                       |
 *  |                     | bbbb        | Wide                                                          | am, pm, midnight, noon, morning, afternoon, evening, night |
 *  |                     | bbbbb       | Narrow                                                        | md                                                         |
 *  | Hour 1-12           | h           | Numeric: minimum digits                                       | 1, 12                                                      |
 *  |                     | hh          | Numeric: 2 digits + zero padded                               | 01, 12                                                     |
 *  | Hour 0-23           | H           | Numeric: minimum digits                                       | 0, 23                                                      |
 *  |                     | HH          | Numeric: 2 digits + zero padded                               | 00, 23                                                     |
 *  | Minute              | m           | Numeric: minimum digits                                       | 8, 59                                                      |
 *  |                     | mm          | Numeric: 2 digits + zero padded                               | 08, 59                                                     |
 *  | Second              | s           | Numeric: minimum digits                                       | 0... 59                                                    |
 *  |                     | ss          | Numeric: 2 digits + zero padded                               | 00... 59                                                   |
 *  | Fractional seconds  | S           | Numeric: 1 digit                                              | 0... 9                                                     |
 *  |                     | SS          | Numeric: 2 digits + zero padded                               | 00... 99                                                   |
 *  |                     | SSS         | Numeric: 3 digits + zero padded (= milliseconds)              | 000... 999                                                 |
 *  | Zone                | z, zz & zzz | Short specific non location format (fallback to O)            | GMT-8                                                      |
 *  |                     | zzzz        | Long specific non location format (fallback to OOOO)          | GMT-08:00                                                  |
 *  |                     | Z, ZZ & ZZZ | ISO8601 basic format                                          | -0800                                                      |
 *  |                     | ZZZZ        | Long localized GMT format                                     | GMT-8:00                                                   |
 *  |                     | ZZZZZ       | ISO8601 extended format + Z indicator for offset 0 (= XXXXX)  | -08:00                                                     |
 *  |                     | O, OO & OOO | Short localized GMT format                                    | GMT-8                                                      |
 *  |                     | OOOO        | Long localized GMT format                                     | GMT-08:00                                                  |
 *
 *
 * 请注意，时区校正不适用于没有时间部分的 ISO 字符串，例如“2016-09-19”
 *
 * ### Format examples
 *
 * ### 格式范例
 *
 * These examples transform a date into various formats,
 * assuming that `dateObj` is a JavaScript `Date` object for
 * year: 2015, month: 6, day: 15, hour: 21, minute: 43, second: 11,
 * given in the local time for the `en-US` locale.
 *
 * 下面这些例子会把日期转换成多种格式。
 * 这里假设 `dateObj` 是个 JavaScript 的 `Date` 对象： 2015 年 6 月 15 日 21 时 43 分 11 秒，
 * 使用的是 `en-US` 区域的当地时间。
 *
 * ```
 * {{ dateObj | date }}               // output is 'Jun 15, 2015'
 * {{ dateObj | date:'medium' }}      // output is 'Jun 15, 2015, 9:43:11 PM'
 * {{ dateObj | date:'shortTime' }}   // output is '9:43 PM'
 * {{ dateObj | date:'mm:ss' }}       // output is '43:11'
 * ```
 *
 * ### Usage example
 *
 * ### 使用范例
 *
 * The following component uses a date pipe to display the current date in different formats.
 *
 * 下列组件借助一个日期管道来以不同的格式显示当前日期。
 *
 * ```
 * @Component({
 *  selector: 'date-pipe',
 *  template: `<div>
 *    <p>Today is {{today | date}}</p>
 *    <p>Or if you prefer, {{today | date:'fullDate'}}</p>
 *    <p>The time is {{today | date:'h:mm a z'}}</p>
 *  </div>`
 * })
 * // Get the current date and time as a date-time value.
 * export class DatePipeComponent {
 *   today: number = Date.now();
 * }
 * ```
 *
 * @publicApi
 */
// clang-format on
@Pipe({name: 'date', pure: true})
export class DatePipe implements PipeTransform {
  constructor(
      @Inject(LOCALE_ID) private locale: string,
      @Inject(DATE_PIPE_DEFAULT_TIMEZONE) @Optional() private defaultTimezone?: string|null) {}

  /**
   * @param value The date expression: a `Date` object,  a number
   * (milliseconds since UTC epoch), or an ISO string (https://www.w3.org/TR/NOTE-datetime).
   *
   * 日期表达式：`Date` 对象、数字（从 UTC 时代以来的毫秒数）或一个 ISO 字符串 (https://www.w3.org/TR/NOTE-datetime)。
   *
   * @param format The date/time components to include, using predefined options or a
   * custom format string.
<<<<<<< HEAD
   *
   * 要包含的日期、时间部分的格式，使用预定义选项或自定义格式字符串。
   *
   * @param timezone A timezone offset (such as `'+0430'`), or a standard
   * UTC/GMT or continental US timezone abbreviation.
   * When not supplied, uses the end-user's local system timezone.
   *
   * 一个时区偏移（比如 `'+0430'`）或标准的 UTC/GMT 或美国大陆时区的缩写。默认为最终用户机器上的本地系统时区。
   *
   * @param locale A locale code for the locale format rules to use.
   * When not supplied, uses the value of `LOCALE_ID`, which is `en-US` by default.
   * See [Setting your app locale](guide/i18n#setting-up-the-locale-of-your-app).
   *
   * 要使用的区域格式规则的区域代码。
   * 如果不提供，就使用 `LOCALE_ID` 的值，默认为 `en-US`。
   * 参见[设置应用的区域](guide/i18n#setting-up-the-locale-of-your-app)。
   *
=======
   * @param timezone A timezone offset (such as `'+0430'`), or a standard UTC/GMT, or continental US
   * timezone abbreviation. When not supplied, either the value of the `DATE_PIPE_DEFAULT_TIMEZONE`
   * injection token is used or the end-user's local system timezone.
   * @param locale A locale code for the locale format rules to use.
   * When not supplied, uses the value of `LOCALE_ID`, which is `en-US` by default.
   * See [Setting your app locale](guide/i18n-common-locale-id).
>>>>>>> 08caeadd
   * @returns A date string in the desired format.
   *
   * 指定格式的日期字符串。
   */
  transform(value: Date|string|number, format?: string, timezone?: string, locale?: string): string
      |null;
  transform(value: null|undefined, format?: string, timezone?: string, locale?: string): null;
  transform(
      value: Date|string|number|null|undefined, format?: string, timezone?: string,
      locale?: string): string|null;
  transform(
      value: Date|string|number|null|undefined, format = 'mediumDate', timezone?: string,
      locale?: string): string|null {
    if (value == null || value === '' || value !== value) return null;

    try {
      return formatDate(
          value, format, locale || this.locale, timezone ?? this.defaultTimezone ?? undefined);
    } catch (error) {
      throw invalidPipeArgumentError(DatePipe, error.message);
    }
  }
}<|MERGE_RESOLUTION|>--- conflicted
+++ resolved
@@ -23,9 +23,8 @@
  *
  * Formats a date value according to locale rules.
  *
-<<<<<<< HEAD
  * 根据区域设置规则格式化日期值。
-=======
+ *
  * `DatePipe` is executed only when it detects a pure change to the input value.
  * A pure change is either a change to a primitive input value
  * (such as `String`, `Number`, `Boolean`, or `Symbol`),
@@ -33,19 +32,18 @@
  *
  * Note that mutating a `Date` object does not cause the pipe to be rendered again.
  * To ensure that the pipe is executed, you must create a new `Date` object.
->>>>>>> 08caeadd
  *
  * Only the `en-US` locale data comes with Angular. To localize dates
  * in another language, you must import the corresponding locale data.
  * See the [I18n guide](guide/i18n-common-format-data-locale) for more information.
+ *
+ * Angular 只自带了 `en-US` 区域的数据。要想在其它语言中对日期进行本地化，你必须导入相应的区域数据。
+ * 欲知详情，参见 [I18n guide](guide/i18n-common-format-data-locale)。
  *
  * The time zone of the formatted value can be specified either by passing it in as the second
  * parameter of the pipe, or by setting the default through the `DATE_PIPE_DEFAULT_TIMEZONE`
  * injection token. The value that is passed in as the second parameter takes precedence over
  * the one defined using the injection token.
- *
- * Angular 只自带了 `en-US` 区域的数据。要想在其它语言中对日期进行本地化，你必须导入相应的区域数据。
- * 欲知详情，参见 [I18n guide](guide/i18n#i18n-pipes)。
  *
  * @see `formatDate()`
  *
@@ -216,32 +214,23 @@
    *
    * @param format The date/time components to include, using predefined options or a
    * custom format string.
-<<<<<<< HEAD
    *
    * 要包含的日期、时间部分的格式，使用预定义选项或自定义格式字符串。
    *
-   * @param timezone A timezone offset (such as `'+0430'`), or a standard
-   * UTC/GMT or continental US timezone abbreviation.
-   * When not supplied, uses the end-user's local system timezone.
-   *
-   * 一个时区偏移（比如 `'+0430'`）或标准的 UTC/GMT 或美国大陆时区的缩写。默认为最终用户机器上的本地系统时区。
-   *
-   * @param locale A locale code for the locale format rules to use.
-   * When not supplied, uses the value of `LOCALE_ID`, which is `en-US` by default.
-   * See [Setting your app locale](guide/i18n#setting-up-the-locale-of-your-app).
-   *
-   * 要使用的区域格式规则的区域代码。
-   * 如果不提供，就使用 `LOCALE_ID` 的值，默认为 `en-US`。
-   * 参见[设置应用的区域](guide/i18n#setting-up-the-locale-of-your-app)。
-   *
-=======
    * @param timezone A timezone offset (such as `'+0430'`), or a standard UTC/GMT, or continental US
    * timezone abbreviation. When not supplied, either the value of the `DATE_PIPE_DEFAULT_TIMEZONE`
    * injection token is used or the end-user's local system timezone.
+   *
+   * 一个时区偏移（比如 `'+0430'`）或标准的 UTC/GMT 或美国大陆时区的缩写。默认为最终用户机器上的本地系统时区。
+   *
    * @param locale A locale code for the locale format rules to use.
    * When not supplied, uses the value of `LOCALE_ID`, which is `en-US` by default.
    * See [Setting your app locale](guide/i18n-common-locale-id).
->>>>>>> 08caeadd
+   *
+   * 要使用的区域格式规则的区域代码。
+   * 如果不提供，就使用 `LOCALE_ID` 的值，默认为 `en-US`。
+   * 参见[设置应用的区域](guide/i18n-common-locale-id)。
+   *
    * @returns A date string in the desired format.
    *
    * 指定格式的日期字符串。
