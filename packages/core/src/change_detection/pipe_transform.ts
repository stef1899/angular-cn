--- conflicted
+++ resolved
@@ -38,11 +38,8 @@
  *
  * Invoking `{{ 'ok' | repeat:3 }}` in a template produces `okokok`.
  *
-<<<<<<< HEAD
  * 在模板中调用 `{{ 'ok' | repeat:3 }}` 的结果是 `okokok`。
  *
-=======
  * @publicApi
->>>>>>> 13eb57a5
  */
 export interface PipeTransform { transform(value: any, ...args: any[]): any; }