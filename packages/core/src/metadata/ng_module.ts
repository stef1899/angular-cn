/**
 * @license
 * Copyright Google LLC All Rights Reserved.
 *
 * Use of this source code is governed by an MIT-style license that can be
 * found in the LICENSE file at https://angular.io/license
 */

import {InjectorType, ɵɵdefineInjector} from '../di/interface/defs';
import {Provider} from '../di/interface/provider';
import {convertInjectableProviderToFactory} from '../di/util';
import {Type} from '../interface/type';
import {SchemaMetadata} from '../metadata/schema';
import {compileNgModule as render3CompileNgModule} from '../render3/jit/module';
import {makeDecorator, TypeDecorator} from '../util/decorators';
import {NgModuleDef} from './ng_module_def';


/**
<<<<<<< HEAD
 * Represents the expansion of an `NgModule` into its scopes.
 *
 * 表示要将 `NgModule` 扩展到其范围中。
 *
 * A scope is a set of directives and pipes that are visible in a particular context. Each
 * `NgModule` has two scopes. The `compilation` scope is the set of directives and pipes that will
 * be recognized in the templates of components declared by the module. The `exported` scope is the
 * set of directives and pipes exported by a module (that is, module B's exported scope gets added
 * to module A's compilation scope when module A imports B).
 *
 * 范围是指一组在特定上下文中可见的指令和管道。每个 `NgModule` 具有两种范围。
 * `compilation` 范围是指能在当前模块的组件模板中识别的指令和管道。
 * `exported` 范围是指当前模块中导出的指令和管道（也就是说，如果模块 A 引入了模块 B，那么模块 B 的范围就会合并到模块 A 的编译范围中）。
 */
export interface NgModuleTransitiveScopes {
  compilation: {directives: Set<any>; pipes: Set<any>;};
  exported: {directives: Set<any>; pipes: Set<any>;};
  schemas: SchemaMetadata[]|null;
}

/**
=======
>>>>>>> 68d4a744
 * @publicApi
 */
export type ɵɵNgModuleDefWithMeta<T, Declarations, Imports, Exports> = NgModuleDef<T>;

<<<<<<< HEAD
/**
 * Runtime link information for NgModules.
 *
 * NgModule 的运行时链接信息。
 *
 * This is the internal data structure used by the runtime to assemble components, directives,
 * pipes, and injectors.
 *
 * 这是在运行期间装配组件、指令、管道和注入器时所需的内部数据结构。
 *
 * NOTE: Always use `ɵɵdefineNgModule` function to create this object,
 * never create the object directly since the shape of this object
 * can change between versions.
 *
 * 注意：总是使用 `ɵɵdefineNgModule` 函数来创建该对象，永远不要直接创建它，因为该对象的结构在不同版本间可能会不一样。
 */
export interface NgModuleDef<T> {
  /** Token representing the module. Used by DI.
   *
   * 用于表示该模块的一个令牌。供 DI 系统使用。
   */
  type: T;

  /** List of components to bootstrap.
   *
   * 列出用于引导的组件。
   */
  bootstrap: Type<any>[]|(() => Type<any>[]);

  /** List of components, directives, and pipes declared by this module.
   *
   * 列出本模块中声明的组件、指令和管道。
   */
  declarations: Type<any>[]|(() => Type<any>[]);

  /** List of modules or `ModuleWithProviders` imported by this module.
   *
   * 列出被本模块导入的模块或 `ModuleWithProviders`。
   */
  imports: Type<any>[]|(() => Type<any>[]);

  /**
   * List of modules, `ModuleWithProviders`, components, directives, or pipes exported by this
   * module.
   *
   * 列出本模块导出的模块、`ModuleWithProviders`、组件、指令或管道。
   */
  exports: Type<any>[]|(() => Type<any>[]);

  /**
   * Cached value of computed `transitiveCompileScopes` for this module.
   *
   * 本模块的 `transitiveCompileScopes` 计算结果的缓存值。
   *
   * This should never be read directly, but accessed via `transitiveScopesFor`.
   *
   * 永远不要直接使用它，而是通过 `transitiveScopesFor` 来访问。
   */
  transitiveCompileScopes: NgModuleTransitiveScopes|null;

  /** The set of schemas that declare elements to be allowed in the NgModule. */
  schemas: SchemaMetadata[]|null;

  /** Unique ID for the module with which it should be registered.  */
  id: string|null;
}
=======
>>>>>>> 68d4a744

/**
 * A wrapper around an NgModule that associates it with [providers](guide/glossary#provider
 * "Definition"). Usage without a generic type is deprecated.
 *
<<<<<<< HEAD
 * 对 NgModule 及其相关 providers 的包装。
 *
 * @param T the module type.
 *
 * 模块类型。在 Ivy 应用中，它必须显式提供。
 *
 * Note that using ModuleWithProviders without a generic type is deprecated.
 * The generic will become required in a future version of Angular.
=======
 * @see [Deprecations](guide/deprecations#modulewithproviders-type-without-a-generic)
>>>>>>> 68d4a744
 *
 * @publicApi
 */
export interface ModuleWithProviders<T> {
  ngModule: Type<T>;
  providers?: Provider[];
}


/**
 * Type of the NgModule decorator / constructor function.
 *
 *
 * NgModule 装饰器和构造函数的类型。
 *
 * @publicApi
 */
export interface NgModuleDecorator {
  /**
   * Decorator that marks a class as an NgModule and supplies configuration metadata.
   *
   * 把一个类标记为 NgModule，并提供配置元数据。
   */
  (obj?: NgModule): TypeDecorator;
  new(obj?: NgModule): NgModule;
}

/**
 * Type of the NgModule metadata.
 *
 * NgModule 元数据的类型。
 *
 * @publicApi
 */
export interface NgModule {
  /**
   * The set of injectable objects that are available in the injector
   * of this module.
   *
   * 在当前模块的注入器中可用的一组可注入对象。
   *
   * @see [Dependency Injection guide](guide/dependency-injection)
   * @see [NgModule guide](guide/providers)
   *
   * @usageNotes
   *
   * Dependencies whose providers are listed here become available for injection
   * into any component, directive, pipe or service that is a child of this injector.
   * The NgModule used for bootstrapping uses the root injector, and can provide dependencies
   * to any part of the app.
   *
   * 在这里列出了提供商的依赖项可用于注入到任何组件、指令、管道或该注入器下的服务。
   * 引导用的 NgModule 使用的是根注入器，可以为应用中的任何部件提供依赖。
   *
   * A lazy-loaded module has its own injector, typically a child of the app root injector.
   * Lazy-loaded services are scoped to the lazy-loaded module's injector.
   * If a lazy-loaded module also provides the `UserService`, any component created
   * within that module's context (such as by router navigation) gets the local instance
   * of the service, not the instance in the root injector.
   * Components in external modules continue to receive the instance provided by their injectors.
   *
   * 惰性加载的模块有自己的注入器，通常它是根注入器的一个子注入器。
   * 惰性加载的服务，其作用范围局限于这个惰性加载模块的注入器。
   * 如果惰性加载模块也提供了 `UserService`，则任何在该模块的上下文中创建的组件（比如通过路由导航）都会获得该服务的一个局部实例，
   * 而不是根注入器中的全局实例。
   * 而外部模块中的组件仍然会使用由它们的注入器提供的实例。
   *
   * ### Example
   *
   * ### 范例
   *
   * The following example defines a class that is injected in
   * the HelloWorld NgModule:
   *
   * 下面的例子定义了一个类，它被注册在 HelloWorld 这个 NgModule 的注入器下：
   *
   * ```
   * class Greeter {
   *    greet(name:string) {
   *      return 'Hello ' + name + '!';
   *    }
   * }
   *
   * @NgModule({
   *   providers: [
   *     Greeter
   *   ]
   * })
   * class HelloWorld {
   *   greeter:Greeter;
   *
   *   constructor(greeter:Greeter) {
   *     this.greeter = greeter;
   *   }
   * }
   * ```
   */
  providers?: Provider[];

  /**
   * The set of components, directives, and pipes ([declarables](guide/glossary#declarable))
   * that belong to this module.
   *
   * 属于该模块的一组组件、指令和管道（统称[可声明对象](guide/glossary#declarable)）。
   *
   * @usageNotes
   *
   * The set of selectors that are available to a template include those declared here, and
   * those that are exported from imported NgModules.
   *
   * 在模板中可用的选择器（selector）包括那些直接声明在这里的可声明对象和导入的那些 NgModule 中所导出的可声明对象。
   *
   * Declarables must belong to exactly one module.
   * The compiler emits an error if you try to declare the same class in more than one module.
   * Be careful not to declare a class that is imported from another module.
   *
   * 可声明对象必须属于也只能属于一个模块。
   * 如果你尝试把同一个类声明在多个模块中，那么编译器就会报错。
   * 要注意不能声明那些从其它模块中导入的类。
   *
   * ### Example
   *
   * ### 范例
   *
   * The following example allows the CommonModule to use the `NgFor`
   * directive.
   *
   * 下面的例子允许 CommonModule 使用 `NgFor` 指令。
   *
   * ```javascript
   * @NgModule({
   *   declarations: [NgFor]
   * })
   * class CommonModule {
   * }
   * ```
   */
  declarations?: Array<Type<any>|any[]>;

  /**
   * The set of NgModules whose exported [declarables](guide/glossary#declarable)
   * are available to templates in this module.
   *
   * 这里列出的 NgModule 所导出的[可声明对象](guide/glossary#declarable)可用在当前模块内的模板中。
   *
   * @usageNotes
   *
   * A template can use exported declarables from any
   * imported module, including those from modules that are imported indirectly
   * and re-exported.
   * For example, `ModuleA` imports `ModuleB`, and also exports
   * it, which makes the declarables from `ModuleB` available
   * wherever `ModuleA` is imported.
   *
   * 模板可以使用来自任何导入模块中所导出的可声明对象，包括它们从别的模块导入后重新导出的。
   * 例如，`ModuleA` 导入了 `ModuleB` 并导出了它，就会让 `ModuleB` 中的可声明对象也同样在那些导入了 `ModuleA` 的模块中可用。
   *
   * ### Example
   *
   * ### 范例
   *
   * The following example allows MainModule to use anything exported by
   * `CommonModule`:
   *
   * 下列例子允许 `MainModule` 使用 `CommonModule` 中导入的任意可声明对象：
   *
   * ```javascript
   * @NgModule({
   *   imports: [CommonModule]
   * })
   * class MainModule {
   * }
   * ```
   *
   */
  imports?: Array<Type<any>|ModuleWithProviders<{}>|any[]>;

  /**
   * The set of components, directives, and pipes declared in this
   * NgModule that can be used in the template of any component that is part of an
   * NgModule that imports this NgModule. Exported declarations are the module's public API.
   *
   * 此 NgModule 中声明的一组组件、指令和管道可以在导入了本模块的模块下任何组件的模板中使用。
   * 导出的这些可声明对象就是该模块的公共 API。
   *
   * A declarable belongs to one and only one NgModule.
   * A module can list another module among its exports, in which case all of that module's
   * public declaration are exported.
   *
   * 可声明对象应该且只能属于一个 NgModule。
   * 一个模块可以列出在它的 `exports` 中列出一些其它模块，这些模块中所有公开的可声明对象也同样会导出。
   *
   * @usageNotes
   *
   * Declarations are private by default.
   * If this ModuleA does not export UserComponent, then only the components within this
   * ModuleA can use UserComponent.
   *
   * 默认情况下，可声明对象是私有的。
   * 如果 ModuleA 不导出 UserComponent，那么只有这个 ModuleA 中的组件才能使用 UserComponent。
   *
   * ModuleA can import ModuleB and also export it, making exports from ModuleB
   * available to an NgModule that imports ModuleA.
   *
   * 导出具有传递性。ModuleA 可以导入 ModuleB 并将其导出，这会让所有 ModuleB 中的导出同样可用在导入了 ModuleA 的那些模块中。
   *
   * ### Example
   *
   * ### 范例
   *
   * The following example exports the `NgFor` directive from CommonModule.
   *
   * 下面的例子导出了来自 `CommonModule` 的 `NgFor` 指令。
   *
   * ```javascript
   * @NgModule({
   *   exports: [NgFor]
   * })
   * class CommonModule {
   * }
   * ```
   */
  exports?: Array<Type<any>|any[]>;

  /**
   * The set of components to compile when this NgModule is defined,
   * so that they can be dynamically loaded into the view.
   *
   * 定义此 NgModule 中要编译的组件集，这样它们才可以动态加载到视图中。
   *
   * For each component listed here, Angular creates a `ComponentFactory`
   * and stores it in the `ComponentFactoryResolver`.
   *
   * 对于在这里列出的每个组件，Angular 都会为其创建一个 `ComponentFactory`，并将其保存到 `ComponentFactoryResolver` 中。
   *
   * Angular automatically adds components in the module's bootstrap
   * and route definitions into the `entryComponents` list. Use this
   * option to add components that are bootstrapped
   * using one of the imperative techniques, such as `ViewContainerRef.createComponent()`.
   *
   * Angular 会自动把模块的 `bootstrap`（引导模块）和路由定义中引用的组件添加到 `entryComponents` 列表中。
   * 该选项用于添加那些需要写代码来创建的组件，比如 `ViewContainerRef.createComponent()`。
   *
   * @see [Entry Components](guide/entry-components)
   * @deprecated Since 9.0.0. With Ivy, this property is no longer necessary.
   */
  entryComponents?: Array<Type<any>|any[]>;

  /**
   * The set of components that are bootstrapped when
   * this module is bootstrapped. The components listed here
   * are automatically added to `entryComponents`.
   *
   * 当该模块引导时需要进行引导的组件。列在这里的所有组件都会自动添加到 `entryComponents` 中。
   */
  bootstrap?: Array<Type<any>|any[]>;

  /**
   * The set of schemas that declare elements to be allowed in the NgModule.
   * Elements and properties that are neither Angular components nor directives
   * must be declared in a schema.
   *
   * 该 NgModule 中允许使用的声明元素的 schema（HTML 架构）。
   * 元素和属性（无论是 Angular 组件还是指令）都必须声明在 schema 中。
   *
   * Allowed value are `NO_ERRORS_SCHEMA` and `CUSTOM_ELEMENTS_SCHEMA`.
   *
   * 允许的取值包括 `NO_ERRORS_SCHEMA` 和 `CUSTOM_ELEMENTS_SCHEMA`。
   *
   * @security When using one of `NO_ERRORS_SCHEMA` or `CUSTOM_ELEMENTS_SCHEMA`
   * you must ensure that allowed elements and properties securely escape inputs.
   *
   * 当使用 `NO_ERRORS_SCHEMA` 或 `CUSTOM_ELEMENTS_SCHEMA` 之一时，你必须确保所允许的元素和属性的所有输入都经过了安全转义。
   */
  schemas?: Array<SchemaMetadata|any[]>;

  /**
   * A name or path that uniquely identifies this NgModule in `getModuleFactory`.
   * If left `undefined`, the NgModule is not registered with
   * `getModuleFactory`.
   *
   * 当前 NgModule 在 `getModuleFactory` 中的名字或唯一标识符。
   * 如果为 `undefined`，则该模块不会被注册进 `getModuleFactory` 中。
   */
  id?: string;

  /**
<<<<<<< HEAD
   * If true, this module will be skipped by the AOT compiler and so will always be compiled
   * using JIT.
   *
   * 如果为 `true`，则该模块将会被 AOT 编译器忽略，因此始终会使用 JIT 编译。
   *
   * This exists to support future Ivy work and has no effect currently.
   *
   * 这是为了支持未来的 Ivy 渲染器，目前没什么用。
=======
   * When present, this module is ignored by the AOT compiler.
   * It remains in distributed code, and the JIT compiler attempts to compile it
   * at run time, in the browser.
   * To ensure the correct behavior, the app must import `@angular/compiler`.
>>>>>>> 68d4a744
   */
  jit?: true;
}

/**
 * @Annotation
 * @publicApi
 */
export const NgModule: NgModuleDecorator = makeDecorator(
  'NgModule', (ngModule: NgModule) => ngModule, undefined, undefined,
  /**
   * Decorator that marks the following class as an NgModule, and supplies
   * configuration metadata for it.
   *
   * 一个装饰器，用于把当前类标记为一个 NgModule，并为之提供配置元数据。
   *
   * * The `declarations` and `entryComponents` options configure the compiler
   * with information about what belongs to the NgModule.
   *
   *   `declarations` 和 `entryComponents` 选项告诉编译器，哪些东西是属于本 NgModule 的。
   *
   * * The `providers` options configures the NgModule's injector to provide
   * dependencies the NgModule members.
   *
   *   `providers` 选项会配置该 NgModule 的注入器，以便为该 NgModule 的所有成员提供依赖项。
   *
   * * The `imports` and `exports` options bring in members from other modules, and make
   * this module's members available to others.
   *
   *   `imports` 选项用于从其它模块中带入成员，`exports` 选项用于把本模块的成员带给其它模块。
   *
   */
  (type: Type<any>, meta: NgModule) => SWITCH_COMPILE_NGMODULE(type, meta));


function preR3NgModuleCompile(moduleType: Type<any>, metadata?: NgModule): void {
  let imports = (metadata && metadata.imports) || [];
  if (metadata && metadata.exports) {
    imports = [...imports, metadata.exports];
  }

  (moduleType as InjectorType<any>).ɵinj = ɵɵdefineInjector({
    factory: convertInjectableProviderToFactory(moduleType, {useClass: moduleType}),
    providers: metadata && metadata.providers,
    imports: imports,
  });
}


export const SWITCH_COMPILE_NGMODULE__POST_R3__ = render3CompileNgModule;
const SWITCH_COMPILE_NGMODULE__PRE_R3__ = preR3NgModuleCompile;
const SWITCH_COMPILE_NGMODULE: typeof render3CompileNgModule = SWITCH_COMPILE_NGMODULE__PRE_R3__;<|MERGE_RESOLUTION|>--- conflicted
+++ resolved
@@ -17,120 +17,19 @@
 
 
 /**
-<<<<<<< HEAD
- * Represents the expansion of an `NgModule` into its scopes.
- *
- * 表示要将 `NgModule` 扩展到其范围中。
- *
- * A scope is a set of directives and pipes that are visible in a particular context. Each
- * `NgModule` has two scopes. The `compilation` scope is the set of directives and pipes that will
- * be recognized in the templates of components declared by the module. The `exported` scope is the
- * set of directives and pipes exported by a module (that is, module B's exported scope gets added
- * to module A's compilation scope when module A imports B).
- *
- * 范围是指一组在特定上下文中可见的指令和管道。每个 `NgModule` 具有两种范围。
- * `compilation` 范围是指能在当前模块的组件模板中识别的指令和管道。
- * `exported` 范围是指当前模块中导出的指令和管道（也就是说，如果模块 A 引入了模块 B，那么模块 B 的范围就会合并到模块 A 的编译范围中）。
- */
-export interface NgModuleTransitiveScopes {
-  compilation: {directives: Set<any>; pipes: Set<any>;};
-  exported: {directives: Set<any>; pipes: Set<any>;};
-  schemas: SchemaMetadata[]|null;
-}
-
-/**
-=======
->>>>>>> 68d4a744
  * @publicApi
  */
 export type ɵɵNgModuleDefWithMeta<T, Declarations, Imports, Exports> = NgModuleDef<T>;
 
-<<<<<<< HEAD
-/**
- * Runtime link information for NgModules.
- *
- * NgModule 的运行时链接信息。
- *
- * This is the internal data structure used by the runtime to assemble components, directives,
- * pipes, and injectors.
- *
- * 这是在运行期间装配组件、指令、管道和注入器时所需的内部数据结构。
- *
- * NOTE: Always use `ɵɵdefineNgModule` function to create this object,
- * never create the object directly since the shape of this object
- * can change between versions.
- *
- * 注意：总是使用 `ɵɵdefineNgModule` 函数来创建该对象，永远不要直接创建它，因为该对象的结构在不同版本间可能会不一样。
- */
-export interface NgModuleDef<T> {
-  /** Token representing the module. Used by DI.
-   *
-   * 用于表示该模块的一个令牌。供 DI 系统使用。
-   */
-  type: T;
-
-  /** List of components to bootstrap.
-   *
-   * 列出用于引导的组件。
-   */
-  bootstrap: Type<any>[]|(() => Type<any>[]);
-
-  /** List of components, directives, and pipes declared by this module.
-   *
-   * 列出本模块中声明的组件、指令和管道。
-   */
-  declarations: Type<any>[]|(() => Type<any>[]);
-
-  /** List of modules or `ModuleWithProviders` imported by this module.
-   *
-   * 列出被本模块导入的模块或 `ModuleWithProviders`。
-   */
-  imports: Type<any>[]|(() => Type<any>[]);
-
-  /**
-   * List of modules, `ModuleWithProviders`, components, directives, or pipes exported by this
-   * module.
-   *
-   * 列出本模块导出的模块、`ModuleWithProviders`、组件、指令或管道。
-   */
-  exports: Type<any>[]|(() => Type<any>[]);
-
-  /**
-   * Cached value of computed `transitiveCompileScopes` for this module.
-   *
-   * 本模块的 `transitiveCompileScopes` 计算结果的缓存值。
-   *
-   * This should never be read directly, but accessed via `transitiveScopesFor`.
-   *
-   * 永远不要直接使用它，而是通过 `transitiveScopesFor` 来访问。
-   */
-  transitiveCompileScopes: NgModuleTransitiveScopes|null;
-
-  /** The set of schemas that declare elements to be allowed in the NgModule. */
-  schemas: SchemaMetadata[]|null;
-
-  /** Unique ID for the module with which it should be registered.  */
-  id: string|null;
-}
-=======
->>>>>>> 68d4a744
 
 /**
  * A wrapper around an NgModule that associates it with [providers](guide/glossary#provider
  * "Definition"). Usage without a generic type is deprecated.
  *
-<<<<<<< HEAD
- * 对 NgModule 及其相关 providers 的包装。
- *
- * @param T the module type.
- *
- * 模块类型。在 Ivy 应用中，它必须显式提供。
- *
- * Note that using ModuleWithProviders without a generic type is deprecated.
- * The generic will become required in a future version of Angular.
-=======
+ * 对 NgModule 及其相关 [providers](guide/glossary#provider
+ * "Definition") 的包装。不带泛型的用法已弃用。
+ *
  * @see [Deprecations](guide/deprecations#modulewithproviders-type-without-a-generic)
->>>>>>> 68d4a744
  *
  * @publicApi
  */
@@ -418,21 +317,10 @@
   id?: string;
 
   /**
-<<<<<<< HEAD
-   * If true, this module will be skipped by the AOT compiler and so will always be compiled
-   * using JIT.
-   *
-   * 如果为 `true`，则该模块将会被 AOT 编译器忽略，因此始终会使用 JIT 编译。
-   *
-   * This exists to support future Ivy work and has no effect currently.
-   *
-   * 这是为了支持未来的 Ivy 渲染器，目前没什么用。
-=======
    * When present, this module is ignored by the AOT compiler.
    * It remains in distributed code, and the JIT compiler attempts to compile it
    * at run time, in the browser.
    * To ensure the correct behavior, the app must import `@angular/compiler`.
->>>>>>> 68d4a744
    */
   jit?: true;
 }
