--- conflicted
+++ resolved
@@ -51,13 +51,9 @@
  * This is the internal data structure used by the runtime to assemble components, directives,
  * pipes, and injectors.
  *
-<<<<<<< HEAD
  * 这是在运行期间装配组件、指令、管道和注入器时所需的内部数据结构。
  *
- * NOTE: Always use `defineNgModule` function to create this object,
-=======
  * NOTE: Always use `ɵɵdefineNgModule` function to create this object,
->>>>>>> cb6dea47
  * never create the object directly since the shape of this object
  * can change between versions.
  *
@@ -70,34 +66,23 @@
    */
   type: T;
 
-<<<<<<< HEAD
   /** List of components to bootstrap.
    *
    * 列出用于引导的组件。
    */
-  bootstrap: Type<any>[];
+  bootstrap: Type<any>[]|(() => Type<any>[]);
 
   /** List of components, directives, and pipes declared by this module.
    *
    * 列出本模块中声明的组件、指令和管道。
    */
-  declarations: Type<any>[];
+  declarations: Type<any>[]|(() => Type<any>[]);
 
   /** List of modules or `ModuleWithProviders` imported by this module.
    *
    * 列出被本模块导入的模块或 `ModuleWithProviders`。
    */
-  imports: Type<any>[];
-=======
-  /** List of components to bootstrap. */
-  bootstrap: Type<any>[]|(() => Type<any>[]);
-
-  /** List of components, directives, and pipes declared by this module. */
-  declarations: Type<any>[]|(() => Type<any>[]);
-
-  /** List of modules or `ModuleWithProviders` imported by this module. */
   imports: Type<any>[]|(() => Type<any>[]);
->>>>>>> cb6dea47
 
   /**
    * List of modules, `ModuleWithProviders`, components, directives, or pipes exported by this
@@ -144,22 +129,16 @@
 /**
  * Type of the NgModule decorator / constructor function.
  *
-<<<<<<< HEAD
  *
  * NgModule 装饰器和构造函数的类型。
+ *
+ * @publicApi
  */
 export interface NgModuleDecorator {
   /**
-   * Marks a class as an NgModule and supplies configuration metadata.
+   * Decorator that marks a class as an NgModule and supplies configuration metadata.
    *
    * 把一个类标记为 NgModule，并提供配置元数据。
-=======
- * @publicApi
- */
-export interface NgModuleDecorator {
-  /**
-   * Decorator that marks a class as an NgModule and supplies configuration metadata.
->>>>>>> cb6dea47
    */
   (obj?: NgModule): TypeDecorator;
   new (obj?: NgModule): NgModule;
@@ -297,13 +276,9 @@
    *
    * ### Example
    *
-<<<<<<< HEAD
    * ### 范例
    *
-   * The following example allows MainModule to use anthing exported by
-=======
    * The following example allows MainModule to use anything exported by
->>>>>>> cb6dea47
    * `CommonModule`:
    *
    * 下列例子允许 `MainModule` 使用 `CommonModule` 中导入的任意可声明对象：
