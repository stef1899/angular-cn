/**
 * @license
 * Copyright Google Inc. All Rights Reserved.
 *
 * Use of this source code is governed by an MIT-style license that can be
 * found in the LICENSE file at https://angular.io/license
 */

import {ChangeDetectionStrategy} from '../change_detection/constants';
import {Provider} from '../di';
import {Type} from '../interface/type';
import {compileComponent as render3CompileComponent, compileDirective as render3CompileDirective} from '../render3/jit/directive';
import {compilePipe as render3CompilePipe} from '../render3/jit/pipe';
import {TypeDecorator, makeDecorator, makePropDecorator} from '../util/decorators';
import {noop} from '../util/noop';

import {ViewEncapsulation} from './view';



/**
 * Type of the Directive decorator / constructor function.
 *
 * 指令装饰器的类型和构造函数。
 * @publicApi
 */
export interface DirectiveDecorator {
  /**
   * Marks a class as an Angular directive. You can define your own
   * directives to attach custom behavior to elements in the DOM.
   * The options provide configuration metadata that determines
   * how the directive should be processed, instantiated and used at
   * runtime.
   *
   * 把一个类标记为 Angular 指令。你可以定义自己的指令来为 DOM 中的元素添加自定义行为。
   * 该选项提供配置元数据，用于决定该指令在运行期间要如何处理、实例化和使用。
   *
   * Directive classes, like component classes, can implement
   * [life-cycle hooks](guide/lifecycle-hooks) to influence their configuration and behavior.
   *
   * 像组件类一样，指令类也可以实现[生命周期钩子](guide/lifecycle-hooks)，以影响它们的配置和行为。
   *
   *
   * @usageNotes
   * To define a directive, mark the class with the decorator and provide metadata.
   *
   * 要想定义一个指令，请为该类加上此装饰器，并提供元数据。
   *
   * ```
   * import {Directive} from '@angular/core';
   *
   * @Directive({
   *   selector: 'my-directive',
   * })
   * export class MyDirective {
   * ...
   * }
   * ```
   *
   * ### Declaring directives
   *
   * ### 声明指令
   *
   * Directives are [declarables](guide/glossary#declarable).
   * They must be declared by an NgModule
   * in order to be usable in an app.
   *
   * 指令是[可声明对象](guide/glossary#declarable)。
   * 它们必须在 NgModule 中声明之后，才能用在应用中。
   *
   * A directive must belong to exactly one NgModule. Do not re-declare
   * a directive imported from another module.
   * List the directive class in the `declarations` field of an NgModule.
   *
   * 指令应当且只能属于一个 NgModule。不要重新声明那些从其它模块中导入的指令。
   * 请把该指令类列在 NgModule 的 `declarations` 字段中。
   *
   * ```
   * declarations: [
   *  AppComponent,
   *  MyDirective
   * ],
   * ```
   *
   * @Annotation
   */
  (obj: Directive): TypeDecorator;

  /**
   * See the `Directive` decorator.
   *
   * 参见 `Directive` 装饰器中。
   */
  new (obj: Directive): Directive;
}

/**
 * Directive decorator and metadata.
 *
 * @Annotation
 * @publicApi
 */
export interface Directive {
  /**
   * The CSS selector that identifies this directive in a template
   * and triggers instantiation of the directive.
   *
   * 这个 CSS 选择器用于在模板中标记出该指令，并触发该指令的实例化。
   *
   * Declare as one of the following:
   *
   * 可使用下列形式之一：
   *
   * - `element-name`: Select by element name.
   *
   *   `element-name`：根据元素名选取。
   *
   * - `.class`: Select by class name.
   *
   *   `.class`：根据类名选取。
   *
   * - `[attribute]`: Select by attribute name.
   *
   *   `[attribute]`：根据属性名选取。
   *
   * - `[attribute=value]`: Select by attribute name and value.
   *
   *   `[attribute=value]`：根据属性名和属性值选取。
   *
   * - `:not(sub_selector)`: Select only if the element does not match the `sub_selector`.
   *
   *   `:not(sub_selector)`：只有当元素不匹配子选择器 `sub_selector` 的时候才选取。
   *
   * - `selector1, selector2`: Select if either `selector1` or `selector2` matches.
   *
   *   `selector1, selector2`：无论 `selector1` 还是 `selector2` 匹配时都选取。
   *
   * Angular only allows directives to apply on CSS selectors that do not cross
   * element boundaries.
   *
   * Angular 的指令只允许那些不跨元素边界的 CSS 选择器。
   *
   * For the following template HTML, a directive with an `input[type=text]` selector,
   * would be instantiated only on the `<input type="text">` element.
   *
   * 对于下列模板 HTML，带有 `input[type=text]` 选择器的指令只会在 `<input type="text">` 元素上实例化。
   *
   * ```html
   * <form>
   *   <input type="text">
   *   <input type="radio">
   * <form>
   * ```
   *
   */
  selector?: string;

  /**
   * Enumerates the set of data-bound input properties for a directive
   *
   * 列举某个指令的一组可供数据绑定的输入属性
   *
   * Angular automatically updates input properties during change detection.
   * The `inputs` property defines a set of `directiveProperty` to `bindingProperty`
   * configuration:
   *
   * Angular 会在变更检测期间自动更新输入属性。
   * `inputs` 属性定义了一组从 `directiveProperty` 指向 `bindingProperty` 的配置项：
   *
   * - `directiveProperty` specifies the component property where the value is written.
   *
   *   `directiveProperty` 用于指定要写入值的指令内属性。
   *
   * - `bindingProperty` specifies the DOM property where the value is read from.
   *
   *   `bindingProperty` 用于指定要从中读取值的 DOM 属性。
   *
   * When `bindingProperty` is not provided, it is assumed to be equal to `directiveProperty`.
   *
   * 当没有提供 `bindingProperty` 时，就假设它和 `directiveProperty` 一样。
   * @usageNotes
   *
   * ### Example
   *
   * ### 范例
   *
   * The following example creates a component with two data-bound properties.
   *
   * 下面的例子创建了一个带有两个可绑定属性的组件。
   *
   * ```typescript
   * @Component({
   *   selector: 'bank-account',
   *   inputs: ['bankName', 'id: account-id'],
   *   template: `
   *     Bank Name: {{bankName}}
   *     Account Id: {{id}}
   *   `
   * })
   * class BankAccount {
   *   bankName: string;
   *   id: string;
   *
   * ```
   *
   */
  inputs?: string[];

  /**
   * Enumerates the set of event-bound output properties.
   *
   * 列举一组可供事件绑定的输出属性。
   *
   * When an output property emits an event, an event handler attached to that event
   * in the template is invoked.
   *
   * 当输出属性发出一个事件时，就会调用模板中附加到它的一个事件处理器。
   *
   * The `outputs` property defines a set of `directiveProperty` to `bindingProperty`
   * configuration:
   *
   * `outputs` 属性定义了一组从 `directiveProperty` 指向 `bindingProperty` 的配置项：
   *
   * - `directiveProperty` specifies the component property that emits events.
   *
   *   `directiveProperty` 用于指定要发出事件的指令属性。
   *
   * - `bindingProperty` specifies the DOM property the event handler is attached to.
   *
   *   `bindingProperty` 用于指定要附加事件处理器的 DOM 属性。
   *
   * @usageNotes
   *
   * ### Example
   *
   * ### 范例
   *
   * ```typescript
   * @Directive({
   *   selector: 'child-dir',
   *   exportAs: 'child'
   * })
   * class ChildDir {
   * }
   *
   * @Component({
   *   selector: 'main',
   *   template: `<child-dir #c="child"></child-dir>`
   * })
   * class MainComponent {
   * }
   * ```
   *
   */
  outputs?: string[];

  /**
   * Configures the [injector](guide/glossary#injector) of this
   * directive or component with a [token](guide/glossary#di-token)
   * that maps to a [provider](guide/glossary#provider) of a dependency.
   *
   * 一组依赖注入令牌，它允许 DI 系统为这个指令或组件提供依赖。
   */
  providers?: Provider[];

  /**
   * Defines the name that can be used in the template to assign this directive to a variable.
   *
   * 定义一个名字，用于在模板中把该指令赋值给一个变量。
   *
   * @usageNotes
   *
   * ### Simple Example
   *
   * ### 简单例子
   *
   * ```
   * @Directive({
   *   selector: 'child-dir',
   *   exportAs: 'child'
   * })
   * class ChildDir {
   * }
   *
   * @Component({
   *   selector: 'main',
   *   template: `<child-dir #c="child"></child-dir>`
   * })
   * class MainComponent {
   * }
   * ```
   *
   */
  exportAs?: string;

  /**
   * Configures the queries that will be injected into the directive.
   *
   * 配置一些查询，它们将被注入到该指令中。
   *
   * Content queries are set before the `ngAfterContentInit` callback is called.
   * View queries are set before the `ngAfterViewInit` callback is called.
   *
   * 内容查询会在调用 `ngAfterContentInit` 回调之前设置好。
   * 试图查询会在调用 `ngAfterViewInit` 回调之前设置好。
   *
   * @usageNotes
   *
   * ### Example
   *
   * ### 范例
   *
   * The following example shows how queries are defined
   * and when their results are available in lifecycle hooks:
   *
   * 下面的范例展示了如何定义这些查询以及到生命周期钩子中的哪个步骤才会有结果：
   *
   * ```
   * @Component({
   *   selector: 'someDir',
   *   queries: {
   *     contentChildren: new ContentChildren(ChildDirective),
   *     viewChildren: new ViewChildren(ChildDirective)
   *   },
   *   template: '<child-directive></child-directive>'
   * })
   * class SomeDir {
   *   contentChildren: QueryList<ChildDirective>,
   *   viewChildren: QueryList<ChildDirective>
   *
   *   ngAfterContentInit() {
   *     // contentChildren is set
   *   }
   *
   *   ngAfterViewInit() {
   *     // viewChildren is set
   *   }
   * }
   * ```
   *
   * @Annotation
   */
  queries?: {[key: string]: any};

  /**
   * Maps class properties to host element bindings for properties,
   * attributes, and events, using a set of key-value pairs.
   *
   * 使用一组键-值对，把类的属性映射到宿主元素的绑定（Property、Attribute 和事件）。
   *
   * Angular automatically checks host property bindings during change detection.
   * If a binding changes, Angular updates the directive's host element.
   *
   * Angular 在变更检测期间会自动检查宿主 Property 绑定。
   * 如果绑定的值发生了变化，Angular 就会更新该指令的宿主元素。
   *
   * When the key is a property of the host element, the property value is
   * the propagated to the specified DOM property.
   *
   * 当 key 是宿主元素的 Property 时，这个 Property 值就会传播到指定的 DOM 属性。
   *
   * When the key is a static attribute in the DOM, the attribute value
   * is propagated to the specified property in the host element.
   *
   * 当 key 是 DOM 中的静态 Attribute 时，这个 Attribute 值就会传播到宿主元素上指定的 Property 去。
   *
   * For event handling:
   *
   * 对于事件处理：
   *
   * - The key is the DOM event that the directive listens to.
   * To listen to global events, add the target to the event name.
   * The target can be `window`, `document` or `body`.
   *
   *   它的 key 就是该指令想要监听的 DOM 事件。
   *   要想监听全局事件，请把要监听的目标添加到事件名的前面。
   *   这个目标可以是 `window`、`document` 或 `body`。
   *
   * - The value is the statement to execute when the event occurs. If the
   * statement evaluates to `false`, then `preventDefault` is applied on the DOM
   * event. A handler method can refer to the `$event` local variable.
   *
   *   它的 value 就是当该事件发生时要执行的语句。如果该语句返回 `false`，那么就会调用这个 DOM 事件的 `preventDefault` 函数。
   *   这个语句中可以引用局部变量 `$event` 来获取事件数据。
   *
   */
  host?: {[key: string]: string};

  /**
   * If true, this directive/component will be skipped by the AOT compiler and so will always be
   * compiled using JIT.
   *
   * 如果为 true，则该指令/组件将会被 AOT 编译器忽略，始终使用 JIT 编译。
   *
   * This exists to support future Ivy work and has no effect currently.
   *
   * 该属性用来支持未来的 Ivy 工作。
   */
  jit?: true;
}

/**
 * Type of the Directive metadata.
 *
 * 指令元数据的类型。
 *
 * @publicApi
 */
export const Directive: DirectiveDecorator = makeDecorator(
    'Directive', (dir: Directive = {}) => dir, undefined, undefined,
    (type: Type<any>, meta: Directive) => SWITCH_COMPILE_DIRECTIVE(type, meta));

/**
 * Component decorator interface
 * 组件装饰器的接口
 *
 * @publicApi
 */
export interface ComponentDecorator {
  /**
   * Decorator that marks a class as an Angular component and provides configuration
   * metadata that determines how the component should be processed,
   * instantiated, and used at runtime.
   *
   * 一个装饰器，用于把某个类标记为 Angular 组件，并为它配置一些元数据，以决定该组件在运行期间该如何处理、实例化和使用。
   *
   * Components are the most basic UI building block of an Angular app.
   * An Angular app contains a tree of Angular components.
   *
   * 组件是 Angular 应用中最基本的 UI 构造块。Angular 应用中包含一棵组件树。
   *
   * Angular components are a subset of directives, always associated with a template.
   * Unlike other directives, only one component can be instantiated per an element in a template.
   *
   * Angular 的组件是指令的一个子集，它总是有一个与之关联的模板。
   * 和其它指令不同，模板中的每个元素只能具有一个组件实例。
   *
   * A component must belong to an NgModule in order for it to be available
   * to another component or application. To make it a member of an NgModule,
   * list it in the `declarations` field of the `NgModule` metadata.
   *
   * 组件必须从属于某个 NgModule 才能被其它组件或应用使用。
   * 要想让它成为某个 NgModule 中的一员，请把它列在 `@NgModule` 元数据的 `declarations` 字段中。
   *
   * Note that, in addition to these options for configuring a directive,
   * you can control a component's runtime behavior by implementing
   * life-cycle hooks. For more information, see the
   * [Lifecycle Hooks](guide/lifecycle-hooks) guide.
   *
   * 注意，除了这些用来对指令进行配置的选项之外，你还可以通过实现生命周期钩子来控制组件的运行期行为。
   * 要了解更多，参见 [生命周期钩子](guide/lifecycle-hooks) 章。
   *
   * @usageNotes
   *
   * ### Setting component inputs
   *
   * ### 设置组件的输入属性
   *
   * The following example creates a component with two data-bound properties,
   * specified by the `inputs` value.
   *
   * 下免得例子创建了一个带有两个数据绑定属性的组件，它是通过 `inputs` 值来指定的。
   *
   * <code-example path="core/ts/metadata/directives.ts" region="component-input">
   * </code-example>
   *
   *
   * ### Setting component outputs
   *
   * ### 设置组件的输出属性
   *
   * The following example shows two event emitters that emit on an interval. One
   * emits an output every second, while the other emits every five seconds.
   *
   * 下面的例子展示了两个事件发生器，它们定时发出事件。一个每隔一秒发出一个输出事件，另一个则隔五秒。
   *
   * {@example core/ts/metadata/directives.ts region='component-output-interval'}
   *
   * ### Injecting a class with a view provider
   *
   * ### 使用视图提供商注入一个类
   *
   * The following simple example injects a class into a component
   * using the view provider specified in component metadata:
   *
   * 下面的例子示范了如何在组件元数据中使用视图提供商来把一个类注入到组件中：
   *
   * ```
   * class Greeter {
   *    greet(name:string) {
   *      return 'Hello ' + name + '!';
   *    }
   * }
   *
   * @Directive({
   *   selector: 'needs-greeter'
   * })
   * class NeedsGreeter {
   *   greeter:Greeter;
   *
   *   constructor(greeter:Greeter) {
   *     this.greeter = greeter;
   *   }
   * }
   *
   * @Component({
   *   selector: 'greet',
   *   viewProviders: [
   *     Greeter
   *   ],
   *   template: `<needs-greeter></needs-greeter>`
   * })
   * class HelloWorld {
   * }
   *
   * ```
   *
   * ### Preserving whitespace
   *
   * Removing whitespace can greatly reduce AOT-generated code size and speed up view creation.
   * As of Angular 6, the default for `preserveWhitespaces` is false (whitespace is removed).
   * To change the default setting for all components in your application, set
   * the `preserveWhitespaces` option of the AOT compiler.
   *
   * By default, the AOT compiler removes whitespace characters as follows:
   * * Trims all whitespaces at the beginning and the end of a template.
   * * Removes whitespace-only text nodes. For example,
   *
   * ```
   * <button>Action 1</button>  <button>Action 2</button>
   * ```
   *
   * becomes:
   *
   * ```
   * <button>Action 1</button><button>Action 2</button>
   * ```
   *
   * * Replaces a series of whitespace characters in text nodes with a single space.
   * For example, `<span>\n some text\n</span>` becomes `<span> some text </span>`.
   * * Does NOT alter text nodes inside HTML tags such as `<pre>` or `<textarea>`,
   * where whitespace characters are significant.
   *
   * Note that these transformations can influence DOM nodes layout, although impact
   * should be minimal.
   *
   * You can override the default behavior to preserve whitespace characters
   * in certain fragments of a template. For example, you can exclude an entire
   * DOM sub-tree by using the `ngPreserveWhitespaces` attribute:
   *
   * ```html
   * <div ngPreserveWhitespaces>
   *     whitespaces are preserved here
   *     <span>    and here </span>
   * </div>
   * ```
   *
   * You can force a single space to be preserved in a text node by using `&ngsp;`,
   * which is replaced with a space character by Angular's template
   * compiler:
   *
   * ```html
   * <a>Spaces</a>&ngsp;<a>between</a>&ngsp;<a>links.</a>
   * <!-->compiled to be equivalent to:</>
   *  <a>Spaces</a> <a>between</a> <a>links.</a>
   * ```
   *
   * Note that sequences of `&ngsp;` are still collapsed to just one space character when
   * the `preserveWhitespaces` option is set to `false`.
   *
   * ```html
   * <a>before</a>&ngsp;&ngsp;&ngsp;<a>after</a>
   * <!-->compiled to be equivalent to:</>
   *  <a>Spaces</a> <a>between</a> <a>links.</a>
   * ```
   *
   * To preserve sequences of whitespace characters, use the
   * `ngPreserveWhitespaces` attribute.
   *
   * @Annotation
   */
  (obj: Component): TypeDecorator;
  /**
<<<<<<< HEAD
   * See the `@Component` decorator.
   *
   * 参见 `@Component` 装饰器。
=======
   * See the `Component` decorator.
>>>>>>> cb6dea47
   */
  new (obj: Component): Component;
}

/**
 * Supplies configuration metadata for an Angular component.
 *
 * 为 Angular 组件提供配置元数据。
 *
 * @publicApi
 */
export interface Component extends Directive {
  /**
   * The change-detection strategy to use for this component.
   *
   * 用于当前组件的变更检测策略。
   *
   * When a component is instantiated, Angular creates a change detector,
   * which is responsible for propagating the component's bindings.
   * The strategy is one of:
   *
   * 当组件实例化之后，Angular 就会创建一个变更检测器，它负责传播组件各个绑定值的变化。
   * 该策略是下列值之一：
   *
   * - `ChangeDetectionStrategy#OnPush` sets the strategy to `CheckOnce` (on demand).
   *
   *   `ChangeDetectionStrategy#OnPush` 把策略设置为 `CheckOnce`（按需）。
   *
   * - `ChangeDetectionStrategy#Default` sets the strategy to `CheckAlways`.
   *
   *   `ChangeDetectionStrategy#Default` 把策略设置为 `CheckAlways`。
   */
  changeDetection?: ChangeDetectionStrategy;

  /**
   * Defines the set of injectable objects that are visible to its view DOM children.
   * See [example](#injecting-a-class-with-a-view-provider).
   *
   * 定义一组可注入对象，它们在视图的各个子节点中可用。参见[例子](#injecting-a-class-with-a-view-provider)。
   *
   */
  viewProviders?: Provider[];

  /**
   * The module ID of the module that contains the component.
   * The component must be able to resolve relative URLs for templates and styles.
   * SystemJS exposes the `__moduleName` variable within each module.
   * In CommonJS, this can  be set to `module.id`.
   *
   * 包含该组件的那个模块的 ID。该组件必须能解析模板和样式表中使用的相对 URL。
   * SystemJS 在每个模块中都导出了 `__moduleName` 变量。在 CommonJS 中，它可以设置为 `module.id`。
   */
  moduleId?: string;

  /**
   * The relative path or absolute URL of a template file for an Angular component.
   * If provided, do not supply an inline template using `template`.
   *
   * Angular 组件模板文件的 URL。如果提供了它，就不要再用 `template` 来提供内联模板了。
   */
  templateUrl?: string;

  /**
   * An inline template for an Angular component. If provided,
   * do not supply a template file using `templateUrl`.
   *
   * Angular 组件的内联模板。如果提供了它，就不要再用 `templateUrl` 提供模板了。
   */
  template?: string;

  /**
   * One or more relative paths or absolute URLs for files containing CSS stylesheets to use
   * in this component.
   *
   * 一个或多个 URL，指向包含本组件 CSS 样式表的文件。
   */
  styleUrls?: string[];

  /**
   * One or more inline CSS stylesheets to use
   * in this component.
   *
   * 本组件用到的一个或多个内联 CSS 样式。
   */
  styles?: string[];

  /**
   * One or more animation `trigger()` calls, containing
   * `state()` and `transition()` definitions.
   * See the [Animations guide](/guide/animations) and animations API documentation.
   *
   * 一个或多个动画 `trigger()` 调用，包含一些 `state()` 和 `transition()` 定义。
   * 参见[动画](/guide/animations)和相关的 API 文档。
   */
  animations?: any[];

  /**
   * An encapsulation policy for the template and CSS styles. One of:
   *
   * 供模板和 CSS 样式使用的样式封装策略。取值为：
   *
   * - `ViewEncapsulation.Native`: Deprecated. Use `ViewEncapsulation.ShadowDom` instead.
   *
   *   `ViewEncapsulation.Native`：使用 Shadow DOM。它只在原生支持 Shadow DOM 的平台上才能工作。
   *
   * - `ViewEncapsulation.Emulated`: Use shimmed CSS that
   * emulates the native behavior.
   *
   *   `ViewEncapsulation.Emulated`：使用垫片（shimmed) CSS 来模拟原生行为。
   *
   * - `ViewEncapsulation.None`: Use global CSS without any
   * encapsulation.
   * - `ViewEncapsulation.ShadowDom`: Use Shadow DOM v1 to encapsulate styles.
   *
   *   `ViewEncapsulation.None`：使用全局 CSS，不做任何封装。
   *
   * If not supplied, the value is taken from `CompilerOptions`. The default compiler option is
   * `ViewEncapsulation.Emulated`.
   *
   * 如果没有提供，该值就会从 `CompilerOptions` 中获取它。默认的编译器选项是 `ViewEncapsulation.Emulated`。
   *
   * If the policy is set to `ViewEncapsulation.Emulated` and the component has no `styles`
   * or `styleUrls` specified, the policy is automatically switched to `ViewEncapsulation.None`.
   *
   * 如果该策略设置为 `ViewEncapsulation.Emulated`，并且该组件没有指定 `styles` 或 `styleUrls`，就会自动切换到 `ViewEncapsulation.None`。
   */
  encapsulation?: ViewEncapsulation;

  /**
   * Overrides the default encapsulation start and end delimiters (`{{` and `}}`)
   *
   * 改写默认的插值表达式起止分界符（`{{` 和 `}}`）
   */
  interpolation?: [string, string];

  /**
   * A set of components that should be compiled along with
   * this component. For each component listed here,
   * Angular creates a {@link ComponentFactory} and stores it in the
   * {@link ComponentFactoryResolver}.
   *
   * 一个组件的集合，它应该和当前组件一起编译。对于这里列出的每个组件，Angular 都会创建一个 {@link ComponentFactory} 并保存进 {@link ComponentFactoryResolver} 中。
   */
  entryComponents?: Array<Type<any>|any[]>;

  /**
   * True to preserve or false to remove potentially superfluous whitespace characters
   * from the compiled template. Whitespace characters are those matching the `\s`
   * character class in JavaScript regular expressions. Default is false, unless
   * overridden in compiler options.
   *
   * 为 `true` 则保留，为 `false` 则从编译后的模板中移除可能多余的空白字符。
   * 空白字符就是指那些能在 JavaScript 正则表达式中匹配 `\s` 的字符。默认为 `false`，除非通过编译器选项改写了它。
   */
  preserveWhitespaces?: boolean;
}

/**
 * Component decorator and metadata.
 *
 * 组件装饰器与元数据
 *
 * @Annotation
 * @publicApi
 */
export const Component: ComponentDecorator = makeDecorator(
    'Component', (c: Component = {}) => ({changeDetection: ChangeDetectionStrategy.Default, ...c}),
    Directive, undefined,
    (type: Type<any>, meta: Component) => SWITCH_COMPILE_COMPONENT(type, meta));

/**
 * Type of the Pipe decorator / constructor function.
 *
 * Pipe 装饰器的类型和构造函数。
 *
 * @publicApi
 */
export interface PipeDecorator {
  /**
   *
   * Decorator that marks a class as pipe and supplies configuration metadata.
   *
   * A pipe class must implement the `PipeTransform` interface.
   * For example, if the name is "myPipe", use a template binding expression
   * such as the following:
   *
   * ```
   * {{ exp | myPipe }}
   * ```
   *
   * The result of the expression is passed to the pipe's `transform()` method.
   *
   * A pipe must belong to an NgModule in order for it to be available
   * to a template. To make it a member of an NgModule,
   * list it in the `declarations` field of the `NgModule` metadata.
   *
   * 声明一个可复用的 pipe 函数，并提供配置元数据。
   */
  (obj: Pipe): TypeDecorator;

  /**
   * See the `Pipe` decorator.
   *
   * 参见 `Pipe` 装饰器。
   */
  new (obj: Pipe): Pipe;
}

/**
 * Type of the Pipe metadata.
 *
 * Pipe 元数据的类型。
 *
 * @publicApi
 */
export interface Pipe {
  /**
   * The pipe name to use in template bindings.
   *
   * 在模板中绑定时使用的管道名
   */
  name: string;

  /**
   * When true, the pipe is pure, meaning that the
   * `transform()` method is invoked only when its input arguments
   * change. Pipes are pure by default.
   *
   * 为 `true` 时，该管道是纯管道，也就是说 `transform()` 方法只有在其输入参数变化时才会被调用。管道默认都是纯管道。
   *
   * If the pipe has internal state (that is, the result
   * depends on state other than its arguments), set `pure` to false.
   * In this case, the pipe is invoked on each change-detection cycle,
   * even if the arguments have not changed.
   *
   * 如果该管道具有内部状态（也就是说，其结果会依赖内部状态，而不仅仅依赖参数），就要把 `pure` 设置为 `false`。
   * 这种情况下，该管道会在每个变更检测周期中都被调用一次 —— 即使其参数没有发生任何变化。
   */
  pure?: boolean;
}

/**
 * @Annotation
 * @publicApi
 */
export const Pipe: PipeDecorator = makeDecorator(
    'Pipe', (p: Pipe) => ({pure: true, ...p}), undefined, undefined,
    (type: Type<any>, meta: Pipe) => SWITCH_COMPILE_PIPE(type, meta));


/**
 * @publicApi
 */
export interface InputDecorator {
  /**
<<<<<<< HEAD
   * Decorator that marks a class as pipe and supplies configuration metadata.
   *
   * 一个装饰器，用来把某个类标记为管道，并提供配置元数据。
   *
   * A pipe class must implement the `PipeTransform` interface.
   * For example, if the name is "myPipe", use a template binding expression
   * such as the following:
   *
   * 管道类必须实现 `PipeTransform` 接口。
   * 比如，如果名字是 "myPipe"，则模板绑定表达式的用法如下：
   *
   * ```
   * {{ exp | myPipe }}
   * ```
   *
   * The result of the expression is passed to the pipe's `transform()` method.
   *
   * 表达式的计算结果将被传给该管道的 `transform()` 方法。
   *
   * A pipe must belong to an NgModule in order for it to be available
   * to a template. To make it a member of an NgModule,
   * list it in the `declarations` field of the `@NgModule` metadata.
   *
   * 管道必须属于某个 NgModule 才能在模板中使用。要让它成为 NgModule 的一部分，请把它列在 `@NgModule` 元数据中的 `declarations` 字段中。
   */
=======
  * Decorator that marks a class field as an input property and supplies configuration metadata.
  * The input property is bound to a DOM property in the template. During change detection,
  * Angular automatically updates the data property with the DOM property's value.
  *
  * @usageNotes
  *
  * You can supply an optional name to use in templates when the
  * component is instantiated, that maps to the
  * name of the bound property. By default, the original
  * name of the bound property is used for input binding.
  *
  * The following example creates a component with two input properties,
  * one of which is given a special binding name.
  *
  * ```typescript
  * @Component({
  *   selector: 'bank-account',
  *   template: `
  *     Bank Name: {{bankName}}
  *     Account Id: {{id}}
  *   `
  * })
  * class BankAccount {
  *   // This property is bound using its original name.
  *   @Input() bankName: string;
  *   // this property value is bound to a different property name
  *   // when this component is instantiated in a template.
  *   @Input('account-id') id: string;
  *
  *   // this property is not bound, and is not automatically updated by Angular
  *   normalizedBankName: string;
  * }
  *
  * @Component({
  *   selector: 'app',
  *   template: `
  *     <bank-account bankName="RBC" account-id="4747"></bank-account>
  *   `
  * })
  * class App {}
  * ```
  */
>>>>>>> cb6dea47
  (bindingPropertyName?: string): any;
  new (bindingPropertyName?: string): any;
}

/**
 * Type of metadata for an `Input` property.
 *
 * `Input` 属性的元数据类型。
 *
 * @publicApi
 */
export interface Input {
  /**
<<<<<<< HEAD
   * Decorator that marks a class field as an input property and supplies configuration metadata.
   * Declares a data-bound input property, which Angular automatically updates
   * during change detection.
   *
   * 一个装饰器，用来把某个类字段标记为输入属性，并且提供配置元数据。
   * 声明一个可供数据绑定的输入属性，在变更检测期间，Angular 会自动更新它。
   *
   * @usageNotes
   *
   * You can supply an optional name to use in templates when the
   * component is instantiated, that maps to the
   * name of the bound property. By default, the original
   * name of the bound property is used for input binding.
   *
   * 你可以提供一个可选的仅供模板中使用的名字，在组件实例化时，会把这个名字映射到可绑定属性上。
   * 默认情况下，输入绑定的名字就是这个可绑定属性的原始名称。
   *
   * The following example creates a component with two input properties,
   * one of which is given a special binding name.
   *
   * 下面的例子创建了一个带有两个输入属性的组件，其中一个还指定了绑定名。
   *
   * ```typescript
   * @Component({
   *   selector: 'bank-account',
   *   template: `
   *     Bank Name: {{bankName}}
   *     Account Id: {{id}}
   *   `
   * })
   * class BankAccount {
   *   // This property is bound using its original name.
   *   @Input() bankName: string;
   *   // this property value is bound to a different property name
   *   // when this component is instantiated in a template.
   *   @Input('account-id') id: string;
   *
   *   // this property is not bound, and is not automatically updated by Angular
   *   normalizedBankName: string;
   * }
   *
   * @Component({
   *   selector: 'app',
   *   template: `
   *     <bank-account bankName="RBC" account-id="4747"></bank-account>
   *   `
   * })
   *
   * class App {}
   * ```
   *
=======
   * The name of the DOM property to which the input property is bound.
>>>>>>> cb6dea47
   */
  bindingPropertyName?: string;
}

/**
 * @Annotation
 * @publicApi
 */
export const Input: InputDecorator =
    makePropDecorator('Input', (bindingPropertyName?: string) => ({bindingPropertyName}));

/**
 * Type of the Output decorator / constructor function.
 *
 * `Output` 装饰器的类型和构造函数。
 *
 * @publicApi
 */
export interface OutputDecorator {
  /**
  * Decorator that marks a class field as an output property and supplies configuration metadata.
  * The DOM property bound to the output property is automatically updated during change detection.
  *
  * 一个装饰器，用于把一个类字段标记为输出属性，并提供配置元数据。
  * 声明一个可绑定的输出属性，Angular 在变更检测期间会自动更新它。
  *
  * @usageNotes
  *
  * You can supply an optional name to use in templates when the
  * component is instantiated, that maps to the
  * name of the bound property. By default, the original
  * name of the bound property is used for output binding.
  *
<<<<<<< HEAD
  * 你可以提供一个可选的仅供模板中使用的名字，在组件实例化时，会把这个名字映射到可绑定属性上。
  * 默认情况下，输出绑定的名字就是这个可绑定属性的原始名称。
  *
  * See `@Input` decorator for an example of providing a binding name.
=======
  * See `Input` decorator for an example of providing a binding name.
>>>>>>> cb6dea47
  *
  * 参见 `@Input` 的例子了解如何指定一个绑定名。
  */
  (bindingPropertyName?: string): any;
  new (bindingPropertyName?: string): any;
}

/**
 * Type of the Output metadata.
 *
 * `Output` 元数据的类型。
 *
 * @publicApi
 */
export interface Output {
  /**
  * The name of the DOM property to which the output property is bound.
  */
  bindingPropertyName?: string;
}

/**
 * @Annotation
 * @publicApi
 */
export const Output: OutputDecorator =
    makePropDecorator('Output', (bindingPropertyName?: string) => ({bindingPropertyName}));



/**
 * Type of the HostBinding decorator / constructor function.
 *
 * HostBinding 装饰器的类型和构造函数。
 *
 *
 * @publicApi
 */
export interface HostBindingDecorator {
  /**
   * Decorator that marks a DOM property as a host-binding property and supplies configuration
   * metadata.
   * Angular automatically checks host property bindings during change detection, and
   * if a binding changes it updates the host element of the directive.
   *
   * 一个装饰器，用于把一个 DOM 属性标记为绑定到宿主的属性，并提供配置元数据。
   * Angular 在变更检测期间会自动检查宿主属性绑定，如果这个绑定变化了，它就会更新该指令所在的宿主元素。
   *
   * @usageNotes
   *
   * The following example creates a directive that sets the `valid` and `invalid`
   * properties on the DOM element that has an `ngModel` directive on it.
   *
   * 下面的例子创建了一个指令，它会对具有 `ngModel` 指令的 DOM 元素设置 `valid` 和 `invalid` 属性。
   *
   * ```typescript
   * @Directive({selector: '[ngModel]'})
   * class NgModelStatus {
   *   constructor(public control: NgModel) {}
   *   @HostBinding('class.valid') get valid() { return this.control.valid; }
   *   @HostBinding('class.invalid') get invalid() { return this.control.invalid; }
   * }
   *
   * @Component({
   *   selector: 'app',
   *   template: `<input [(ngModel)]="prop">`,
   * })
   * class App {
   *   prop;
   * }
   * ```
   *
   */
  (hostPropertyName?: string): any;
  new (hostPropertyName?: string): any;
}

/**
 * Type of the HostBinding metadata.
 *
 * HostBinding 元数据的类型。
 *
 * @publicApi
 */
export interface HostBinding {
  /**
   * The DOM property that is bound to a data property.
   */
  hostPropertyName?: string;
}

/**
 * @Annotation
 * @publicApi
 */
export const HostBinding: HostBindingDecorator =
    makePropDecorator('HostBinding', (hostPropertyName?: string) => ({hostPropertyName}));


/**
 * Type of the HostListener decorator / constructor function.
 *
 * HostListener 装饰器的类型和构造函数。
 *
 * @publicApi
 */
export interface HostListenerDecorator {
  /**
   * Decorator that declares a DOM event to listen for,
   * and provides a handler method to run when that event occurs.
   */
  (eventName: string, args?: string[]): any;
  new (eventName: string, args?: string[]): any;
}

/**
 * Type of the HostListener metadata.
 *
 * HostListener 元数据的类型。
 *
 * @publicApi
 */
export interface HostListener {
  /**
   * The CSS event to listen for.
   *
 * 要监听的事件。
   */
  eventName?: string;
  /**
   * A set of arguments to pass to the handler method when the event occurs.
   *
 * 当该事件发生时传给处理器方法的一组参数。
   */
  args?: string[];
}

/**
 * Binds a CSS event to a host listener and supplies configuration metadata.
 * Angular invokes the supplied handler method when the host element emits the specified event,
 * and updates the bound element with the result.
 * If the handler method returns false, applies `preventDefault` on the bound element.
 *
 * 把一个事件绑定到一个宿主监听器，并提供配置元数据。
 * 当宿主元素发出特定的事件时，Angular 就会执行所提供的处理器方法，并使用其结果更新所绑定到的元素。
 * 如果该事件处理器返回 `false`，则在所绑定的元素上执行 `preventDefault`。
 *
 * @usageNotes
 *
 * The following example declares a directive
 * that attaches a click listener to a button and counts clicks.
 *
 * 下面的例子声明了一个指令，它会为按钮附加一个 `click` 监听器，并统计点击次数。
 *
 * ```
 * @Directive({selector: 'button[counting]'})
 * class CountClicks {
 *   numberOfClicks = 0;
 *
 *   @HostListener('click', ['$event.target'])
 *   onClick(btn) {
 *     console.log('button', btn, 'number of clicks:', this.numberOfClicks++);
 *  }
 * }
 *
 * @Component({
 *   selector: 'app',
 *   template: '<button counting>Increment</button>',
 * })
 * class App {}
 * ```
 *
 * @Annotation
 * @publicApi
 */
export const HostListener: HostListenerDecorator =
    makePropDecorator('HostListener', (eventName?: string, args?: string[]) => ({eventName, args}));



export const SWITCH_COMPILE_COMPONENT__POST_R3__ = render3CompileComponent;
export const SWITCH_COMPILE_DIRECTIVE__POST_R3__ = render3CompileDirective;
export const SWITCH_COMPILE_PIPE__POST_R3__ = render3CompilePipe;

const SWITCH_COMPILE_COMPONENT__PRE_R3__ = noop;
const SWITCH_COMPILE_DIRECTIVE__PRE_R3__ = noop;
const SWITCH_COMPILE_PIPE__PRE_R3__ = noop;

const SWITCH_COMPILE_COMPONENT: typeof render3CompileComponent = SWITCH_COMPILE_COMPONENT__PRE_R3__;
const SWITCH_COMPILE_DIRECTIVE: typeof render3CompileDirective = SWITCH_COMPILE_DIRECTIVE__PRE_R3__;
const SWITCH_COMPILE_PIPE: typeof render3CompilePipe = SWITCH_COMPILE_PIPE__PRE_R3__;<|MERGE_RESOLUTION|>--- conflicted
+++ resolved
@@ -581,13 +581,9 @@
    */
   (obj: Component): TypeDecorator;
   /**
-<<<<<<< HEAD
-   * See the `@Component` decorator.
+   * See the `Component` decorator.
    *
    * 参见 `@Component` 装饰器。
-=======
-   * See the `Component` decorator.
->>>>>>> cb6dea47
    */
   new (obj: Component): Component;
 }
@@ -843,37 +839,13 @@
  */
 export interface InputDecorator {
   /**
-<<<<<<< HEAD
-   * Decorator that marks a class as pipe and supplies configuration metadata.
-   *
-   * 一个装饰器，用来把某个类标记为管道，并提供配置元数据。
-   *
-   * A pipe class must implement the `PipeTransform` interface.
-   * For example, if the name is "myPipe", use a template binding expression
-   * such as the following:
-   *
-   * 管道类必须实现 `PipeTransform` 接口。
-   * 比如，如果名字是 "myPipe"，则模板绑定表达式的用法如下：
-   *
-   * ```
-   * {{ exp | myPipe }}
-   * ```
-   *
-   * The result of the expression is passed to the pipe's `transform()` method.
-   *
-   * 表达式的计算结果将被传给该管道的 `transform()` 方法。
-   *
-   * A pipe must belong to an NgModule in order for it to be available
-   * to a template. To make it a member of an NgModule,
-   * list it in the `declarations` field of the `@NgModule` metadata.
-   *
-   * 管道必须属于某个 NgModule 才能在模板中使用。要让它成为 NgModule 的一部分，请把它列在 `@NgModule` 元数据中的 `declarations` 字段中。
-   */
-=======
   * Decorator that marks a class field as an input property and supplies configuration metadata.
   * The input property is bound to a DOM property in the template. During change detection,
   * Angular automatically updates the data property with the DOM property's value.
   *
+   * 一个装饰器，用来把某个类字段标记为输入属性，并提供配置元数据。
+   * 该输入属性会绑定到模板中的某个 DOM 属性。当变更检测时，Angular 会自动使用这个 DOM 属性的值来更新此数据属性。
+   *
   * @usageNotes
   *
   * You can supply an optional name to use in templates when the
@@ -881,8 +853,13 @@
   * name of the bound property. By default, the original
   * name of the bound property is used for input binding.
   *
+  * 你可以提供一个可选的仅供模板中使用的名字，在组件实例化时，会把这个名字映射到可绑定属性上。
+  * 默认情况下，输入绑定的名字就是这个可绑定属性的原始名称。
+  *
   * The following example creates a component with two input properties,
   * one of which is given a special binding name.
+  *
+  * 下面的例子创建了一个带有两个输入属性的组件，其中一个还指定了绑定名。
   *
   * ```typescript
   * @Component({
@@ -912,7 +889,6 @@
   * class App {}
   * ```
   */
->>>>>>> cb6dea47
   (bindingPropertyName?: string): any;
   new (bindingPropertyName?: string): any;
 }
@@ -926,61 +902,10 @@
  */
 export interface Input {
   /**
-<<<<<<< HEAD
-   * Decorator that marks a class field as an input property and supplies configuration metadata.
-   * Declares a data-bound input property, which Angular automatically updates
-   * during change detection.
-   *
-   * 一个装饰器，用来把某个类字段标记为输入属性，并且提供配置元数据。
-   * 声明一个可供数据绑定的输入属性，在变更检测期间，Angular 会自动更新它。
-   *
-   * @usageNotes
-   *
-   * You can supply an optional name to use in templates when the
-   * component is instantiated, that maps to the
-   * name of the bound property. By default, the original
-   * name of the bound property is used for input binding.
-   *
-   * 你可以提供一个可选的仅供模板中使用的名字，在组件实例化时，会把这个名字映射到可绑定属性上。
-   * 默认情况下，输入绑定的名字就是这个可绑定属性的原始名称。
-   *
-   * The following example creates a component with two input properties,
-   * one of which is given a special binding name.
-   *
-   * 下面的例子创建了一个带有两个输入属性的组件，其中一个还指定了绑定名。
-   *
-   * ```typescript
-   * @Component({
-   *   selector: 'bank-account',
-   *   template: `
-   *     Bank Name: {{bankName}}
-   *     Account Id: {{id}}
-   *   `
-   * })
-   * class BankAccount {
-   *   // This property is bound using its original name.
-   *   @Input() bankName: string;
-   *   // this property value is bound to a different property name
-   *   // when this component is instantiated in a template.
-   *   @Input('account-id') id: string;
-   *
-   *   // this property is not bound, and is not automatically updated by Angular
-   *   normalizedBankName: string;
-   * }
-   *
-   * @Component({
-   *   selector: 'app',
-   *   template: `
-   *     <bank-account bankName="RBC" account-id="4747"></bank-account>
-   *   `
-   * })
-   *
-   * class App {}
-   * ```
-   *
-=======
    * The name of the DOM property to which the input property is bound.
->>>>>>> cb6dea47
+   *
+   * 输入属性绑定到的 DOM 属性的名字，
+   *
    */
   bindingPropertyName?: string;
 }
@@ -1014,14 +939,10 @@
   * name of the bound property. By default, the original
   * name of the bound property is used for output binding.
   *
-<<<<<<< HEAD
   * 你可以提供一个可选的仅供模板中使用的名字，在组件实例化时，会把这个名字映射到可绑定属性上。
   * 默认情况下，输出绑定的名字就是这个可绑定属性的原始名称。
   *
-  * See `@Input` decorator for an example of providing a binding name.
-=======
   * See `Input` decorator for an example of providing a binding name.
->>>>>>> cb6dea47
   *
   * 参见 `@Input` 的例子了解如何指定一个绑定名。
   */
