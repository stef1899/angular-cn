--- conflicted
+++ resolved
@@ -49,7 +49,7 @@
    *
    * For example, consider the following route configuration where the parent route
    * has two children.
-   * 
+   *
    * 比如，考虑下列路由器配置，parent 路由拥有两个子路由。
    *
    * ```
@@ -111,7 +111,7 @@
    * query parameters for the next navigation.
    *
    * 已废弃，请改用 `queryParamsHandling` 来为后续导航保留查询参数。
-   * 
+   *
    * @deprecated since v4
    */
   preserveQueryParams?: boolean;
@@ -932,18 +932,13 @@
     }
   }
 
-<<<<<<< HEAD
   /** The current URL.
    *
    * 当前 URL
    */
-  get url(): string { return this.serializeUrl(this.currentUrlTree); }
-=======
-  /** The current URL. */
   get url(): string {
     return this.serializeUrl(this.currentUrlTree);
   }
->>>>>>> 4f3ac1d9
 
   /** The current Navigation object if one exists */
   getCurrentNavigation(): Navigation|null {
@@ -1185,18 +1180,13 @@
     return this.navigateByUrl(this.createUrlTree(commands, extras), extras);
   }
 
-<<<<<<< HEAD
   /** Serializes a `UrlTree` into a string
    *
    * 把 `UrlTree` 序列化为字符串
    */
-  serializeUrl(url: UrlTree): string { return this.urlSerializer.serialize(url); }
-=======
-  /** Serializes a `UrlTree` into a string */
   serializeUrl(url: UrlTree): string {
     return this.urlSerializer.serialize(url);
   }
->>>>>>> 4f3ac1d9
 
   /** Parses a string into a `UrlTree`
    *
