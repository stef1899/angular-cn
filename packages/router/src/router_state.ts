/**
 * @license
 * Copyright Google Inc. All Rights Reserved.
 *
 * Use of this source code is governed by an MIT-style license that can be
 * found in the LICENSE file at https://angular.io/license
 */

import {Type} from '@angular/core';
import {BehaviorSubject, Observable} from 'rxjs';
import {map} from 'rxjs/operators';

import {Data, ResolveData, Route} from './config';
import {PRIMARY_OUTLET, ParamMap, Params, convertToParamMap} from './shared';
import {UrlSegment, UrlSegmentGroup, UrlTree, equalSegments} from './url_tree';
import {shallowEqual, shallowEqualArrays} from './utils/collection';
import {Tree, TreeNode} from './utils/tree';



/**
 * @description
 *
 * Represents the state of the router.
 *
 * RouterState is a tree of activated routes. Every node in this tree knows about the "consumed" URL
 * segments, the extracted parameters, and the resolved data.
 *
 * @usageNotes
 * ### Example
 *
 * ```
 * @Component({templateUrl:'template.html'})
 * class MyComponent {
 *   constructor(router: Router) {
 *     const state: RouterState = router.routerState;
 *     const root: ActivatedRoute = state.root;
 *     const child = root.firstChild;
 *     const id: Observable<string> = child.params.map(p => p.id);
 *     //...
 *   }
 * }
 * ```
 *
 * See `ActivatedRoute` for more information.
 *
 *
 */
export class RouterState extends Tree<ActivatedRoute> {
  /** @internal */
  constructor(
      root: TreeNode<ActivatedRoute>,
      /** The current snapshot of the router state */
      public snapshot: RouterStateSnapshot) {
    super(root);
    setRouterState(<RouterState>this, root);
  }

  toString(): string { return this.snapshot.toString(); }
}

export function createEmptyState(urlTree: UrlTree, rootComponent: Type<any>| null): RouterState {
  const snapshot = createEmptyStateSnapshot(urlTree, rootComponent);
  const emptyUrl = new BehaviorSubject([new UrlSegment('', {})]);
  const emptyParams = new BehaviorSubject({});
  const emptyData = new BehaviorSubject({});
  const emptyQueryParams = new BehaviorSubject({});
  const fragment = new BehaviorSubject('');
  const activated = new ActivatedRoute(
      emptyUrl, emptyParams, emptyQueryParams, fragment, emptyData, PRIMARY_OUTLET, rootComponent,
      snapshot.root);
  activated.snapshot = snapshot.root;
  return new RouterState(new TreeNode<ActivatedRoute>(activated, []), snapshot);
}

export function createEmptyStateSnapshot(
    urlTree: UrlTree, rootComponent: Type<any>| null): RouterStateSnapshot {
  const emptyParams = {};
  const emptyData = {};
  const emptyQueryParams = {};
  const fragment = '';
  const activated = new ActivatedRouteSnapshot(
      [], emptyParams, emptyQueryParams, fragment, emptyData, PRIMARY_OUTLET, rootComponent, null,
      urlTree.root, -1, {});
  return new RouterStateSnapshot('', new TreeNode<ActivatedRouteSnapshot>(activated, []));
}

/**
 * @description
 *
 * Contains the information about a route associated with a component loaded in an
 * outlet.  An `ActivatedRoute` can also be used to traverse the router state tree.
 *
 * 包含与当前组件相关的路由信息。`ActivatedRoute` 也可用于遍历路由器的状态树。
 *
 * ```
 * @Component({...})
 * class MyComponent {
 *   constructor(route: ActivatedRoute) {
 *     const id: Observable<string> = route.params.map(p => p.id);
 *     const url: Observable<string> = route.url.map(segments => segments.join(''));
 *     // route.data includes both `data` and `resolve`
 *     const user = route.data.map(d => d.user);
 *   }
 * }
 * ```
 *
 *
 */
export class ActivatedRoute {
  /** The current snapshot of this route
   *
   * 本路由此刻的快照
   */
  // TODO(issue/24571): remove '!'.
  snapshot !: ActivatedRouteSnapshot;
  /** @internal */
  _futureSnapshot: ActivatedRouteSnapshot;
  /** @internal */
  // TODO(issue/24571): remove '!'.
  _routerState !: RouterState;
  /** @internal */
  // TODO(issue/24571): remove '!'.
  _paramMap !: Observable<ParamMap>;
  /** @internal */
  // TODO(issue/24571): remove '!'.
  _queryParamMap !: Observable<ParamMap>;

  /** @internal */
  constructor(
      /** An observable of the URL segments matched by this route
       *
       * 一个 `Observable`，表示与当前路由匹配的 URL 段
       */
      public url: Observable<UrlSegment[]>,
      /** An observable of the matrix parameters scoped to this route
       *
       * 一个 `Observable`，表示当前路由范围内的矩阵参数（`;`）
       */
      public params: Observable<Params>,
      /** An observable of the query parameters shared by all the routes
       *
       * 一个 `Observable`，表示所有路由共享的查询参数（`?`）
       */
      public queryParams: Observable<Params>,
      /** An observable of the URL fragment shared by all the routes
       *
       * 一个 `Observable`，表示由所有路由共享的 URL 片段（`#`）
       */
      public fragment: Observable<string>,
      /** An observable of the static and resolved data of this route.
       *
       * 一个 `Observable`，表示该路由的静态数据和解析出的数据。
       */
      public data: Observable<Data>,
      /** The outlet name of the route. It's a constant
       *
       * 本路由对应的出口名，是个常量
       */
      public outlet: string,
      /** The component of the route. It's a constant
       *
       * 本路由对应的组件，是个常量
       */
      // TODO(vsavkin): remove |string
      public component: Type<any>|string|null, futureSnapshot: ActivatedRouteSnapshot) {
    this._futureSnapshot = futureSnapshot;
  }

  /** The configuration used to match this route
   *
   * 用于匹配本路由的配置项
   */
  get routeConfig(): Route|null { return this._futureSnapshot.routeConfig; }

  /** The root of the router state
   *
   * 路由器状态树的根节点
   */
  get root(): ActivatedRoute { return this._routerState.root; }

  /** The parent of this route in the router state tree
   *
   * 在路由器状态树中，当前路由的父路由
   */
  get parent(): ActivatedRoute|null { return this._routerState.parent(this); }

  /** The first child of this route in the router state tree
   *
   * 在路由器状态树中，当前路由的第一个子路由
   */
  get firstChild(): ActivatedRoute|null { return this._routerState.firstChild(this); }

  /** The children of this route in the router state tree
   *
   * 在路由器状态树中，当前路由的所有子路由
   */
  get children(): ActivatedRoute[] { return this._routerState.children(this); }

  /** The path from the root of the router state tree to this route
   *
   * 在路由器状态树中从根节点开始到当前路由的完整路径
   */
  get pathFromRoot(): ActivatedRoute[] { return this._routerState.pathFromRoot(this); }

  get paramMap(): Observable<ParamMap> {
    if (!this._paramMap) {
      this._paramMap = this.params.pipe(map((p: Params): ParamMap => convertToParamMap(p)));
    }
    return this._paramMap;
  }

  get queryParamMap(): Observable<ParamMap> {
    if (!this._queryParamMap) {
      this._queryParamMap =
          this.queryParams.pipe(map((p: Params): ParamMap => convertToParamMap(p)));
    }
    return this._queryParamMap;
  }

  toString(): string {
    return this.snapshot ? this.snapshot.toString() : `Future(${this._futureSnapshot})`;
  }
}

export type ParamsInheritanceStrategy = 'emptyOnly' | 'always';

/** @internal */
export type Inherited = {
  params: Params,
  data: Data,
  resolve: Data,
};

/**
 * Returns the inherited params, data, and resolve for a given route.
 * By default, this only inherits values up to the nearest path-less or component-less route.
 * @internal
 */
export function inheritedParamsDataResolve(
    route: ActivatedRouteSnapshot,
    paramsInheritanceStrategy: ParamsInheritanceStrategy = 'emptyOnly'): Inherited {
  const pathFromRoot = route.pathFromRoot;

  let inheritingStartingFrom = 0;
  if (paramsInheritanceStrategy !== 'always') {
    inheritingStartingFrom = pathFromRoot.length - 1;

    while (inheritingStartingFrom >= 1) {
      const current = pathFromRoot[inheritingStartingFrom];
      const parent = pathFromRoot[inheritingStartingFrom - 1];
      // current route is an empty path => inherits its parent's params and data
      if (current.routeConfig && current.routeConfig.path === '') {
        inheritingStartingFrom--;

        // parent is componentless => current route should inherit its params and data
      } else if (!parent.component) {
        inheritingStartingFrom--;

      } else {
        break;
      }
    }
  }

  return flattenInherited(pathFromRoot.slice(inheritingStartingFrom));
}

/** @internal */
function flattenInherited(pathFromRoot: ActivatedRouteSnapshot[]): Inherited {
  return pathFromRoot.reduce((res, curr) => {
    const params = {...res.params, ...curr.params};
    const data = {...res.data, ...curr.data};
    const resolve = {...res.resolve, ...curr._resolvedData};
    return {params, data, resolve};
  }, <any>{params: {}, data: {}, resolve: {}});
}

/**
 * @description
 *
 * Contains the information about a route associated with a component loaded in an
 * outlet at a particular moment in time. ActivatedRouteSnapshot can also be used to
 * traverse the router state tree.
 *
 * 包含与当前组件相关的路由的当前瞬间信息。`ActivatedRoute` 也可用于遍历路由器的状态树。
 * `ActivatedRouteSnapshot` 也能用于遍历路由器状态树。
 *
 * ```
 * @Component({templateUrl:'./my-component.html'})
 * class MyComponent {
 *   constructor(route: ActivatedRoute) {
 *     const id: string = route.snapshot.params.id;
 *     const url: string = route.snapshot.url.join('');
 *     const user = route.snapshot.data.user;
 *   }
 * }
 * ```
 *
 *
 */
export class ActivatedRouteSnapshot {
  /** The configuration used to match this route
   *
   * 用于匹配当前路由的配置项
   **/
  public readonly routeConfig: Route|null;
  /** @internal **/
  _urlSegment: UrlSegmentGroup;
  /** @internal */
  _lastPathIndex: number;
  /** @internal */
  _resolve: ResolveData;
  /** @internal */
  // TODO(issue/24571): remove '!'.
  _resolvedData !: Data;
  /** @internal */
  // TODO(issue/24571): remove '!'.
  _routerState !: RouterStateSnapshot;
  /** @internal */
  // TODO(issue/24571): remove '!'.
  _paramMap !: ParamMap;
  /** @internal */
  // TODO(issue/24571): remove '!'.
  _queryParamMap !: ParamMap;

  /** @internal */
  constructor(
      /** The URL segments matched by this route
       *
       * 与当前路由匹配的 URL 段
       */
      public url: UrlSegment[],
      /** The matrix parameters scoped to this route
       *
       * 此路由范围内的矩阵参数（`;`）
       */
      public params: Params,
      /** The query parameters shared by all the routes
       *
       * 所有路由共享的查询参数（`?`）
       */
      public queryParams: Params,
      /** The URL fragment shared by all the routes
       *
       * 所有路由共享的 URL 片段（`#`）
       */
      public fragment: string,
      /** The static and resolved data of this route
       *
       * 此路由的静态数据和已解析数据
       */
      public data: Data,
      /** The outlet name of the route
       *
       * 此路由的出口（outlet）名称
       */
      public outlet: string,
      /** The component of the route
       *
       * 此路由对应的组件
       */
      public component: Type<any>|string|null, routeConfig: Route|null, urlSegment: UrlSegmentGroup,
      lastPathIndex: number, resolve: ResolveData) {
    this.routeConfig = routeConfig;
    this._urlSegment = urlSegment;
    this._lastPathIndex = lastPathIndex;
    this._resolve = resolve;
  }

  /** The root of the router state
   *
   * 路由器状态树的根节点
   */
  get root(): ActivatedRouteSnapshot { return this._routerState.root; }

  /** The parent of this route in the router state tree
   *
   * 在路由器状态树中，当前路由的父路由
   */
  get parent(): ActivatedRouteSnapshot|null { return this._routerState.parent(this); }

  /** The first child of this route in the router state tree
   *
   * 在路由器状态树中，当前路由的第一个子路由
   */
  get firstChild(): ActivatedRouteSnapshot|null { return this._routerState.firstChild(this); }

  /** The children of this route in the router state tree
   *
   * 在路由器状态树中，当前路由的所有子路由
   */
  get children(): ActivatedRouteSnapshot[] { return this._routerState.children(this); }

  /** The path from the root of the router state tree to this route
   *
   * 在路由器状态树中从根节点开始到当前路由的完整路径
   */
  get pathFromRoot(): ActivatedRouteSnapshot[] { return this._routerState.pathFromRoot(this); }

  get paramMap(): ParamMap {
    if (!this._paramMap) {
      this._paramMap = convertToParamMap(this.params);
    }
    return this._paramMap;
  }

  get queryParamMap(): ParamMap {
    if (!this._queryParamMap) {
      this._queryParamMap = convertToParamMap(this.queryParams);
    }
    return this._queryParamMap;
  }

  toString(): string {
    const url = this.url.map(segment => segment.toString()).join('/');
    const matched = this.routeConfig ? this.routeConfig.path : '';
    return `Route(url:'${url}', path:'${matched}')`;
  }
}

/**
 * @description
 *
 * Represents the state of the router at a moment in time.
 *
 * 表示路由器在当前瞬间的状态。
 *
 * This is a tree of activated route snapshots. Every node in this tree knows about
 * the "consumed" URL segments, the extracted parameters, and the resolved data.
 *
<<<<<<< HEAD
 * 这是一个由活动路由的快照组成的树。本树中的每个节点都会知道 "已消费的" URL 片段、已提取出的参数和已解析出的数据。
 *
=======
 * @usageNotes
>>>>>>> 331989ce
 * ### Example
 *
 * ### 范例
 *
 * ```
 * @Component({templateUrl:'template.html'})
 * class MyComponent {
 *   constructor(router: Router) {
 *     const state: RouterState = router.routerState;
 *     const snapshot: RouterStateSnapshot = state.snapshot;
 *     const root: ActivatedRouteSnapshot = snapshot.root;
 *     const child = root.firstChild;
 *     const id: Observable<string> = child.params.map(p => p.id);
 *     //...
 *   }
 * }
 * ```
 *
 *
 */
export class RouterStateSnapshot extends Tree<ActivatedRouteSnapshot> {
  /** @internal */
  constructor(
      /** The url from which this snapshot was created */
      public url: string, root: TreeNode<ActivatedRouteSnapshot>) {
    super(root);
    setRouterState(<RouterStateSnapshot>this, root);
  }

  toString(): string { return serializeNode(this._root); }
}

function setRouterState<U, T extends{_routerState: U}>(state: U, node: TreeNode<T>): void {
  node.value._routerState = state;
  node.children.forEach(c => setRouterState(state, c));
}

function serializeNode(node: TreeNode<ActivatedRouteSnapshot>): string {
  const c = node.children.length > 0 ? ` { ${node.children.map(serializeNode).join(', ')} } ` : '';
  return `${node.value}${c}`;
}

/**
 * The expectation is that the activate route is created with the right set of parameters.
 * So we push new values into the observables only when they are not the initial values.
 * And we detect that by checking if the snapshot field is set.
 *
 * 活动路由在创建时就应该具有一组正确的参数集，所以只有当它们不等于初始值时，我们才需要把新值推送到各个 `Observable` 中。
 * 我们通过检查它的 snapshot 字段是否已经设置过，来判断是否需要推送。
 */
export function advanceActivatedRoute(route: ActivatedRoute): void {
  if (route.snapshot) {
    const currentSnapshot = route.snapshot;
    const nextSnapshot = route._futureSnapshot;
    route.snapshot = nextSnapshot;
    if (!shallowEqual(currentSnapshot.queryParams, nextSnapshot.queryParams)) {
      (<any>route.queryParams).next(nextSnapshot.queryParams);
    }
    if (currentSnapshot.fragment !== nextSnapshot.fragment) {
      (<any>route.fragment).next(nextSnapshot.fragment);
    }
    if (!shallowEqual(currentSnapshot.params, nextSnapshot.params)) {
      (<any>route.params).next(nextSnapshot.params);
    }
    if (!shallowEqualArrays(currentSnapshot.url, nextSnapshot.url)) {
      (<any>route.url).next(nextSnapshot.url);
    }
    if (!shallowEqual(currentSnapshot.data, nextSnapshot.data)) {
      (<any>route.data).next(nextSnapshot.data);
    }
  } else {
    route.snapshot = route._futureSnapshot;

    // this is for resolved data
    (<any>route.data).next(route._futureSnapshot.data);
  }
}


export function equalParamsAndUrlSegments(
    a: ActivatedRouteSnapshot, b: ActivatedRouteSnapshot): boolean {
  const equalUrlParams = shallowEqual(a.params, b.params) && equalSegments(a.url, b.url);
  const parentsMismatch = !a.parent !== !b.parent;

  return equalUrlParams && !parentsMismatch &&
      (!a.parent || equalParamsAndUrlSegments(a.parent, b.parent !));
}<|MERGE_RESOLUTION|>--- conflicted
+++ resolved
@@ -429,12 +429,10 @@
  * This is a tree of activated route snapshots. Every node in this tree knows about
  * the "consumed" URL segments, the extracted parameters, and the resolved data.
  *
-<<<<<<< HEAD
  * 这是一个由活动路由的快照组成的树。本树中的每个节点都会知道 "已消费的" URL 片段、已提取出的参数和已解析出的数据。
  *
-=======
  * @usageNotes
->>>>>>> 331989ce
+ *
  * ### Example
  *
  * ### 范例
