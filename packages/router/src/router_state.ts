/**
 * @license
 * Copyright Google LLC All Rights Reserved.
 *
 * Use of this source code is governed by an MIT-style license that can be
 * found in the LICENSE file at https://angular.io/license
 */

import {Type} from '@angular/core';
import {BehaviorSubject, Observable} from 'rxjs';
import {map} from 'rxjs/operators';

import {Data, ResolveData, Route} from './config';
import {convertToParamMap, ParamMap, Params, PRIMARY_OUTLET} from './shared';
import {equalSegments, UrlSegment, UrlSegmentGroup, UrlTree} from './url_tree';
import {shallowEqual, shallowEqualArrays} from './utils/collection';
import {Tree, TreeNode} from './utils/tree';



/**
 * Represents the state of the router as a tree of activated routes.
 *
 * 将路由器的状态表示为已激活路由的树。
 *
 * @usageNotes
 *
 * Every node in the route tree is an `ActivatedRoute` instance
 * that knows about the "consumed" URL segments, the extracted parameters,
 * and the resolved data.
 * Use the `ActivatedRoute` properties to traverse the tree from any node.
 *
 * 路由树中的每个节点都是 `ActivatedRoute` 的实例，该实例了解“已消耗的” URL 段，已提取的参数和已解析的数据。使用 `ActivatedRoute` 属性可以从任何节点遍历树。
 *
 * The following fragment shows how a component gets the root node
 * of the current state to establish its own route tree:
 *
 * 以下片段显示了组件如何获取当前状态的根节点以建立其自己的路由树：
 *
 * ```
 * @Component({templateUrl:'template.html'})
 * class MyComponent {
 *   constructor(router: Router) {
 *     const state: RouterState = router.routerState;
 *     const root: ActivatedRoute = state.root;
 *     const child = root.firstChild;
 *     const id: Observable<string> = child.params.map(p => p.id);
 *     //...
 *   }
 * }
 * ```
 *
 * @see `ActivatedRoute`
 * @see [Getting route information](guide/router#getting-route-information)
 *
 * [获取路由信息](guide/router#getting-route-information)
 *
 * @publicApi
 */
export class RouterState extends Tree<ActivatedRoute> {
  /** @internal */
  constructor(
      root: TreeNode<ActivatedRoute>,
      /** The current snapshot of the router state */
      public snapshot: RouterStateSnapshot) {
    super(root);
    setRouterState(<RouterState>this, root);
  }

  toString(): string {
    return this.snapshot.toString();
  }
}

export function createEmptyState(urlTree: UrlTree, rootComponent: Type<any>|null): RouterState {
  const snapshot = createEmptyStateSnapshot(urlTree, rootComponent);
  const emptyUrl = new BehaviorSubject([new UrlSegment('', {})]);
  const emptyParams = new BehaviorSubject({});
  const emptyData = new BehaviorSubject({});
  const emptyQueryParams = new BehaviorSubject({});
  const fragment = new BehaviorSubject('');
  const activated = new ActivatedRoute(
      emptyUrl, emptyParams, emptyQueryParams, fragment, emptyData, PRIMARY_OUTLET, rootComponent,
      snapshot.root);
  activated.snapshot = snapshot.root;
  return new RouterState(new TreeNode<ActivatedRoute>(activated, []), snapshot);
}

export function createEmptyStateSnapshot(
    urlTree: UrlTree, rootComponent: Type<any>|null): RouterStateSnapshot {
  const emptyParams = {};
  const emptyData = {};
  const emptyQueryParams = {};
  const fragment = '';
  const activated = new ActivatedRouteSnapshot(
      [], emptyParams, emptyQueryParams, fragment, emptyData, PRIMARY_OUTLET, rootComponent, null,
      urlTree.root, -1, {});
  return new RouterStateSnapshot('', new TreeNode<ActivatedRouteSnapshot>(activated, []));
}

/**
 * Provides access to information about a route associated with a component
 * that is loaded in an outlet.
 * Use to traverse the `RouterState` tree and extract information from nodes.
 *
 * 允许访问与某出口中加载的组件关联路由信息。用于遍历 `RouterState` 树并从节点提取信息。
 *
 * The following example shows how to construct a component using information from a
 * currently activated route.
 *
 * 以下示例演示如何使用当前激活的路由中的信息来构造组件。
 *
 * {@example router/activated-route/module.ts region="activated-route"
 *     header="activated-route.component.ts"}
 *
 * @see [Getting route information](guide/router#getting-route-information)
 *
 * [获取路由信息](guide/router#getting-route-information)
 *
 * @publicApi
 */
export class ActivatedRoute {
  /** The current snapshot of this route
   *
   * 本路由此刻的快照
   */
  snapshot!: ActivatedRouteSnapshot;
  /** @internal */
  _futureSnapshot: ActivatedRouteSnapshot;
  /** @internal */
  _routerState!: RouterState;
  /** @internal */
  _paramMap!: Observable<ParamMap>;
  /** @internal */
  _queryParamMap!: Observable<ParamMap>;

  /** @internal */
  constructor(
      /** An observable of the URL segments matched by this route.
       *
       * 一个 `Observable`，表示与当前路由匹配的 URL 段。
       */
      public url: Observable<UrlSegment[]>,
      /** An observable of the matrix parameters scoped to this route.
       *
       * 一个 `Observable`，表示当前路由范围内的矩阵参数（`;`）。
       */
      public params: Observable<Params>,
      /** An observable of the query parameters shared by all the routes.
       *
       * 一个 `Observable`，表示所有路由共享的查询参数（`?`）。
       */
      public queryParams: Observable<Params>,
<<<<<<< HEAD
      /** An observable of the URL fragment shared by all the routes.
       *
       * 一个 `Observable`，表示由所有路由共享的 URL 片段（`#`）。
       */
      public fragment: Observable<string>,
      /** An observable of the static and resolved data of this route.
       *
       * 一个 `Observable`，表示该路由的静态数据和解析出的数据。
       */
=======
      /** An observable of the URL fragment shared by all the routes. */
      public fragment: Observable<string|null>,
      /** An observable of the static and resolved data of this route. */
>>>>>>> a371646a
      public data: Observable<Data>,
      /** The outlet name of the route. It's a constant
       *
       * 本路由对应的出口名，是个常量
       */
      public outlet: string,
      /** The component of the route. It's a constant
       *
       * 本路由对应的组件，是个常量
       */
      // TODO(vsavkin): remove |string
      public component: Type<any>|string|null, futureSnapshot: ActivatedRouteSnapshot) {
    this._futureSnapshot = futureSnapshot;
  }

  /** The configuration used to match this route.
   *
   * 用于匹配本路由的配置项。
   */
  get routeConfig(): Route|null {
    return this._futureSnapshot.routeConfig;
  }

  /** The root of the router state.
   *
   * 路由器状态树的根节点。
   */
  get root(): ActivatedRoute {
    return this._routerState.root;
  }

  /** The parent of this route in the router state tree.
   *
   * 在路由器状态树中，当前路由的父路由。
   */
  get parent(): ActivatedRoute|null {
    return this._routerState.parent(this);
  }

  /** The first child of this route in the router state tree.
   *
   * 在路由器状态树中，当前路由的第一个子路由。
   */
  get firstChild(): ActivatedRoute|null {
    return this._routerState.firstChild(this);
  }

  /** The children of this route in the router state tree.
   *
   * 在路由器状态树中，当前路由的所有子路由。
   */
  get children(): ActivatedRoute[] {
    return this._routerState.children(this);
  }

  /** The path from the root of the router state tree to this route.
   *
   * 在路由器状态树中从根节点开始到当前路由的完整路径。
   */
  get pathFromRoot(): ActivatedRoute[] {
    return this._routerState.pathFromRoot(this);
  }

  /**
   * An Observable that contains a map of the required and optional parameters
   * specific to the route.
   * The map supports retrieving single and multiple values from the same parameter.
   *
   * 一个 Observable，其中包含特定于路由的必要和可选参数的映射。该映射支持从同一参数中检索单个和多个值。
   *
   */
  get paramMap(): Observable<ParamMap> {
    if (!this._paramMap) {
      this._paramMap = this.params.pipe(map((p: Params): ParamMap => convertToParamMap(p)));
    }
    return this._paramMap;
  }

  /**
   * An Observable that contains a map of the query parameters available to all routes.
   * The map supports retrieving single and multiple values from the query parameter.
   *
   * 一个 Observable，其中包含可用于所有路由的查询参数的映射。该映射支持从查询参数中检索单个和多个值。
   *
   */
  get queryParamMap(): Observable<ParamMap> {
    if (!this._queryParamMap) {
      this._queryParamMap =
          this.queryParams.pipe(map((p: Params): ParamMap => convertToParamMap(p)));
    }
    return this._queryParamMap;
  }

  toString(): string {
    return this.snapshot ? this.snapshot.toString() : `Future(${this._futureSnapshot})`;
  }
}

export type ParamsInheritanceStrategy = 'emptyOnly'|'always';

/** @internal */
export type Inherited = {
  params: Params,
  data: Data,
  resolve: Data,
};

/**
 * Returns the inherited params, data, and resolve for a given route.
 * By default, this only inherits values up to the nearest path-less or component-less route.
 * @internal
 */
export function inheritedParamsDataResolve(
    route: ActivatedRouteSnapshot,
    paramsInheritanceStrategy: ParamsInheritanceStrategy = 'emptyOnly'): Inherited {
  const pathFromRoot = route.pathFromRoot;

  let inheritingStartingFrom = 0;
  if (paramsInheritanceStrategy !== 'always') {
    inheritingStartingFrom = pathFromRoot.length - 1;

    while (inheritingStartingFrom >= 1) {
      const current = pathFromRoot[inheritingStartingFrom];
      const parent = pathFromRoot[inheritingStartingFrom - 1];
      // current route is an empty path => inherits its parent's params and data
      if (current.routeConfig && current.routeConfig.path === '') {
        inheritingStartingFrom--;

        // parent is componentless => current route should inherit its params and data
      } else if (!parent.component) {
        inheritingStartingFrom--;

      } else {
        break;
      }
    }
  }

  return flattenInherited(pathFromRoot.slice(inheritingStartingFrom));
}

/** @internal */
function flattenInherited(pathFromRoot: ActivatedRouteSnapshot[]): Inherited {
  return pathFromRoot.reduce((res, curr) => {
    const params = {...res.params, ...curr.params};
    const data = {...res.data, ...curr.data};
    const resolve = {...res.resolve, ...curr._resolvedData};
    return {params, data, resolve};
  }, <any>{params: {}, data: {}, resolve: {}});
}

/**
 * @description
 *
 * Contains the information about a route associated with a component loaded in an
 * outlet at a particular moment in time. ActivatedRouteSnapshot can also be used to
 * traverse the router state tree.
 *
 * 包含与当前组件相关的路由的当前瞬间信息。`ActivatedRoute` 也可用于遍历路由器的状态树。
 * `ActivatedRouteSnapshot` 也能用于遍历路由器状态树。
 *
 * The following example initializes a component with route information extracted
 * from the snapshot of the root node at the time of creation.
 *
 * 以下示例使用在创建时从根节点的快照中提取的路由信息来初始化组件。
 *
 * ```
 * @Component({templateUrl:'./my-component.html'})
 * class MyComponent {
 *   constructor(route: ActivatedRoute) {
 *     const id: string = route.snapshot.params.id;
 *     const url: string = route.snapshot.url.join('');
 *     const user = route.snapshot.data.user;
 *   }
 * }
 * ```
 *
 * @publicApi
 */
export class ActivatedRouteSnapshot {
  /** The configuration used to match this route
   *
   * 用于匹配当前路由的配置项
   **/
  public readonly routeConfig: Route|null;
  /** @internal **/
  _urlSegment: UrlSegmentGroup;
  /** @internal */
  _lastPathIndex: number;
  /** @internal */
  _resolve: ResolveData;
  /** @internal */
  // TODO(issue/24571): remove '!'.
  _resolvedData!: Data;
  /** @internal */
  // TODO(issue/24571): remove '!'.
  _routerState!: RouterStateSnapshot;
  /** @internal */
  // TODO(issue/24571): remove '!'.
  _paramMap!: ParamMap;
  /** @internal */
  // TODO(issue/24571): remove '!'.
  _queryParamMap!: ParamMap;

  /** @internal */
  constructor(
      /** The URL segments matched by this route
       *
       * 与当前路由匹配的 URL 段
       */
      public url: UrlSegment[],
<<<<<<< HEAD
      /** The matrix parameters scoped to this route
       *
       * 此路由范围内的矩阵参数（`;`）
=======
      /**
       *  The matrix parameters scoped to this route.
       *
       *  You can compute all params (or data) in the router state or to get params outside
       *  of an activated component by traversing the `RouterState` tree as in the following
       *  example:
       *  ```
       *  collectRouteParams(router: Router) {
       *    let params = {};
       *    let stack: ActivatedRouteSnapshot[] = [router.routerState.snapshot.root];
       *    while (stack.length > 0) {
       *      const route = stack.pop()!;
       *      params = {...params, ...route.params};
       *      stack.push(...route.children);
       *    }
       *    return params;
       *  }
       *  ```
>>>>>>> a371646a
       */
      public params: Params,
      /** The query parameters shared by all the routes
       *
       * 所有路由共享的查询参数（`?`）
       */
      public queryParams: Params,
<<<<<<< HEAD
      /** The URL fragment shared by all the routes
       *
       * 所有路由共享的 URL 片段（`#`）
       */
      public fragment: string,
      /** The static and resolved data of this route
       *
       * 此路由的静态数据和已解析数据
       */
=======
      /** The URL fragment shared by all the routes */
      public fragment: string|null,
      /** The static and resolved data of this route */
>>>>>>> a371646a
      public data: Data,
      /** The outlet name of the route
       *
       * 此路由的出口（outlet）名称
       */
      public outlet: string,
      /** The component of the route
       *
       * 此路由对应的组件
       */
      public component: Type<any>|string|null, routeConfig: Route|null, urlSegment: UrlSegmentGroup,
      lastPathIndex: number, resolve: ResolveData) {
    this.routeConfig = routeConfig;
    this._urlSegment = urlSegment;
    this._lastPathIndex = lastPathIndex;
    this._resolve = resolve;
  }

  /** The root of the router state
   *
   * 路由器状态树的根节点
   */
  get root(): ActivatedRouteSnapshot {
    return this._routerState.root;
  }

  /** The parent of this route in the router state tree
   *
   * 在路由器状态树中，当前路由的父路由
   */
  get parent(): ActivatedRouteSnapshot|null {
    return this._routerState.parent(this);
  }

  /** The first child of this route in the router state tree
   *
   * 在路由器状态树中，当前路由的第一个子路由
   */
  get firstChild(): ActivatedRouteSnapshot|null {
    return this._routerState.firstChild(this);
  }

  /** The children of this route in the router state tree
   *
   * 在路由器状态树中，当前路由的所有子路由
   */
  get children(): ActivatedRouteSnapshot[] {
    return this._routerState.children(this);
  }

  /** The path from the root of the router state tree to this route
   *
   * 在路由器状态树中从根节点开始到当前路由的完整路径
   */
  get pathFromRoot(): ActivatedRouteSnapshot[] {
    return this._routerState.pathFromRoot(this);
  }

  get paramMap(): ParamMap {
    if (!this._paramMap) {
      this._paramMap = convertToParamMap(this.params);
    }
    return this._paramMap;
  }

  get queryParamMap(): ParamMap {
    if (!this._queryParamMap) {
      this._queryParamMap = convertToParamMap(this.queryParams);
    }
    return this._queryParamMap;
  }

  toString(): string {
    const url = this.url.map(segment => segment.toString()).join('/');
    const matched = this.routeConfig ? this.routeConfig.path : '';
    return `Route(url:'${url}', path:'${matched}')`;
  }
}

/**
 * @description
 *
 * Represents the state of the router at a moment in time.
 *
 * 表示路由器在当前瞬间的状态。
 *
 * This is a tree of activated route snapshots. Every node in this tree knows about
 * the "consumed" URL segments, the extracted parameters, and the resolved data.
 *
 * 这是一个由活动路由的快照组成的树。本树中的每个节点都会知道 "已消费的" URL 片段、已提取出的参数和已解析出的数据。
 *
 * The following example shows how a component is initialized with information
 * from the snapshot of the root node's state at the time of creation.
 *
 * 以下示例演示了如何使用创建时根节点状态快照中的信息初始化组件。
 *
 * ```
 * @Component({templateUrl:'template.html'})
 * class MyComponent {
 *   constructor(router: Router) {
 *     const state: RouterState = router.routerState;
 *     const snapshot: RouterStateSnapshot = state.snapshot;
 *     const root: ActivatedRouteSnapshot = snapshot.root;
 *     const child = root.firstChild;
 *     const id: Observable<string> = child.params.map(p => p.id);
 *     //...
 *   }
 * }
 * ```
 *
 * @publicApi
 */
export class RouterStateSnapshot extends Tree<ActivatedRouteSnapshot> {
  /** @internal */
  constructor(
      /** The url from which this snapshot was created */
      public url: string, root: TreeNode<ActivatedRouteSnapshot>) {
    super(root);
    setRouterState(<RouterStateSnapshot>this, root);
  }

  toString(): string {
    return serializeNode(this._root);
  }
}

function setRouterState<U, T extends {_routerState: U}>(state: U, node: TreeNode<T>): void {
  node.value._routerState = state;
  node.children.forEach(c => setRouterState(state, c));
}

function serializeNode(node: TreeNode<ActivatedRouteSnapshot>): string {
  const c = node.children.length > 0 ? ` { ${node.children.map(serializeNode).join(', ')} } ` : '';
  return `${node.value}${c}`;
}

/**
 * The expectation is that the activate route is created with the right set of parameters.
 * So we push new values into the observables only when they are not the initial values.
 * And we detect that by checking if the snapshot field is set.
 *
 * 活动路由在创建时就应该具有一组正确的参数集，所以只有当它们不等于初始值时，我们才需要把新值推送到各个 `Observable` 中。
 * 我们通过检查它的 snapshot 字段是否已经设置过，来判断是否需要推送。
 */
export function advanceActivatedRoute(route: ActivatedRoute): void {
  if (route.snapshot) {
    const currentSnapshot = route.snapshot;
    const nextSnapshot = route._futureSnapshot;
    route.snapshot = nextSnapshot;
    if (!shallowEqual(currentSnapshot.queryParams, nextSnapshot.queryParams)) {
      (<any>route.queryParams).next(nextSnapshot.queryParams);
    }
    if (currentSnapshot.fragment !== nextSnapshot.fragment) {
      (<any>route.fragment).next(nextSnapshot.fragment);
    }
    if (!shallowEqual(currentSnapshot.params, nextSnapshot.params)) {
      (<any>route.params).next(nextSnapshot.params);
    }
    if (!shallowEqualArrays(currentSnapshot.url, nextSnapshot.url)) {
      (<any>route.url).next(nextSnapshot.url);
    }
    if (!shallowEqual(currentSnapshot.data, nextSnapshot.data)) {
      (<any>route.data).next(nextSnapshot.data);
    }
  } else {
    route.snapshot = route._futureSnapshot;

    // this is for resolved data
    (<any>route.data).next(route._futureSnapshot.data);
  }
}


export function equalParamsAndUrlSegments(
    a: ActivatedRouteSnapshot, b: ActivatedRouteSnapshot): boolean {
  const equalUrlParams = shallowEqual(a.params, b.params) && equalSegments(a.url, b.url);
  const parentsMismatch = !a.parent !== !b.parent;

  return equalUrlParams && !parentsMismatch &&
      (!a.parent || equalParamsAndUrlSegments(a.parent, b.parent!));
}<|MERGE_RESOLUTION|>--- conflicted
+++ resolved
@@ -151,21 +151,15 @@
        * 一个 `Observable`，表示所有路由共享的查询参数（`?`）。
        */
       public queryParams: Observable<Params>,
-<<<<<<< HEAD
       /** An observable of the URL fragment shared by all the routes.
        *
        * 一个 `Observable`，表示由所有路由共享的 URL 片段（`#`）。
        */
-      public fragment: Observable<string>,
+      public fragment: Observable<string|null>,
       /** An observable of the static and resolved data of this route.
        *
        * 一个 `Observable`，表示该路由的静态数据和解析出的数据。
        */
-=======
-      /** An observable of the URL fragment shared by all the routes. */
-      public fragment: Observable<string|null>,
-      /** An observable of the static and resolved data of this route. */
->>>>>>> a371646a
       public data: Observable<Data>,
       /** The outlet name of the route. It's a constant
        *
@@ -377,11 +371,6 @@
        * 与当前路由匹配的 URL 段
        */
       public url: UrlSegment[],
-<<<<<<< HEAD
-      /** The matrix parameters scoped to this route
-       *
-       * 此路由范围内的矩阵参数（`;`）
-=======
       /**
        *  The matrix parameters scoped to this route.
        *
@@ -400,7 +389,6 @@
        *    return params;
        *  }
        *  ```
->>>>>>> a371646a
        */
       public params: Params,
       /** The query parameters shared by all the routes
@@ -408,21 +396,15 @@
        * 所有路由共享的查询参数（`?`）
        */
       public queryParams: Params,
-<<<<<<< HEAD
       /** The URL fragment shared by all the routes
        *
        * 所有路由共享的 URL 片段（`#`）
        */
-      public fragment: string,
+      public fragment: string|null,
       /** The static and resolved data of this route
        *
        * 此路由的静态数据和已解析数据
        */
-=======
-      /** The URL fragment shared by all the routes */
-      public fragment: string|null,
-      /** The static and resolved data of this route */
->>>>>>> a371646a
       public data: Data,
       /** The outlet name of the route
        *
