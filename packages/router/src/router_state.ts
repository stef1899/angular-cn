--- conflicted
+++ resolved
@@ -101,16 +101,11 @@
  * @publicApi
  */
 export class ActivatedRoute {
-<<<<<<< HEAD
   /** The current snapshot of this route
    *
    * 本路由此刻的快照
    */
-  snapshot !: ActivatedRouteSnapshot;
-=======
-  /** The current snapshot of this route */
   snapshot!: ActivatedRouteSnapshot;
->>>>>>> 4f3ac1d9
   /** @internal */
   _futureSnapshot: ActivatedRouteSnapshot;
   /** @internal */
@@ -161,73 +156,53 @@
     this._futureSnapshot = futureSnapshot;
   }
 
-<<<<<<< HEAD
   /** The configuration used to match this route.
    *
    * 用于匹配本路由的配置项。
    */
-  get routeConfig(): Route|null { return this._futureSnapshot.routeConfig; }
-
-  /** The root of the router state.
-   *
-   * 路由器状态树的根节点。
-   */
-  get root(): ActivatedRoute { return this._routerState.root; }
-
-  /** The parent of this route in the router state tree.
-   *
-   * 在路由器状态树中，当前路由的父路由。
-   */
-  get parent(): ActivatedRoute|null { return this._routerState.parent(this); }
-
-  /** The first child of this route in the router state tree.
-   *
-   * 在路由器状态树中，当前路由的第一个子路由。
-   */
-  get firstChild(): ActivatedRoute|null { return this._routerState.firstChild(this); }
-
-  /** The children of this route in the router state tree.
-   *
-   * 在路由器状态树中，当前路由的所有子路由。
-   */
-  get children(): ActivatedRoute[] { return this._routerState.children(this); }
-
-  /** The path from the root of the router state tree to this route.
-   *
-   * 在路由器状态树中从根节点开始到当前路由的完整路径。
-   */
-  get pathFromRoot(): ActivatedRoute[] { return this._routerState.pathFromRoot(this); }
-=======
-  /** The configuration used to match this route. */
   get routeConfig(): Route|null {
     return this._futureSnapshot.routeConfig;
   }
 
-  /** The root of the router state. */
+  /** The root of the router state.
+   *
+   * 路由器状态树的根节点。
+   */
   get root(): ActivatedRoute {
     return this._routerState.root;
   }
 
-  /** The parent of this route in the router state tree. */
+  /** The parent of this route in the router state tree.
+   *
+   * 在路由器状态树中，当前路由的父路由。
+   */
   get parent(): ActivatedRoute|null {
     return this._routerState.parent(this);
   }
 
-  /** The first child of this route in the router state tree. */
+  /** The first child of this route in the router state tree.
+   *
+   * 在路由器状态树中，当前路由的第一个子路由。
+   */
   get firstChild(): ActivatedRoute|null {
     return this._routerState.firstChild(this);
   }
 
-  /** The children of this route in the router state tree. */
+  /** The children of this route in the router state tree.
+   *
+   * 在路由器状态树中，当前路由的所有子路由。
+   */
   get children(): ActivatedRoute[] {
     return this._routerState.children(this);
   }
 
-  /** The path from the root of the router state tree to this route. */
+  /** The path from the root of the router state tree to this route.
+   *
+   * 在路由器状态树中从根节点开始到当前路由的完整路径。
+   */
   get pathFromRoot(): ActivatedRoute[] {
     return this._routerState.pathFromRoot(this);
   }
->>>>>>> 4f3ac1d9
 
   /**
    * An Observable that contains a map of the required and optional parameters
@@ -403,62 +378,45 @@
     this._resolve = resolve;
   }
 
-<<<<<<< HEAD
   /** The root of the router state
    *
    * 路由器状态树的根节点
    */
-  get root(): ActivatedRouteSnapshot { return this._routerState.root; }
-
-  /** The parent of this route in the router state tree
-   *
-   * 在路由器状态树中，当前路由的父路由
-   */
-  get parent(): ActivatedRouteSnapshot|null { return this._routerState.parent(this); }
-
-  /** The first child of this route in the router state tree
-   *
-   * 在路由器状态树中，当前路由的第一个子路由
-   */
-  get firstChild(): ActivatedRouteSnapshot|null { return this._routerState.firstChild(this); }
-
-  /** The children of this route in the router state tree
-   *
-   * 在路由器状态树中，当前路由的所有子路由
-   */
-  get children(): ActivatedRouteSnapshot[] { return this._routerState.children(this); }
-
-  /** The path from the root of the router state tree to this route
-   *
-   * 在路由器状态树中从根节点开始到当前路由的完整路径
-   */
-  get pathFromRoot(): ActivatedRouteSnapshot[] { return this._routerState.pathFromRoot(this); }
-=======
-  /** The root of the router state */
   get root(): ActivatedRouteSnapshot {
     return this._routerState.root;
   }
 
-  /** The parent of this route in the router state tree */
+  /** The parent of this route in the router state tree
+   *
+   * 在路由器状态树中，当前路由的父路由
+   */
   get parent(): ActivatedRouteSnapshot|null {
     return this._routerState.parent(this);
   }
 
-  /** The first child of this route in the router state tree */
+  /** The first child of this route in the router state tree
+   *
+   * 在路由器状态树中，当前路由的第一个子路由
+   */
   get firstChild(): ActivatedRouteSnapshot|null {
     return this._routerState.firstChild(this);
   }
 
-  /** The children of this route in the router state tree */
+  /** The children of this route in the router state tree
+   *
+   * 在路由器状态树中，当前路由的所有子路由
+   */
   get children(): ActivatedRouteSnapshot[] {
     return this._routerState.children(this);
   }
 
-  /** The path from the root of the router state tree to this route */
+  /** The path from the root of the router state tree to this route
+   *
+   * 在路由器状态树中从根节点开始到当前路由的完整路径
+   */
   get pathFromRoot(): ActivatedRouteSnapshot[] {
     return this._routerState.pathFromRoot(this);
   }
->>>>>>> 4f3ac1d9
 
   get paramMap(): ParamMap {
     if (!this._paramMap) {
