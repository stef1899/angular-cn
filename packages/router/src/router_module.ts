--- conflicted
+++ resolved
@@ -276,12 +276,10 @@
  *
  * Registers routes.
  *
-<<<<<<< HEAD
  * 注册路由。
  *
-=======
  * @usageNotes
->>>>>>> 331989ce
+ *
  * ### Example
  *
  * ### 例子
@@ -426,17 +424,11 @@
    * * 'enabled'--set the scroll position to the stored position. This option will be the default in
    * the future.
    *
-<<<<<<< HEAD
    *   'enabled' - 把滚动位置设置为以前保存的位置。将来这个选项会变成默认值。
    *
-   * When enabled, the router store store scroll positions when navigating forward, and will
-   * restore the stored positions whe navigating back (popstate). When navigating forward,
-   * the scroll position will be set to [0, 0], or to the anchor if one is provided.
-=======
    * When enabled, the router stores and restores scroll positions during navigation.
    * When navigating forward, the scroll position will be set to [0, 0], or to the anchor
    * if one is provided.
->>>>>>> 331989ce
    *
    * 当启用时，路由器会在向前导航时保存滚动位置，导航回来（popstate）时则恢复所保存的位置。当向前导航时，滚动位置会设置为 [0, 0]，如果指定了锚点，则跳转到那个锚点。
    *
