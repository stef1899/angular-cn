--- conflicted
+++ resolved
@@ -279,13 +279,9 @@
  * The following values have been [deprecated](guide/releases#deprecation-practices) since v11,
  * and should not be used for new applications.
  *
-<<<<<<< HEAD
  * [从 v11 开始不推荐使用](guide/releases#deprecation-practices)以下值，并且不应将其用于新应用程序。
  *
- * * 'enabled' - This option is 1:1 replaceable with `enabledNonBlocking`.
-=======
  * * 'enabled' - This option is 1:1 replaceable with `enabledBlocking`.
->>>>>>> a371646a
  *
  *   'enabled' - 此选项可以 1：1 替换为 `enabledNonBlocking`。
  *
@@ -457,17 +453,18 @@
    * routes. By default ('emptyOnly'), inherits parent parameters only for
    * path-less or component-less routes.
    *
+   * 定义路由器如何将参数、数据和已解析的数据从父路由合并到子路由。默认情况下（“emptyOnly”），仅继承无路径或无组件路由的父参数。
+   *
    * Set to 'always' to enable unconditional inheritance of parent parameters.
    *
-<<<<<<< HEAD
-   * 定义路由器如何将参数、数据和已解析的数据从父路由合并到子路由。默认情况下（“emptyOnly”），仅继承无路径或无组件路由的父参数。设置为 “always” 时会始终启用父参数的无条件继承。
-=======
+   * 设置为 “always” 时会始终启用父参数的无条件继承。
+   *
+   *
    * Note that when dealing with matrix parameters, "parent" refers to the parent `Route`
    * config which does not necessarily mean the "URL segment to the left". When the `Route` `path`
    * contains multiple segments, the matrix parameters must appear on the last segment. For example,
    * matrix parameters for `{path: 'a/b', component: MyComp}` should appear as `a/b;foo=bar` and not
    * `a;foo=bar/b`.
->>>>>>> a371646a
    *
    */
   paramsInheritanceStrategy?: 'emptyOnly'|'always';
