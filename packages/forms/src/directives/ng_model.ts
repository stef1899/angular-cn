--- conflicted
+++ resolved
@@ -86,28 +86,20 @@
  * (also known as 'banana-box syntax'), the value in the UI always syncs back to
  * the domain model in your class.
  *
-<<<<<<< HEAD
  * 它可以接受一个领域模型作为可选的 `Input`。如果使用 `[]` 语法来单向绑定到 `ngModel`，那么在组件类中修改领域模型将会更新视图中的值。
  * 如果使用 `[()]` 语法来双向绑定到 `ngModel`，那么视图中值的变化会随时同步回组件类中的领域模型。
  *
  * To inspect the properties of the associated `FormControl` (like validity state),
- * export the directive into a local template variable using `ngModel` as the key (ex: `#myVar="ngModel"`).
- * You then access the control using the directive's `control` property,
- * but most properties used (like `valid` and `dirty`) fall through to the control anyway for direct access.
- * See a full list of properties directly available in `AbstractControlDirective`.
+ * export the directive into a local template variable using `ngModel` as the key (ex:* `#myVar="ngModel"`). You then access the control using the directive's `control` property,
+  but
+ * most properties used (like `valid` and `dirty`) fall through to the control anyway for direct
+ * access.
+  See a full list of properties directly available in `AbstractControlDirective`.
  *
  * 如果你希望查看与 `FormControl` 相关的属性（比如校验状态），你也可以使用 `ngModel` 作为键，把该指令导出到一个局部模板变量中（如：`#myVar="ngModel"`）。
  * 你也可以使用该指令的 `control` 属性来访问此控件，实际上你要用到的大多数属性（如 `valid` 和 `dirty`）都会委托给该控件，这样你就可以直接访问这些属性了。
  * 你可以在 `AbstractControlDirective` 中直接查看这些属性的完整列表。
  *
-=======
- * To inspect the properties of the associated `FormControl` (like validity state),
- * export the directive into a local template variable using `ngModel` as the key (ex:
- * `#myVar="ngModel"`). You then access the control using the directive's `control` property, but
- * most properties used (like `valid` and `dirty`) fall through to the control anyway for direct
- * access. See a full list of properties directly available in `AbstractControlDirective`.
- *
->>>>>>> 4f3ac1d9
  * @see `RadioControlValueAccessor`
  * @see `SelectControlValueAccessor`
  *
@@ -130,11 +122,8 @@
  * When using the `ngModel` within `<form>` tags, you'll also need to supply a `name` attribute
  * so that the control can be registered with the parent form under that name.
  *
-<<<<<<< HEAD
  * 当在 `<form>` 标签中使用 `ngModel` 时，你还需要提供一个 `name` 属性，以便该控件可以使用这个名字把自己注册到父表单中。
  *
-=======
->>>>>>> 4f3ac1d9
  * In the context of a parent form, it's often unnecessary to include one-way or two-way binding,
  * as the parent form syncs the value for you. You access its properties by exporting it into a
  * local template variable using `ngForm` such as (`#f="ngForm"`). Use the variable where
@@ -148,11 +137,8 @@
  * `ngModel` tends to be sufficient as long as you use the exported form's value rather
  * than the domain model's value on submit.
  *
-<<<<<<< HEAD
  * 如果你只是要为表单设置初始值，对 `ngModel` 使用单向绑定就够了。在提交时，你可以使用从表单导出的值，而不必使用领域模型的值。
  *
-=======
->>>>>>> 4f3ac1d9
  * ### Using ngModel within a form
  *
  * ### 在表单中使用 ngModel
@@ -165,11 +151,8 @@
  *
  * ### Using a standalone ngModel within a group
  *
-<<<<<<< HEAD
  * ### 在表单组中使用独立 ngModel
  *
-=======
->>>>>>> 4f3ac1d9
  * The following example shows you how to use a standalone ngModel control
  * within a form. This controls the display of the form, but doesn't contain form data.
  *
@@ -185,15 +168,10 @@
  *
  * ### Setting the ngModel name attribute through options
  *
-<<<<<<< HEAD
  * ### 通过选项设置 ngModel 的 name 属性
  *
- * The following example shows you an alternate way to set the name attribute. The name attribute is used
- * within a custom form component, and the name `@Input` property serves a different purpose.
-=======
  * The following example shows you an alternate way to set the name attribute. The name attribute is
  * used within a custom form component, and the name `@Input` property serves a different purpose.
->>>>>>> 4f3ac1d9
  *
  * 下面的例子展示了设置 name 属性的另一种方式。该 name 属性要和自定义表单组件一起使用，而该自定义组件的 `@Input` 属性 name 已用作其它用途。
  *
