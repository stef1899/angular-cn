--- conflicted
+++ resolved
@@ -78,12 +78,8 @@
    * @description
    * Construct a new `FormGroup` instance.
    *
-<<<<<<< HEAD
    * 构造一个新的 `FormGroup` 实例。
    *
-   * @deprecated This api is not typesafe and can result in issues with Closure Compiler renaming.
-   *  Use the `FormBuilder#group` overload with `AbstractControlOptions` instead.
-=======
    * @deprecated This API is not typesafe and can result in issues with Closure Compiler renaming.
    * Use the `FormBuilder#group` overload with `AbstractControlOptions` instead.
    * Note that `AbstractControlOptions` expects `validators` and `asyncValidators` to be valid
@@ -92,7 +88,6 @@
    * an object of type `AbstractControl` and that cannot be automatically downcast to a subclass, so
    * TypeScript sees this as an error. For example, change the `(group: FormGroup) =>
    * ValidationErrors|null` signature to be `(group: AbstractControl) => ValidationErrors|null`.
->>>>>>> a371646a
    *
    * 此 api 不是类型安全的，可能会导致 Closure Compiler 重命名时出现问题。应该改用 `FormBuilder#group` 的接受 `AbstractControlOptions` 的重载形式。
    *
