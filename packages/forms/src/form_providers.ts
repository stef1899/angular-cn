/**
 * @license
 * Copyright Google Inc. All Rights Reserved.
 *
 * Use of this source code is governed by an MIT-style license that can be
 * found in the LICENSE file at https://angular.io/license
 */

import {ModuleWithProviders, NgModule} from '@angular/core';

import {InternalFormsSharedModule, NG_FORM_SELECTOR_WARNING, NG_MODEL_WITH_FORM_CONTROL_WARNING, REACTIVE_DRIVEN_DIRECTIVES, TEMPLATE_DRIVEN_DIRECTIVES} from './directives';
import {RadioControlRegistry} from './directives/radio_control_value_accessor';
import {FormBuilder} from './form_builder';

/**
 * Exports the required providers and directives for template-driven forms,
 * making them available for import by NgModules that import this module.
 *
 * 导出模板驱动表单所需的提供商和指令，使其可用于导入了该模块的 NgModule 中。
 *
 * @see [Forms](guide/forms)
 *
<<<<<<< HEAD
 * [表单](guide/forms)
 *
=======
 * @see [Forms Guide](/guide/forms)
 *
 * @publicApi
>>>>>>> 13eb57a5
 */
@NgModule({
  declarations: TEMPLATE_DRIVEN_DIRECTIVES,
  providers: [RadioControlRegistry],
  exports: [InternalFormsSharedModule, TEMPLATE_DRIVEN_DIRECTIVES]
})
export class FormsModule {
  /**
   * @description
   * Provides options for configuring the template-driven forms module.
   *
   * @param opts An object of configuration options
   * * `warnOnDeprecatedNgFormSelector` Configures when to emit a warning when the deprecated
   * `ngForm` selector is used.
   */
  static withConfig(opts: {
    /** @deprecated as of v6 */ warnOnDeprecatedNgFormSelector?: 'never' | 'once' | 'always',
  }): ModuleWithProviders<FormsModule> {
    return {
      ngModule: FormsModule,
      providers:
          [{provide: NG_FORM_SELECTOR_WARNING, useValue: opts.warnOnDeprecatedNgFormSelector}]
    };
  }
}

/**
 * Exports the required infrastructure and directives for reactive forms,
 * making them available for import by NgModules that import this module.
 *
 * 导出响应式表单所需的基础设施和指令，使其能用于任何导入了本模块的 NgModule 中。
 *
 * @see [Forms](guide/reactive-forms)
 *
 * [表单](guide/reactive-forms)
 *
 * @see [Reactive Forms Guide](/guide/reactive-forms)
 *
<<<<<<< HEAD
 * [响应式表单](/guide/reactive-forms)
 *
=======
 * @publicApi
>>>>>>> 13eb57a5
 */
@NgModule({
  declarations: [REACTIVE_DRIVEN_DIRECTIVES],
  providers: [FormBuilder, RadioControlRegistry],
  exports: [InternalFormsSharedModule, REACTIVE_DRIVEN_DIRECTIVES]
})
export class ReactiveFormsModule {
  /**
   * @description
   * Provides options for configuring the reactive forms module.
   *
   * 提供了一些选项，供配置响应式表单模块。
   *
   * @param opts An object of configuration options
   *
   * 一个配置选项对象
   *
   * * `warnOnNgModelWithFormControl` Configures when to emit a warning when an `ngModel`
   * binding is used with reactive form directives.
   *
   *   `warnOnNgModelWithFormControl` 配置了当 `ngModel` 绑定与响应式表单指令一起使用时，发出警告的时机。
   *
   */
  static withConfig(opts: {
    /** @deprecated as of v6 */ warnOnNgModelWithFormControl: 'never' | 'once' | 'always'
  }): ModuleWithProviders<ReactiveFormsModule> {
    return {
      ngModule: ReactiveFormsModule,
      providers: [{
        provide: NG_MODEL_WITH_FORM_CONTROL_WARNING,
        useValue: opts.warnOnNgModelWithFormControl
      }]
    };
  }
}<|MERGE_RESOLUTION|>--- conflicted
+++ resolved
@@ -20,14 +20,9 @@
  *
  * @see [Forms](guide/forms)
  *
-<<<<<<< HEAD
- * [表单](guide/forms)
- *
-=======
  * @see [Forms Guide](/guide/forms)
  *
  * @publicApi
->>>>>>> 13eb57a5
  */
 @NgModule({
   declarations: TEMPLATE_DRIVEN_DIRECTIVES,
@@ -66,12 +61,9 @@
  *
  * @see [Reactive Forms Guide](/guide/reactive-forms)
  *
-<<<<<<< HEAD
  * [响应式表单](/guide/reactive-forms)
  *
-=======
  * @publicApi
->>>>>>> 13eb57a5
  */
 @NgModule({
   declarations: [REACTIVE_DRIVEN_DIRECTIVES],
