--- conflicted
+++ resolved
@@ -193,16 +193,12 @@
    * 控件的当前值。
    *
    * * For a `FormControl`, the current value.
-<<<<<<< HEAD
    *
    *   对于 `FormControl`，它是当前值。
    *
-   * * For a `FormGroup`, the values of enabled controls as an object
-=======
    * * For an enabled `FormGroup`, the values of enabled controls as an object
    * with a key-value pair for each member of the group.
    * * For a disabled `FormGroup`, the values of all controls as an object
->>>>>>> cb6dea47
    * with a key-value pair for each member of the group.
    *
    *   对于 `FormGroup`，它是由组中的每个已启用的成员控件的名称和值组成的对象。
@@ -1336,14 +1332,10 @@
    * 设置该表单控件的新值。
    *
    * @param value The new value for the control.
-<<<<<<< HEAD
    *
    * 控件的新值。
    *
-   * @param options Configuration options that determine how the control proopagates changes
-=======
    * @param options Configuration options that determine how the control propagates changes
->>>>>>> cb6dea47
    * and emits events when the value changes.
    * The configuration options are passed to the {@link AbstractControl#updateValueAndValidity
    * updateValueAndValidity} method.
@@ -2177,13 +2169,9 @@
  *
  * ### Adding or removing controls from a form array
  *
-<<<<<<< HEAD
  * ### 从表单数组中添加或删除控件
  *
- * To change the controls in the array, use the `push`, `insert`, or `removeAt` methods
-=======
  * To change the controls in the array, use the `push`, `insert`, `removeAt` or `clear` methods
->>>>>>> cb6dea47
  * in `FormArray` itself. These methods ensure the controls are properly tracked in the
  * form's hierarchy. Do not modify the array of `AbstractControl`s used to instantiate
  * the `FormArray` directly, as that result in strange and unexpected behavior such
